{
  "$schema": "https://developer.microsoft.com/json-schemas/rush/v5/rush.schema.json",
  "rushVersion": "5.113.4",
  "pnpmVersion": "8.15.2",
<<<<<<< HEAD
  "nodeSupportedVersionRange": ">=20.11.0 <21.8.0",
=======
>>>>>>> decb2a8a
  "pnpmOptions": {
    "strictPeerDependencies": false,
    "useWorkspaces": true
  },
  "ensureConsistentVersions": true,
  "eventHooks": {
    "preRushInstall": [],
    "postRushInstall": [],
    "preRushBuild": [],
    "postRushBuild": []
  },
  "telemetryEnabled": false,
  "repository": {
    "url": "https://github.com/Canadian-Geospatial-Platform/geoview"
  },
  "projects": [
    {
      "packageName": "geoview-basemap-panel",
      "projectFolder": "packages/geoview-basemap-panel"
    },
    {
      "packageName": "geoview-core",
      "projectFolder": "packages/geoview-core"
    },
    {
      "packageName": "geoview-geochart",
      "projectFolder": "packages/geoview-geochart"
    },
    {
      "packageName": "geoview-layers-panel",
      "projectFolder": "packages/geoview-layers-panel"
    },
    {
      "packageName": "geoview-swiper",
      "projectFolder": "packages/geoview-swiper"
    },
    {
      "packageName": "geoview-time-slider",
      "projectFolder": "packages/geoview-time-slider"
    },
    {
      "packageName": "eslint-and-prettier-config",
      "projectFolder": "packages"
    }
  ]
}
<|MERGE_RESOLUTION|>--- conflicted
+++ resolved
@@ -1,54 +1,51 @@
-{
-  "$schema": "https://developer.microsoft.com/json-schemas/rush/v5/rush.schema.json",
-  "rushVersion": "5.113.4",
-  "pnpmVersion": "8.15.2",
-<<<<<<< HEAD
-  "nodeSupportedVersionRange": ">=20.11.0 <21.8.0",
-=======
->>>>>>> decb2a8a
-  "pnpmOptions": {
-    "strictPeerDependencies": false,
-    "useWorkspaces": true
-  },
-  "ensureConsistentVersions": true,
-  "eventHooks": {
-    "preRushInstall": [],
-    "postRushInstall": [],
-    "preRushBuild": [],
-    "postRushBuild": []
-  },
-  "telemetryEnabled": false,
-  "repository": {
-    "url": "https://github.com/Canadian-Geospatial-Platform/geoview"
-  },
-  "projects": [
-    {
-      "packageName": "geoview-basemap-panel",
-      "projectFolder": "packages/geoview-basemap-panel"
-    },
-    {
-      "packageName": "geoview-core",
-      "projectFolder": "packages/geoview-core"
-    },
-    {
-      "packageName": "geoview-geochart",
-      "projectFolder": "packages/geoview-geochart"
-    },
-    {
-      "packageName": "geoview-layers-panel",
-      "projectFolder": "packages/geoview-layers-panel"
-    },
-    {
-      "packageName": "geoview-swiper",
-      "projectFolder": "packages/geoview-swiper"
-    },
-    {
-      "packageName": "geoview-time-slider",
-      "projectFolder": "packages/geoview-time-slider"
-    },
-    {
-      "packageName": "eslint-and-prettier-config",
-      "projectFolder": "packages"
-    }
-  ]
-}
+{
+  "$schema": "https://developer.microsoft.com/json-schemas/rush/v5/rush.schema.json",
+  "rushVersion": "5.113.4",
+  "pnpmVersion": "8.15.2",
+  "nodeSupportedVersionRange": ">=16.15.0 <21.8.0",
+  "pnpmOptions": {
+    "strictPeerDependencies": false,
+    "useWorkspaces": true
+  },
+  "ensureConsistentVersions": true,
+  "eventHooks": {
+    "preRushInstall": [],
+    "postRushInstall": [],
+    "preRushBuild": [],
+    "postRushBuild": []
+  },
+  "telemetryEnabled": false,
+  "repository": {
+    "url": "https://github.com/Canadian-Geospatial-Platform/geoview"
+  },
+  "projects": [
+    {
+      "packageName": "geoview-basemap-panel",
+      "projectFolder": "packages/geoview-basemap-panel"
+    },
+    {
+      "packageName": "geoview-core",
+      "projectFolder": "packages/geoview-core"
+    },
+    {
+      "packageName": "geoview-geochart",
+      "projectFolder": "packages/geoview-geochart"
+    },
+    {
+      "packageName": "geoview-layers-panel",
+      "projectFolder": "packages/geoview-layers-panel"
+    },
+    {
+      "packageName": "geoview-swiper",
+      "projectFolder": "packages/geoview-swiper"
+    },
+    {
+      "packageName": "geoview-time-slider",
+      "projectFolder": "packages/geoview-time-slider"
+    },
+    {
+      "packageName": "eslint-and-prettier-config",
+      "projectFolder": "packages"
+    }
+  ]
+}