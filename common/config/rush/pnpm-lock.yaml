lockfileVersion: '6.0'

settings:
  autoInstallPeers: false
  excludeLinksFromLockfile: false

importers:

  .: {}

  ../../packages:
    devDependencies:
      '@babel/core':
        specifier: ^7.17.0
        version: 7.25.2
      '@babel/eslint-parser':
        specifier: ^7.17.0
        version: 7.25.1(@babel/core@7.25.2)(eslint@8.57.0)
      '@typescript-eslint/eslint-plugin':
        specifier: ~7.8.0
        version: 7.8.0(@typescript-eslint/parser@7.8.0)(eslint@8.57.0)(typescript@4.9.5)
      '@typescript-eslint/parser':
        specifier: ~7.8.0
        version: 7.8.0(eslint@8.57.0)(typescript@4.9.5)
      eslint:
        specifier: ^8.8.0
        version: 8.57.0
      eslint-config-airbnb:
        specifier: ^19.0.4
        version: 19.0.4(eslint-plugin-import@2.30.0)(eslint-plugin-jsx-a11y@6.10.0)(eslint-plugin-react-hooks@4.6.2)(eslint-plugin-react@7.36.1)(eslint@8.57.0)
      eslint-config-prettier:
        specifier: ^8.3.0
        version: 8.10.0(eslint@8.57.0)
      eslint-plugin-import:
        specifier: ^2.25.4
        version: 2.30.0(eslint@8.57.0)
      eslint-plugin-jest:
        specifier: ^26.0.0
        version: 26.9.0(@typescript-eslint/eslint-plugin@7.8.0)(eslint@8.57.0)(jest@27.5.1)(typescript@4.9.5)
      eslint-plugin-jsx-a11y:
        specifier: ^6.5.1
        version: 6.10.0(eslint@8.57.0)
      eslint-plugin-prettier:
        specifier: ^4.0.0
        version: 4.2.1(eslint-config-prettier@8.10.0)(eslint@8.57.0)(prettier@2.8.8)
      eslint-plugin-react:
        specifier: ^7.28.0
        version: 7.36.1(eslint@8.57.0)
      eslint-plugin-react-hooks:
        specifier: ^4.3.0
        version: 4.6.2(eslint@8.57.0)
      prettier:
        specifier: ^2.6.0
        version: 2.8.8
      typescript:
        specifier: ^4.5.5
        version: 4.9.5

  ../../packages/geoview-aoi-panel:
    dependencies:
      geoview-core:
        specifier: workspace:~1.0.0
        version: link:../geoview-core
    devDependencies:
      '@babel/core':
        specifier: ^7.17.0
        version: 7.25.2
      '@babel/eslint-parser':
        specifier: ^7.17.0
        version: 7.25.1(@babel/core@7.25.2)(eslint@8.57.0)
      '@babel/runtime':
        specifier: ^7.17.0
        version: 7.25.6
      '@types/react':
        specifier: ^18.2.0
        version: 18.3.5
      '@types/react-dom':
        specifier: ^18.2.0
        version: 18.3.0
      '@typescript-eslint/eslint-plugin':
        specifier: ~7.8.0
        version: 7.8.0(@typescript-eslint/parser@7.8.0)(eslint@8.57.0)(typescript@4.9.5)
      '@typescript-eslint/parser':
        specifier: ~7.8.0
        version: 7.8.0(eslint@8.57.0)(typescript@4.9.5)
      eslint:
        specifier: ^8.8.0
        version: 8.57.0
      eslint-config-airbnb:
        specifier: ^19.0.4
        version: 19.0.4(eslint-plugin-import@2.30.0)(eslint-plugin-jsx-a11y@6.10.0)(eslint-plugin-react-hooks@4.6.2)(eslint-plugin-react@7.36.1)(eslint@8.57.0)
      eslint-config-prettier:
        specifier: ^8.3.0
        version: 8.10.0(eslint@8.57.0)
      eslint-plugin-import:
        specifier: ^2.25.4
        version: 2.30.0(eslint@8.57.0)
      eslint-plugin-jest:
        specifier: ^26.0.0
        version: 26.9.0(@typescript-eslint/eslint-plugin@7.8.0)(eslint@8.57.0)(jest@27.5.1)(typescript@4.9.5)
      eslint-plugin-jsx-a11y:
        specifier: ^6.5.1
        version: 6.10.0(eslint@8.57.0)
      eslint-plugin-prettier:
        specifier: ^4.0.0
        version: 4.2.1(eslint-config-prettier@8.10.0)(eslint@8.57.0)(prettier@2.8.8)
      eslint-plugin-react:
        specifier: ^7.28.0
        version: 7.36.1(eslint@8.57.0)
      eslint-plugin-react-hooks:
        specifier: ^4.3.0
        version: 4.6.2(eslint@8.57.0)
      prettier:
        specifier: ^2.6.0
        version: 2.8.8
      react:
        specifier: ^18.2.0
        version: 18.3.1
      react-dom:
        specifier: ^18.2.0
        version: 18.3.1(react@18.3.1)
      typescript:
        specifier: ^4.5.5
        version: 4.9.5

  ../../packages/geoview-basemap-panel:
    dependencies:
      geoview-core:
        specifier: workspace:~1.0.0
        version: link:../geoview-core
    devDependencies:
      '@babel/core':
        specifier: ^7.17.0
        version: 7.25.2
      '@babel/eslint-parser':
        specifier: ^7.17.0
        version: 7.25.1(@babel/core@7.25.2)(eslint@8.57.0)
      '@babel/runtime':
        specifier: ^7.17.0
        version: 7.25.6
      '@types/react':
        specifier: ^18.2.0
        version: 18.3.5
      '@types/react-dom':
        specifier: ^18.2.0
        version: 18.3.0
      '@typescript-eslint/eslint-plugin':
        specifier: ~7.8.0
        version: 7.8.0(@typescript-eslint/parser@7.8.0)(eslint@8.57.0)(typescript@4.9.5)
      '@typescript-eslint/parser':
        specifier: ~7.8.0
        version: 7.8.0(eslint@8.57.0)(typescript@4.9.5)
      eslint:
        specifier: ^8.8.0
        version: 8.57.0
      eslint-config-airbnb:
        specifier: ^19.0.4
        version: 19.0.4(eslint-plugin-import@2.30.0)(eslint-plugin-jsx-a11y@6.10.0)(eslint-plugin-react-hooks@4.6.2)(eslint-plugin-react@7.36.1)(eslint@8.57.0)
      eslint-config-prettier:
        specifier: ^8.3.0
        version: 8.10.0(eslint@8.57.0)
      eslint-plugin-import:
        specifier: ^2.25.4
        version: 2.30.0(eslint@8.57.0)
      eslint-plugin-jest:
        specifier: ^26.0.0
        version: 26.9.0(@typescript-eslint/eslint-plugin@7.8.0)(eslint@8.57.0)(jest@27.5.1)(typescript@4.9.5)
      eslint-plugin-jsx-a11y:
        specifier: ^6.5.1
        version: 6.10.0(eslint@8.57.0)
      eslint-plugin-prettier:
        specifier: ^4.0.0
        version: 4.2.1(eslint-config-prettier@8.10.0)(eslint@8.57.0)(prettier@2.8.8)
      eslint-plugin-react:
        specifier: ^7.28.0
        version: 7.36.1(eslint@8.57.0)
      eslint-plugin-react-hooks:
        specifier: ^4.3.0
        version: 4.6.2(eslint@8.57.0)
      prettier:
        specifier: ^2.6.0
        version: 2.8.8
      react:
        specifier: ^18.2.0
        version: 18.3.1
      react-dom:
        specifier: ^18.2.0
        version: 18.3.1(react@18.3.1)
      typescript:
        specifier: ^4.5.5
        version: 4.9.5

  ../../packages/geoview-core:
    dependencies:
      '@emotion/react':
        specifier: ^11.13.3
        version: 11.13.3(@types/react@18.3.5)(react@18.3.1)
      '@emotion/styled':
        specifier: ^11.13.0
        version: 11.13.0(@emotion/react@11.13.3)(@types/react@18.3.5)(react@18.3.1)
      '@fontsource/roboto':
        specifier: ^5.0.13
        version: 5.1.0
      '@mui/base':
        specifier: 5.0.0-beta.37
        version: 5.0.0-beta.37(@types/react@18.3.5)(react-dom@18.3.1)(react@18.3.1)
      '@mui/icons-material':
        specifier: ^6.0.2
        version: 6.1.0(@mui/material@6.1.0)(@types/react@18.3.5)(react@18.3.1)
      '@mui/lab':
        specifier: 6.0.0-beta.9
        version: 6.0.0-beta.9(@emotion/react@11.13.3)(@emotion/styled@11.13.0)(@mui/material@6.1.0)(@types/react@18.3.5)(react-dom@18.3.1)(react@18.3.1)
      '@mui/material':
        specifier: ^6.0.2
        version: 6.1.0(@emotion/react@11.13.3)(@emotion/styled@11.13.0)(@types/react@18.3.5)(react-dom@18.3.1)(react@18.3.1)
      '@mui/styles':
        specifier: ^6.0.2
        version: 6.1.0(@types/react@18.3.5)(react@18.3.1)
      '@mui/system':
        specifier: ^6.0.2
        version: 6.1.0(@emotion/react@11.13.3)(@emotion/styled@11.13.0)(@types/react@18.3.5)(react@18.3.1)
      '@mui/x-date-pickers':
        specifier: ^7.15.0
<<<<<<< HEAD
        version: 7.16.0(@emotion/react@11.13.3)(@emotion/styled@11.13.0)(@mui/material@6.0.2)(@mui/system@6.0.2)(@types/react@18.3.5)(dayjs@1.11.13)(react-dom@18.3.1)(react@18.3.1)
      '@mui/x-tree-view':
        specifier: ^7.17.0
        version: 7.17.0(@emotion/react@11.13.3)(@emotion/styled@11.13.0)(@mui/material@6.0.2)(@mui/system@6.0.2)(@types/react@18.3.5)(react-dom@18.3.1)(react@18.3.1)
=======
        version: 7.17.0(@emotion/react@11.13.3)(@emotion/styled@11.13.0)(@mui/material@6.1.0)(@mui/system@6.1.0)(@types/react@18.3.5)(dayjs@1.11.13)(react-dom@18.3.1)(react@18.3.1)
>>>>>>> 832e9121
      '@nieuwlandgeo/sldreader':
        specifier: ^0.3.1
        version: 0.3.1(ol@10.1.0)
      '@react-spring/web':
        specifier: ^9.7.3
        version: 9.7.4(react-dom@18.3.1)(react@18.3.1)
      ajv:
        specifier: ^8.16.0
        version: 8.17.1
      ajv-errors:
        specifier: ^3.0.0
        version: 3.0.0(ajv@8.17.1)
      axios:
        specifier: ^1.3.4
        version: 1.7.7
      dayjs:
        specifier: ^1.11.9
        version: 1.11.13
      domhandler:
        specifier: ^4.3.0
        version: 4.3.1
      export-to-csv:
        specifier: ^0.2.1
        version: 0.2.2
      html-react-parser:
        specifier: ^1.4.6
        version: 1.4.14(react@18.3.1)
      html-to-image:
        specifier: ^1.11.11
        version: 1.11.11
      i18next:
        specifier: ^22.4.13
        version: 22.5.1
      i18next-http-backend:
        specifier: ^1.0.21
        version: 1.4.5
      immutable:
        specifier: ^4.0.0
        version: 4.3.7
      linkify-html:
        specifier: ^4.1.1
        version: 4.1.3(linkifyjs@4.1.3)
      linkifyjs:
        specifier: ^4.1.0
        version: 4.1.3
      lodash:
        specifier: ^4.17.21
        version: 4.17.21
      markdown-to-jsx:
        specifier: ~7.4.0
        version: 7.4.7(react@18.3.1)
      material-react-table:
        specifier: ^2.13.2
        version: 2.13.3(@emotion/react@11.13.3)(@emotion/styled@11.13.0)(@mui/icons-material@6.1.0)(@mui/material@6.1.0)(@mui/x-date-pickers@7.17.0)(react-dom@18.3.1)(react@18.3.1)
      ol:
        specifier: ^10.1.0
        version: 10.1.0
      ol-mapbox-style:
        specifier: ^12.2.1
        version: 12.3.5(ol@10.1.0)
      proj4:
        specifier: ^2.7.5
        version: 2.12.1
      prop-types:
        specifier: ^15.8.1
        version: 15.8.1
      query-string:
        specifier: ^7.1.0
        version: 7.1.3
      react:
        specifier: ^18.2.0
        version: 18.3.1
      react-dom:
        specifier: ^18.2.0
        version: 18.3.1(react@18.3.1)
      react-dropzone:
        specifier: ^14.2.3
        version: 14.2.3(react@18.3.1)
      react-i18next:
        specifier: ^12.2.0
        version: 12.3.1(i18next@22.5.1)(react-dom@18.3.1)(react@18.3.1)
      react-test-renderer:
        specifier: ^18.2.0
        version: 18.3.1(react@18.3.1)
      sanitize-html:
        specifier: ^2.7.3
        version: 2.13.0
      sql.js:
        specifier: ^1.8.0
        version: 1.11.0
      yet-another-react-lightbox:
        specifier: ^3.11.3
        version: 3.21.5(react-dom@18.3.1)(react@18.3.1)
      zustand:
        specifier: ~4.4.1
        version: 4.4.7(@types/react@18.3.5)(react@18.3.1)
    devDependencies:
      '@babel/cli':
        specifier: ^7.17.0
        version: 7.25.6(@babel/core@7.25.2)
      '@babel/core':
        specifier: ^7.17.0
        version: 7.25.2
      '@babel/eslint-parser':
        specifier: ^7.17.0
        version: 7.25.1(@babel/core@7.25.2)(eslint@8.57.0)
      '@babel/plugin-proposal-decorators':
        specifier: ^7.17.0
        version: 7.24.7(@babel/core@7.25.2)
      '@babel/plugin-proposal-do-expressions':
        specifier: ^7.16.7
        version: 7.24.7(@babel/core@7.25.2)
      '@babel/plugin-proposal-export-default-from':
        specifier: ^7.16.7
        version: 7.24.7(@babel/core@7.25.2)
      '@babel/plugin-proposal-function-bind':
        specifier: ^7.16.7
        version: 7.24.7(@babel/core@7.25.2)
      '@babel/plugin-proposal-function-sent':
        specifier: ^7.16.7
        version: 7.24.7(@babel/core@7.25.2)
      '@babel/plugin-proposal-pipeline-operator':
        specifier: ^7.16.7
        version: 7.24.7(@babel/core@7.25.2)
      '@babel/plugin-proposal-throw-expressions':
        specifier: ^7.16.7
        version: 7.24.7(@babel/core@7.25.2)
      '@babel/plugin-syntax-dynamic-import':
        specifier: ^7.8.3
        version: 7.8.3(@babel/core@7.25.2)
      '@babel/plugin-syntax-import-meta':
        specifier: ^7.10.4
        version: 7.10.4(@babel/core@7.25.2)
      '@babel/plugin-transform-class-properties':
        specifier: ^7.22.0
        version: 7.25.4(@babel/core@7.25.2)
      '@babel/plugin-transform-export-namespace-from':
        specifier: ^7.22.0
        version: 7.24.7(@babel/core@7.25.2)
      '@babel/plugin-transform-json-strings':
        specifier: ^7.22.0
        version: 7.24.7(@babel/core@7.25.2)
      '@babel/plugin-transform-logical-assignment-operators':
        specifier: ^7.22.0
        version: 7.24.7(@babel/core@7.25.2)
      '@babel/plugin-transform-nullish-coalescing-operator':
        specifier: ^7.22.0
        version: 7.24.7(@babel/core@7.25.2)
      '@babel/plugin-transform-numeric-separator':
        specifier: ^7.22.0
        version: 7.24.7(@babel/core@7.25.2)
      '@babel/plugin-transform-optional-chaining':
        specifier: ^7.22.0
        version: 7.24.8(@babel/core@7.25.2)
      '@babel/plugin-transform-private-methods':
        specifier: ^7.22.0
        version: 7.25.4(@babel/core@7.25.2)
      '@babel/plugin-transform-runtime':
        specifier: ^7.17.0
        version: 7.25.4(@babel/core@7.25.2)
      '@babel/preset-env':
        specifier: ^7.16.11
        version: 7.25.4(@babel/core@7.25.2)
      '@babel/preset-react':
        specifier: ^7.16.7
        version: 7.24.7(@babel/core@7.25.2)
      '@babel/preset-typescript':
        specifier: ^7.16.7
        version: 7.24.7(@babel/core@7.25.2)
      '@babel/runtime':
        specifier: ^7.17.0
        version: 7.25.6
      '@babel/runtime-corejs3':
        specifier: ^7.17.0
        version: 7.25.6
      '@types/create-react-class':
        specifier: ^15.6.3
        version: 15.6.8
      '@types/flux':
        specifier: ^3.1.11
        version: 3.1.14
      '@types/glob':
        specifier: ^7.2.0
        version: 7.2.0
      '@types/jest':
        specifier: ^27.4.0
        version: 27.5.2
      '@types/lodash':
        specifier: ^4.14.188
        version: 4.17.7
      '@types/lodash-webpack-plugin':
        specifier: ^0.11.6
        version: 0.11.9
      '@types/proj4':
        specifier: ^2.5.2
        version: 2.5.5
      '@types/react':
        specifier: ^18.2.0
        version: 18.3.5
      '@types/react-dom':
        specifier: ^18.2.0
        version: 18.3.0
      '@types/react-router-dom':
        specifier: ^5.3.3
        version: 5.3.3
      '@types/sanitize-html':
        specifier: ^2.6.2
        version: 2.13.0
      '@types/sql.js':
        specifier: ^1.4.4
        version: 1.4.9
      '@typescript-eslint/eslint-plugin':
        specifier: ~7.8.0
        version: 7.8.0(@typescript-eslint/parser@7.8.0)(eslint@8.57.0)(typescript@4.9.5)
      '@typescript-eslint/parser':
        specifier: ~7.8.0
        version: 7.8.0(eslint@8.57.0)(typescript@4.9.5)
      babel-jest:
        specifier: ^27.4.6
        version: 27.5.1(@babel/core@7.25.2)
      babel-loader:
        specifier: ^8.2.3
        version: 8.3.0(@babel/core@7.25.2)(webpack@5.94.0)
      babel-plugin-import:
        specifier: ^1.13.3
        version: 1.13.8
      babel-plugin-lodash:
        specifier: ^3.3.4
        version: 3.3.4
      compression-webpack-plugin:
        specifier: ^10.0.0
        version: 10.0.0(webpack@5.94.0)
      copy-webpack-plugin:
        specifier: ^10.2.4
        version: 10.2.4(webpack@5.94.0)
      css-loader:
        specifier: ^6.6.0
        version: 6.11.0(webpack@5.94.0)
      eslint:
        specifier: ^8.8.0
        version: 8.57.0
      eslint-config-airbnb:
        specifier: ^19.0.4
        version: 19.0.4(eslint-plugin-import@2.30.0)(eslint-plugin-jsx-a11y@6.10.0)(eslint-plugin-react-hooks@4.6.2)(eslint-plugin-react@7.36.1)(eslint@8.57.0)
      eslint-config-prettier:
        specifier: ^8.3.0
        version: 8.10.0(eslint@8.57.0)
      eslint-plugin-import:
        specifier: ^2.25.4
        version: 2.30.0(eslint@8.57.0)
      eslint-plugin-jest:
        specifier: ^26.0.0
        version: 26.9.0(@typescript-eslint/eslint-plugin@7.8.0)(eslint@8.57.0)(jest@27.5.1)(typescript@4.9.5)
      eslint-plugin-jsx-a11y:
        specifier: ^6.5.1
        version: 6.10.0(eslint@8.57.0)
      eslint-plugin-prettier:
        specifier: ^4.0.0
        version: 4.2.1(eslint-config-prettier@8.10.0)(eslint@8.57.0)(prettier@2.8.8)
      eslint-plugin-react:
        specifier: ^7.28.0
        version: 7.36.1(eslint@8.57.0)
      eslint-plugin-react-hooks:
        specifier: ^4.3.0
        version: 4.6.2(eslint@8.57.0)
      file-loader:
        specifier: ^6.2.0
        version: 6.2.0(webpack@5.94.0)
      gh-pages:
        specifier: ^3.2.3
        version: 3.2.3
      glob:
        specifier: ^7.2.0
        version: 7.2.3
      html-loader:
        specifier: ~5.0.0
        version: 5.0.0(webpack@5.94.0)
      html-webpack-plugin:
        specifier: ^5.5.0
        version: 5.6.0(webpack@5.94.0)
      jest:
        specifier: ^27.4.7
        version: 27.5.1
      lodash-webpack-plugin:
        specifier: ^0.11.6
        version: 0.11.6(webpack@5.94.0)
      markdown-loader:
        specifier: ~8.0.0
        version: 8.0.0(webpack@5.94.0)
      prettier:
        specifier: ^2.6.0
        version: 2.8.8
      sass:
        specifier: ^1.49.7
        version: 1.78.0
      sass-loader:
        specifier: ^12.4.0
        version: 12.6.0(sass@1.78.0)(webpack@5.94.0)
      simple-zustand-devtools:
        specifier: ^1.1.0
        version: 1.1.0(@types/react-dom@18.3.0)(@types/react@18.3.5)(react-dom@18.3.1)(react@18.3.1)(zustand@4.4.7)
      style-loader:
        specifier: ^3.3.1
        version: 3.3.4(webpack@5.94.0)
      terser-webpack-plugin:
        specifier: ^5.3.1
        version: 5.3.10(webpack@5.94.0)
      typedoc:
        specifier: ^0.23.14
        version: 0.23.28(typescript@4.9.5)
      typescript:
        specifier: ^4.5.5
        version: 4.9.5
      webpack:
        specifier: ^5.68.0
        version: 5.94.0(webpack-cli@4.10.0)
      webpack-bundle-analyzer:
        specifier: ^4.5.0
        version: 4.10.2
      webpack-bundle-size-analyzer:
        specifier: ^3.1.0
        version: 3.1.0
      webpack-cli:
        specifier: ^4.9.2
        version: 4.10.0(webpack-bundle-analyzer@4.10.2)(webpack-dev-server@4.15.2)(webpack@5.94.0)
      webpack-dev-server:
        specifier: ^4.15.1
        version: 4.15.2(webpack-cli@4.10.0)(webpack@5.94.0)
      webpack-merge:
        specifier: ^5.8.0
        version: 5.10.0

  ../../packages/geoview-geochart:
    dependencies:
      '@mui/material':
        specifier: ^6.0.2
        version: 6.1.0(@emotion/react@11.13.3)(@emotion/styled@11.13.0)(@types/react@18.3.5)(react-dom@18.3.1)(react@18.3.1)
      geochart:
        specifier: Canadian-Geospatial-Platform/geochart#develop
        version: github.com/Canadian-Geospatial-Platform/geochart/62b1611c028dd27e8b275b070a18b199222becbb(@types/react@18.3.5)
      geoview-core:
        specifier: workspace:~1.0.0
        version: link:../geoview-core
      lodash:
        specifier: ^4.17.21
        version: 4.17.21
    devDependencies:
      '@babel/core':
        specifier: ^7.17.0
        version: 7.25.2
      '@babel/eslint-parser':
        specifier: ^7.17.0
        version: 7.25.1(@babel/core@7.25.2)(eslint@8.57.0)
      '@babel/runtime':
        specifier: ^7.17.0
        version: 7.25.6
      '@types/lodash':
        specifier: ^4.14.188
        version: 4.17.7
      '@types/react':
        specifier: ^18.2.0
        version: 18.3.5
      '@types/react-dom':
        specifier: ^18.2.0
        version: 18.3.0
      '@typescript-eslint/eslint-plugin':
        specifier: ~7.8.0
        version: 7.8.0(@typescript-eslint/parser@7.8.0)(eslint@8.57.0)(typescript@4.9.5)
      '@typescript-eslint/parser':
        specifier: ~7.8.0
        version: 7.8.0(eslint@8.57.0)(typescript@4.9.5)
      eslint:
        specifier: ^8.8.0
        version: 8.57.0
      eslint-config-airbnb:
        specifier: ^19.0.4
        version: 19.0.4(eslint-plugin-import@2.30.0)(eslint-plugin-jsx-a11y@6.10.0)(eslint-plugin-react-hooks@4.6.2)(eslint-plugin-react@7.36.1)(eslint@8.57.0)
      eslint-config-prettier:
        specifier: ^8.3.0
        version: 8.10.0(eslint@8.57.0)
      eslint-plugin-import:
        specifier: ^2.25.4
        version: 2.30.0(eslint@8.57.0)
      eslint-plugin-jest:
        specifier: ^26.0.0
        version: 26.9.0(@typescript-eslint/eslint-plugin@7.8.0)(eslint@8.57.0)(jest@27.5.1)(typescript@4.9.5)
      eslint-plugin-jsx-a11y:
        specifier: ^6.5.1
        version: 6.10.0(eslint@8.57.0)
      eslint-plugin-prettier:
        specifier: ^4.0.0
        version: 4.2.1(eslint-config-prettier@8.10.0)(eslint@8.57.0)(prettier@2.8.8)
      eslint-plugin-react:
        specifier: ^7.28.0
        version: 7.36.1(eslint@8.57.0)
      eslint-plugin-react-hooks:
        specifier: ^4.3.0
        version: 4.6.2(eslint@8.57.0)
      markdown-to-jsx:
        specifier: ~7.4.0
        version: 7.4.7(react@18.3.1)
      prettier:
        specifier: ^2.6.0
        version: 2.8.8
      react:
        specifier: ^18.2.0
        version: 18.3.1
      react-dom:
        specifier: ^18.2.0
        version: 18.3.1(react@18.3.1)
      typescript:
        specifier: ^4.5.5
        version: 4.9.5

  ../../packages/geoview-swiper:
    dependencies:
      geoview-core:
        specifier: workspace:~1.0.0
        version: link:../geoview-core
      lodash:
        specifier: ^4.17.21
        version: 4.17.21
      ol:
        specifier: ^10.1.0
        version: 10.1.0
      react-draggable:
        specifier: ^4.4.5
        version: 4.4.6(react-dom@18.3.1)(react@18.3.1)
    devDependencies:
      '@babel/core':
        specifier: ^7.17.0
        version: 7.25.2
      '@babel/eslint-parser':
        specifier: ^7.17.0
        version: 7.25.1(@babel/core@7.25.2)(eslint@8.57.0)
      '@babel/runtime':
        specifier: ^7.17.0
        version: 7.25.6
      '@types/lodash':
        specifier: ^4.14.188
        version: 4.17.7
      '@typescript-eslint/eslint-plugin':
        specifier: ~7.8.0
        version: 7.8.0(@typescript-eslint/parser@7.8.0)(eslint@8.57.0)(typescript@4.9.5)
      '@typescript-eslint/parser':
        specifier: ~7.8.0
        version: 7.8.0(eslint@8.57.0)(typescript@4.9.5)
      eslint:
        specifier: ^8.8.0
        version: 8.57.0
      eslint-config-airbnb:
        specifier: ^19.0.4
        version: 19.0.4(eslint-plugin-import@2.30.0)(eslint-plugin-jsx-a11y@6.10.0)(eslint-plugin-react-hooks@4.6.2)(eslint-plugin-react@7.36.1)(eslint@8.57.0)
      eslint-config-prettier:
        specifier: ^8.3.0
        version: 8.10.0(eslint@8.57.0)
      eslint-plugin-import:
        specifier: ^2.25.4
        version: 2.30.0(eslint@8.57.0)
      eslint-plugin-jest:
        specifier: ^26.0.0
        version: 26.9.0(@typescript-eslint/eslint-plugin@7.8.0)(eslint@8.57.0)(jest@27.5.1)(typescript@4.9.5)
      eslint-plugin-jsx-a11y:
        specifier: ^6.5.1
        version: 6.10.0(eslint@8.57.0)
      eslint-plugin-prettier:
        specifier: ^4.0.0
        version: 4.2.1(eslint-config-prettier@8.10.0)(eslint@8.57.0)(prettier@2.8.8)
      eslint-plugin-react:
        specifier: ^7.28.0
        version: 7.36.1(eslint@8.57.0)
      eslint-plugin-react-hooks:
        specifier: ^4.3.0
        version: 4.6.2(eslint@8.57.0)
      prettier:
        specifier: ^2.6.0
        version: 2.8.8
      react:
        specifier: ^18.2.0
        version: 18.3.1
      react-dom:
        specifier: ^18.2.0
        version: 18.3.1(react@18.3.1)
      typescript:
        specifier: ^4.5.5
        version: 4.9.5

  ../../packages/geoview-time-slider:
    dependencies:
      '@mui/material':
        specifier: ^6.0.2
        version: 6.1.0(@emotion/react@11.13.3)(@emotion/styled@11.13.0)(@types/react@18.3.5)(react-dom@18.3.1)(react@18.3.1)
      geoview-core:
        specifier: workspace:~1.0.0
        version: link:../geoview-core
    devDependencies:
      '@babel/core':
        specifier: ^7.17.0
        version: 7.25.2
      '@babel/eslint-parser':
        specifier: ^7.17.0
        version: 7.25.1(@babel/core@7.25.2)(eslint@8.57.0)
      '@babel/runtime':
        specifier: ^7.17.0
        version: 7.25.6
      '@types/react':
        specifier: ^18.2.0
        version: 18.3.5
      '@types/react-dom':
        specifier: ^18.2.0
        version: 18.3.0
      '@typescript-eslint/eslint-plugin':
        specifier: ~7.8.0
        version: 7.8.0(@typescript-eslint/parser@7.8.0)(eslint@8.57.0)(typescript@4.9.5)
      '@typescript-eslint/parser':
        specifier: ~7.8.0
        version: 7.8.0(eslint@8.57.0)(typescript@4.9.5)
      eslint:
        specifier: ^8.8.0
        version: 8.57.0
      eslint-config-airbnb:
        specifier: ^19.0.4
        version: 19.0.4(eslint-plugin-import@2.30.0)(eslint-plugin-jsx-a11y@6.10.0)(eslint-plugin-react-hooks@4.6.2)(eslint-plugin-react@7.36.1)(eslint@8.57.0)
      eslint-config-prettier:
        specifier: ^8.3.0
        version: 8.10.0(eslint@8.57.0)
      eslint-plugin-import:
        specifier: ^2.25.4
        version: 2.30.0(eslint@8.57.0)
      eslint-plugin-jest:
        specifier: ^26.0.0
        version: 26.9.0(@typescript-eslint/eslint-plugin@7.8.0)(eslint@8.57.0)(jest@27.5.1)(typescript@4.9.5)
      eslint-plugin-jsx-a11y:
        specifier: ^6.5.1
        version: 6.10.0(eslint@8.57.0)
      eslint-plugin-prettier:
        specifier: ^4.0.0
        version: 4.2.1(eslint-config-prettier@8.10.0)(eslint@8.57.0)(prettier@2.8.8)
      eslint-plugin-react:
        specifier: ^7.28.0
        version: 7.36.1(eslint@8.57.0)
      eslint-plugin-react-hooks:
        specifier: ^4.3.0
        version: 4.6.2(eslint@8.57.0)
      markdown-to-jsx:
        specifier: ~7.4.0
        version: 7.4.7(react@18.3.1)
      prettier:
        specifier: ^2.6.0
        version: 2.8.8
      react:
        specifier: ^18.2.0
        version: 18.3.1
      react-dom:
        specifier: ^18.2.0
        version: 18.3.1(react@18.3.1)
      typescript:
        specifier: ^4.5.5
        version: 4.9.5

packages:

  /@ampproject/remapping@2.3.0:
    resolution: {integrity: sha512-30iZtAPgz+LTIYoeivqYo853f02jBYSd5uGnGpkFV0M3xOt9aN73erkgYAmZU43x4VfqcnLxW9Kpg3R5LC4YYw==}
    engines: {node: '>=6.0.0'}
    dependencies:
      '@jridgewell/gen-mapping': 0.3.5
      '@jridgewell/trace-mapping': 0.3.25
    dev: true

  /@babel/cli@7.25.6(@babel/core@7.25.2):
    resolution: {integrity: sha512-Z+Doemr4VtvSD2SNHTrkiFZ1LX+JI6tyRXAAOb4N9khIuPyoEPmTPJarPm8ljJV1D6bnMQjyHMWTT9NeKbQuXA==}
    engines: {node: '>=6.9.0'}
    hasBin: true
    peerDependencies:
      '@babel/core': ^7.0.0-0
    dependencies:
      '@babel/core': 7.25.2
      '@jridgewell/trace-mapping': 0.3.25
      commander: 6.2.1
      convert-source-map: 2.0.0
      fs-readdir-recursive: 1.1.0
      glob: 7.2.3
      make-dir: 2.1.0
      slash: 2.0.0
    optionalDependencies:
      '@nicolo-ribaudo/chokidar-2': 2.1.8-no-fsevents.3
      chokidar: 3.6.0
    dev: true

  /@babel/code-frame@7.24.7:
    resolution: {integrity: sha512-BcYH1CVJBO9tvyIZ2jVeXgSIMvGZ2FDRvDdOIVQyuklNKSsx+eppDEBq/g47Ayw+RqNFE+URvOShmf+f/qwAlA==}
    engines: {node: '>=6.9.0'}
    dependencies:
      '@babel/highlight': 7.24.7
      picocolors: 1.1.0

  /@babel/compat-data@7.25.4:
    resolution: {integrity: sha512-+LGRog6RAsCJrrrg/IO6LGmpphNe5DiK30dGjCoxxeGv49B10/3XYGxPsAwrDlMFcFEvdAUavDT8r9k/hSyQqQ==}
    engines: {node: '>=6.9.0'}
    dev: true

  /@babel/core@7.25.2:
    resolution: {integrity: sha512-BBt3opiCOxUr9euZ5/ro/Xv8/V7yJ5bjYMqG/C1YAo8MIKAnumZalCN+msbci3Pigy4lIQfPUpfMM27HMGaYEA==}
    engines: {node: '>=6.9.0'}
    dependencies:
      '@ampproject/remapping': 2.3.0
      '@babel/code-frame': 7.24.7
      '@babel/generator': 7.25.6
      '@babel/helper-compilation-targets': 7.25.2
      '@babel/helper-module-transforms': 7.25.2(@babel/core@7.25.2)
      '@babel/helpers': 7.25.6
      '@babel/parser': 7.25.6
      '@babel/template': 7.25.0
      '@babel/traverse': 7.25.6
      '@babel/types': 7.25.6
      convert-source-map: 2.0.0
      debug: 4.3.7
      gensync: 1.0.0-beta.2
      json5: 2.2.3
      semver: 6.3.1
    transitivePeerDependencies:
      - supports-color
    dev: true

  /@babel/eslint-parser@7.25.1(@babel/core@7.25.2)(eslint@8.57.0):
    resolution: {integrity: sha512-Y956ghgTT4j7rKesabkh5WeqgSFZVFwaPR0IWFm7KFHFmmJ4afbG49SmfW4S+GyRPx0Dy5jxEWA5t0rpxfElWg==}
    engines: {node: ^10.13.0 || ^12.13.0 || >=14.0.0}
    peerDependencies:
      '@babel/core': ^7.11.0
      eslint: ^7.5.0 || ^8.0.0 || ^9.0.0
    dependencies:
      '@babel/core': 7.25.2
      '@nicolo-ribaudo/eslint-scope-5-internals': 5.1.1-v1
      eslint: 8.57.0
      eslint-visitor-keys: 2.1.0
      semver: 6.3.1
    dev: true

  /@babel/generator@7.25.6:
    resolution: {integrity: sha512-VPC82gr1seXOpkjAAKoLhP50vx4vGNlF4msF64dSFq1P8RfB+QAuJWGHPXXPc8QyfVWwwB/TNNU4+ayZmHNbZw==}
    engines: {node: '>=6.9.0'}
    dependencies:
      '@babel/types': 7.25.6
      '@jridgewell/gen-mapping': 0.3.5
      '@jridgewell/trace-mapping': 0.3.25
      jsesc: 2.5.2

  /@babel/helper-annotate-as-pure@7.24.7:
    resolution: {integrity: sha512-BaDeOonYvhdKw+JoMVkAixAAJzG2jVPIwWoKBPdYuY9b452e2rPuI9QPYh3KpofZ3pW2akOmwZLOiOsHMiqRAg==}
    engines: {node: '>=6.9.0'}
    dependencies:
      '@babel/types': 7.25.6
    dev: true

  /@babel/helper-builder-binary-assignment-operator-visitor@7.24.7:
    resolution: {integrity: sha512-xZeCVVdwb4MsDBkkyZ64tReWYrLRHlMN72vP7Bdm3OUOuyFZExhsHUUnuWnm2/XOlAJzR0LfPpB56WXZn0X/lA==}
    engines: {node: '>=6.9.0'}
    dependencies:
      '@babel/traverse': 7.25.6
      '@babel/types': 7.25.6
    transitivePeerDependencies:
      - supports-color
    dev: true

  /@babel/helper-compilation-targets@7.25.2:
    resolution: {integrity: sha512-U2U5LsSaZ7TAt3cfaymQ8WHh0pxvdHoEk6HVpaexxixjyEquMh0L0YNJNM6CTGKMXV1iksi0iZkGw4AcFkPaaw==}
    engines: {node: '>=6.9.0'}
    dependencies:
      '@babel/compat-data': 7.25.4
      '@babel/helper-validator-option': 7.24.8
      browserslist: 4.23.3
      lru-cache: 5.1.1
      semver: 6.3.1
    dev: true

  /@babel/helper-create-class-features-plugin@7.25.4(@babel/core@7.25.2):
    resolution: {integrity: sha512-ro/bFs3/84MDgDmMwbcHgDa8/E6J3QKNTk4xJJnVeFtGE+tL0K26E3pNxhYz2b67fJpt7Aphw5XcploKXuCvCQ==}
    engines: {node: '>=6.9.0'}
    peerDependencies:
      '@babel/core': ^7.0.0
    dependencies:
      '@babel/core': 7.25.2
      '@babel/helper-annotate-as-pure': 7.24.7
      '@babel/helper-member-expression-to-functions': 7.24.8
      '@babel/helper-optimise-call-expression': 7.24.7
      '@babel/helper-replace-supers': 7.25.0(@babel/core@7.25.2)
      '@babel/helper-skip-transparent-expression-wrappers': 7.24.7
      '@babel/traverse': 7.25.6
      semver: 6.3.1
    transitivePeerDependencies:
      - supports-color
    dev: true

  /@babel/helper-create-regexp-features-plugin@7.25.2(@babel/core@7.25.2):
    resolution: {integrity: sha512-+wqVGP+DFmqwFD3EH6TMTfUNeqDehV3E/dl+Sd54eaXqm17tEUNbEIn4sVivVowbvUpOtIGxdo3GoXyDH9N/9g==}
    engines: {node: '>=6.9.0'}
    peerDependencies:
      '@babel/core': ^7.0.0
    dependencies:
      '@babel/core': 7.25.2
      '@babel/helper-annotate-as-pure': 7.24.7
      regexpu-core: 5.3.2
      semver: 6.3.1
    dev: true

  /@babel/helper-define-polyfill-provider@0.6.2(@babel/core@7.25.2):
    resolution: {integrity: sha512-LV76g+C502biUK6AyZ3LK10vDpDyCzZnhZFXkH1L75zHPj68+qc8Zfpx2th+gzwA2MzyK+1g/3EPl62yFnVttQ==}
    peerDependencies:
      '@babel/core': ^7.4.0 || ^8.0.0-0 <8.0.0
    dependencies:
      '@babel/core': 7.25.2
      '@babel/helper-compilation-targets': 7.25.2
      '@babel/helper-plugin-utils': 7.24.8
      debug: 4.3.7
      lodash.debounce: 4.0.8
      resolve: 1.22.8
    transitivePeerDependencies:
      - supports-color
    dev: true

  /@babel/helper-member-expression-to-functions@7.24.8:
    resolution: {integrity: sha512-LABppdt+Lp/RlBxqrh4qgf1oEH/WxdzQNDJIu5gC/W1GyvPVrOBiItmmM8wan2fm4oYqFuFfkXmlGpLQhPY8CA==}
    engines: {node: '>=6.9.0'}
    dependencies:
      '@babel/traverse': 7.25.6
      '@babel/types': 7.25.6
    transitivePeerDependencies:
      - supports-color
    dev: true

  /@babel/helper-module-imports@7.24.7:
    resolution: {integrity: sha512-8AyH3C+74cgCVVXow/myrynrAGv+nTVg5vKu2nZph9x7RcRwzmh0VFallJuFTZ9mx6u4eSdXZfcOzSqTUm0HCA==}
    engines: {node: '>=6.9.0'}
    dependencies:
      '@babel/traverse': 7.25.6
      '@babel/types': 7.25.6
    transitivePeerDependencies:
      - supports-color

  /@babel/helper-module-transforms@7.25.2(@babel/core@7.25.2):
    resolution: {integrity: sha512-BjyRAbix6j/wv83ftcVJmBt72QtHI56C7JXZoG2xATiLpmoC7dpd8WnkikExHDVPpi/3qCmO6WY1EaXOluiecQ==}
    engines: {node: '>=6.9.0'}
    peerDependencies:
      '@babel/core': ^7.0.0
    dependencies:
      '@babel/core': 7.25.2
      '@babel/helper-module-imports': 7.24.7
      '@babel/helper-simple-access': 7.24.7
      '@babel/helper-validator-identifier': 7.24.7
      '@babel/traverse': 7.25.6
    transitivePeerDependencies:
      - supports-color
    dev: true

  /@babel/helper-optimise-call-expression@7.24.7:
    resolution: {integrity: sha512-jKiTsW2xmWwxT1ixIdfXUZp+P5yURx2suzLZr5Hi64rURpDYdMW0pv+Uf17EYk2Rd428Lx4tLsnjGJzYKDM/6A==}
    engines: {node: '>=6.9.0'}
    dependencies:
      '@babel/types': 7.25.6
    dev: true

  /@babel/helper-plugin-utils@7.24.8:
    resolution: {integrity: sha512-FFWx5142D8h2Mgr/iPVGH5G7w6jDn4jUSpZTyDnQO0Yn7Ks2Kuz6Pci8H6MPCoUJegd/UZQ3tAvfLCxQSnWWwg==}
    engines: {node: '>=6.9.0'}
    dev: true

  /@babel/helper-remap-async-to-generator@7.25.0(@babel/core@7.25.2):
    resolution: {integrity: sha512-NhavI2eWEIz/H9dbrG0TuOicDhNexze43i5z7lEqwYm0WEZVTwnPpA0EafUTP7+6/W79HWIP2cTe3Z5NiSTVpw==}
    engines: {node: '>=6.9.0'}
    peerDependencies:
      '@babel/core': ^7.0.0
    dependencies:
      '@babel/core': 7.25.2
      '@babel/helper-annotate-as-pure': 7.24.7
      '@babel/helper-wrap-function': 7.25.0
      '@babel/traverse': 7.25.6
    transitivePeerDependencies:
      - supports-color
    dev: true

  /@babel/helper-replace-supers@7.25.0(@babel/core@7.25.2):
    resolution: {integrity: sha512-q688zIvQVYtZu+i2PsdIu/uWGRpfxzr5WESsfpShfZECkO+d2o+WROWezCi/Q6kJ0tfPa5+pUGUlfx2HhrA3Bg==}
    engines: {node: '>=6.9.0'}
    peerDependencies:
      '@babel/core': ^7.0.0
    dependencies:
      '@babel/core': 7.25.2
      '@babel/helper-member-expression-to-functions': 7.24.8
      '@babel/helper-optimise-call-expression': 7.24.7
      '@babel/traverse': 7.25.6
    transitivePeerDependencies:
      - supports-color
    dev: true

  /@babel/helper-simple-access@7.24.7:
    resolution: {integrity: sha512-zBAIvbCMh5Ts+b86r/CjU+4XGYIs+R1j951gxI3KmmxBMhCg4oQMsv6ZXQ64XOm/cvzfU1FmoCyt6+owc5QMYg==}
    engines: {node: '>=6.9.0'}
    dependencies:
      '@babel/traverse': 7.25.6
      '@babel/types': 7.25.6
    transitivePeerDependencies:
      - supports-color
    dev: true

  /@babel/helper-skip-transparent-expression-wrappers@7.24.7:
    resolution: {integrity: sha512-IO+DLT3LQUElMbpzlatRASEyQtfhSE0+m465v++3jyyXeBTBUjtVZg28/gHeV5mrTJqvEKhKroBGAvhW+qPHiQ==}
    engines: {node: '>=6.9.0'}
    dependencies:
      '@babel/traverse': 7.25.6
      '@babel/types': 7.25.6
    transitivePeerDependencies:
      - supports-color
    dev: true

  /@babel/helper-string-parser@7.24.8:
    resolution: {integrity: sha512-pO9KhhRcuUyGnJWwyEgnRJTSIZHiT+vMD0kPeD+so0l7mxkMT19g3pjY9GTnHySck/hDzq+dtW/4VgnMkippsQ==}
    engines: {node: '>=6.9.0'}

  /@babel/helper-validator-identifier@7.24.7:
    resolution: {integrity: sha512-rR+PBcQ1SMQDDyF6X0wxtG8QyLCgUB0eRAGguqRLfkCA87l7yAP7ehq8SNj96OOGTO8OBV70KhuFYcIkHXOg0w==}
    engines: {node: '>=6.9.0'}

  /@babel/helper-validator-option@7.24.8:
    resolution: {integrity: sha512-xb8t9tD1MHLungh/AIoWYN+gVHaB9kwlu8gffXGSt3FFEIT7RjS+xWbc2vUD1UTZdIpKj/ab3rdqJ7ufngyi2Q==}
    engines: {node: '>=6.9.0'}
    dev: true

  /@babel/helper-wrap-function@7.25.0:
    resolution: {integrity: sha512-s6Q1ebqutSiZnEjaofc/UKDyC4SbzV5n5SrA2Gq8UawLycr3i04f1dX4OzoQVnexm6aOCh37SQNYlJ/8Ku+PMQ==}
    engines: {node: '>=6.9.0'}
    dependencies:
      '@babel/template': 7.25.0
      '@babel/traverse': 7.25.6
      '@babel/types': 7.25.6
    transitivePeerDependencies:
      - supports-color
    dev: true

  /@babel/helpers@7.25.6:
    resolution: {integrity: sha512-Xg0tn4HcfTijTwfDwYlvVCl43V6h4KyVVX2aEm4qdO/PC6L2YvzLHFdmxhoeSA3eslcE6+ZVXHgWwopXYLNq4Q==}
    engines: {node: '>=6.9.0'}
    dependencies:
      '@babel/template': 7.25.0
      '@babel/types': 7.25.6
    dev: true

  /@babel/highlight@7.24.7:
    resolution: {integrity: sha512-EStJpq4OuY8xYfhGVXngigBJRWxftKX9ksiGDnmlY3o7B/V7KIAc9X4oiK87uPJSc/vs5L869bem5fhZa8caZw==}
    engines: {node: '>=6.9.0'}
    dependencies:
      '@babel/helper-validator-identifier': 7.24.7
      chalk: 2.4.2
      js-tokens: 4.0.0
      picocolors: 1.1.0

  /@babel/parser@7.25.6:
    resolution: {integrity: sha512-trGdfBdbD0l1ZPmcJ83eNxB9rbEax4ALFTF7fN386TMYbeCQbyme5cOEXQhbGXKebwGaB/J52w1mrklMcbgy6Q==}
    engines: {node: '>=6.0.0'}
    hasBin: true
    dependencies:
      '@babel/types': 7.25.6

  /@babel/plugin-bugfix-firefox-class-in-computed-class-key@7.25.3(@babel/core@7.25.2):
    resolution: {integrity: sha512-wUrcsxZg6rqBXG05HG1FPYgsP6EvwF4WpBbxIpWIIYnH8wG0gzx3yZY3dtEHas4sTAOGkbTsc9EGPxwff8lRoA==}
    engines: {node: '>=6.9.0'}
    peerDependencies:
      '@babel/core': ^7.0.0
    dependencies:
      '@babel/core': 7.25.2
      '@babel/helper-plugin-utils': 7.24.8
      '@babel/traverse': 7.25.6
    transitivePeerDependencies:
      - supports-color
    dev: true

  /@babel/plugin-bugfix-safari-class-field-initializer-scope@7.25.0(@babel/core@7.25.2):
    resolution: {integrity: sha512-Bm4bH2qsX880b/3ziJ8KD711LT7z4u8CFudmjqle65AZj/HNUFhEf90dqYv6O86buWvSBmeQDjv0Tn2aF/bIBA==}
    engines: {node: '>=6.9.0'}
    peerDependencies:
      '@babel/core': ^7.0.0
    dependencies:
      '@babel/core': 7.25.2
      '@babel/helper-plugin-utils': 7.24.8
    dev: true

  /@babel/plugin-bugfix-safari-id-destructuring-collision-in-function-expression@7.25.0(@babel/core@7.25.2):
    resolution: {integrity: sha512-lXwdNZtTmeVOOFtwM/WDe7yg1PL8sYhRk/XH0FzbR2HDQ0xC+EnQ/JHeoMYSavtU115tnUk0q9CDyq8si+LMAA==}
    engines: {node: '>=6.9.0'}
    peerDependencies:
      '@babel/core': ^7.0.0
    dependencies:
      '@babel/core': 7.25.2
      '@babel/helper-plugin-utils': 7.24.8
    dev: true

  /@babel/plugin-bugfix-v8-spread-parameters-in-optional-chaining@7.24.7(@babel/core@7.25.2):
    resolution: {integrity: sha512-+izXIbke1T33mY4MSNnrqhPXDz01WYhEf3yF5NbnUtkiNnm+XBZJl3kNfoK6NKmYlz/D07+l2GWVK/QfDkNCuQ==}
    engines: {node: '>=6.9.0'}
    peerDependencies:
      '@babel/core': ^7.13.0
    dependencies:
      '@babel/core': 7.25.2
      '@babel/helper-plugin-utils': 7.24.8
      '@babel/helper-skip-transparent-expression-wrappers': 7.24.7
      '@babel/plugin-transform-optional-chaining': 7.24.8(@babel/core@7.25.2)
    transitivePeerDependencies:
      - supports-color
    dev: true

  /@babel/plugin-bugfix-v8-static-class-fields-redefine-readonly@7.25.0(@babel/core@7.25.2):
    resolution: {integrity: sha512-tggFrk1AIShG/RUQbEwt2Tr/E+ObkfwrPjR6BjbRvsx24+PSjK8zrq0GWPNCjo8qpRx4DuJzlcvWJqlm+0h3kw==}
    engines: {node: '>=6.9.0'}
    peerDependencies:
      '@babel/core': ^7.0.0
    dependencies:
      '@babel/core': 7.25.2
      '@babel/helper-plugin-utils': 7.24.8
      '@babel/traverse': 7.25.6
    transitivePeerDependencies:
      - supports-color
    dev: true

  /@babel/plugin-proposal-decorators@7.24.7(@babel/core@7.25.2):
    resolution: {integrity: sha512-RL9GR0pUG5Kc8BUWLNDm2T5OpYwSX15r98I0IkgmRQTXuELq/OynH8xtMTMvTJFjXbMWFVTKtYkTaYQsuAwQlQ==}
    engines: {node: '>=6.9.0'}
    peerDependencies:
      '@babel/core': ^7.0.0-0
    dependencies:
      '@babel/core': 7.25.2
      '@babel/helper-create-class-features-plugin': 7.25.4(@babel/core@7.25.2)
      '@babel/helper-plugin-utils': 7.24.8
      '@babel/plugin-syntax-decorators': 7.24.7(@babel/core@7.25.2)
    transitivePeerDependencies:
      - supports-color
    dev: true

  /@babel/plugin-proposal-do-expressions@7.24.7(@babel/core@7.25.2):
    resolution: {integrity: sha512-M9pJwhoROof4rc4WzDdMoftv8JrtYfBVurvReacQ8lit+qUd0d71+1zUltb6/zCI7HBW4+KZbtBGmcudXw0GDQ==}
    engines: {node: '>=6.9.0'}
    peerDependencies:
      '@babel/core': ^7.0.0-0
    dependencies:
      '@babel/core': 7.25.2
      '@babel/helper-plugin-utils': 7.24.8
      '@babel/plugin-syntax-do-expressions': 7.24.7(@babel/core@7.25.2)
    dev: true

  /@babel/plugin-proposal-export-default-from@7.24.7(@babel/core@7.25.2):
    resolution: {integrity: sha512-CcmFwUJ3tKhLjPdt4NP+SHMshebytF8ZTYOv5ZDpkzq2sin80Wb5vJrGt8fhPrORQCfoSa0LAxC/DW+GAC5+Hw==}
    engines: {node: '>=6.9.0'}
    peerDependencies:
      '@babel/core': ^7.0.0-0
    dependencies:
      '@babel/core': 7.25.2
      '@babel/helper-plugin-utils': 7.24.8
      '@babel/plugin-syntax-export-default-from': 7.24.7(@babel/core@7.25.2)
    dev: true

  /@babel/plugin-proposal-function-bind@7.24.7(@babel/core@7.25.2):
    resolution: {integrity: sha512-cq2mwxcvNAWWL+IiqiSiVhCeqTQs532Ktl3N2FMuW0bQVF/N0W6QNyywO+KkM3Yr/jwYmjeSS+yKQQUh79VOxQ==}
    engines: {node: '>=6.9.0'}
    peerDependencies:
      '@babel/core': ^7.0.0-0
    dependencies:
      '@babel/core': 7.25.2
      '@babel/helper-plugin-utils': 7.24.8
      '@babel/plugin-syntax-function-bind': 7.24.7(@babel/core@7.25.2)
    dev: true

  /@babel/plugin-proposal-function-sent@7.24.7(@babel/core@7.25.2):
    resolution: {integrity: sha512-42Pq9d8fV5CrjygcVAA7aAEFpkAJluWWvlO7bvOMDEutxIS44COcFU61V92VBzUZvOkjIoQrPJNUtmY/d9XMgA==}
    engines: {node: '>=6.9.0'}
    peerDependencies:
      '@babel/core': ^7.0.0-0
    dependencies:
      '@babel/core': 7.25.2
      '@babel/helper-plugin-utils': 7.24.8
      '@babel/helper-wrap-function': 7.25.0
      '@babel/plugin-syntax-function-sent': 7.24.7(@babel/core@7.25.2)
    transitivePeerDependencies:
      - supports-color
    dev: true

  /@babel/plugin-proposal-pipeline-operator@7.24.7(@babel/core@7.25.2):
    resolution: {integrity: sha512-cJOSXlieT6/Yul8yEkbBRzhyf/J4jeeqUREw8HCf8nxT4DTP5FCdC0EXf+b8+vBt34IMYYvTDiC8uC91KSSLpA==}
    engines: {node: '>=6.9.0'}
    peerDependencies:
      '@babel/core': ^7.0.0-0
    dependencies:
      '@babel/core': 7.25.2
      '@babel/helper-plugin-utils': 7.24.8
      '@babel/plugin-syntax-pipeline-operator': 7.24.7(@babel/core@7.25.2)
    dev: true

  /@babel/plugin-proposal-private-property-in-object@7.21.0-placeholder-for-preset-env.2(@babel/core@7.25.2):
    resolution: {integrity: sha512-SOSkfJDddaM7mak6cPEpswyTRnuRltl429hMraQEglW+OkovnCzsiszTmsrlY//qLFjCpQDFRvjdm2wA5pPm9w==}
    engines: {node: '>=6.9.0'}
    peerDependencies:
      '@babel/core': ^7.0.0-0
    dependencies:
      '@babel/core': 7.25.2
    dev: true

  /@babel/plugin-proposal-throw-expressions@7.24.7(@babel/core@7.25.2):
    resolution: {integrity: sha512-Rh4WoHyWKgsxvdkEMqDEZtKuGnZw+JwicMCvcZaIjYaQ3fK+a8JZYLhgcac9dKcL47Xqf+SG3MopTx+8BACdrQ==}
    engines: {node: '>=6.9.0'}
    peerDependencies:
      '@babel/core': ^7.0.0-0
    dependencies:
      '@babel/core': 7.25.2
      '@babel/helper-plugin-utils': 7.24.8
      '@babel/plugin-syntax-throw-expressions': 7.24.7(@babel/core@7.25.2)
    dev: true

  /@babel/plugin-syntax-async-generators@7.8.4(@babel/core@7.25.2):
    resolution: {integrity: sha512-tycmZxkGfZaxhMRbXlPXuVFpdWlXpir2W4AMhSJgRKzk/eDlIXOhb2LHWoLpDF7TEHylV5zNhykX6KAgHJmTNw==}
    peerDependencies:
      '@babel/core': ^7.0.0-0
    dependencies:
      '@babel/core': 7.25.2
      '@babel/helper-plugin-utils': 7.24.8
    dev: true

  /@babel/plugin-syntax-bigint@7.8.3(@babel/core@7.25.2):
    resolution: {integrity: sha512-wnTnFlG+YxQm3vDxpGE57Pj0srRU4sHE/mDkt1qv2YJJSeUAec2ma4WLUnUPeKjyrfntVwe/N6dCXpU+zL3Npg==}
    peerDependencies:
      '@babel/core': ^7.0.0-0
    dependencies:
      '@babel/core': 7.25.2
      '@babel/helper-plugin-utils': 7.24.8
    dev: true

  /@babel/plugin-syntax-class-properties@7.12.13(@babel/core@7.25.2):
    resolution: {integrity: sha512-fm4idjKla0YahUNgFNLCB0qySdsoPiZP3iQE3rky0mBUtMZ23yDJ9SJdg6dXTSDnulOVqiF3Hgr9nbXvXTQZYA==}
    peerDependencies:
      '@babel/core': ^7.0.0-0
    dependencies:
      '@babel/core': 7.25.2
      '@babel/helper-plugin-utils': 7.24.8
    dev: true

  /@babel/plugin-syntax-class-static-block@7.14.5(@babel/core@7.25.2):
    resolution: {integrity: sha512-b+YyPmr6ldyNnM6sqYeMWE+bgJcJpO6yS4QD7ymxgH34GBPNDM/THBh8iunyvKIZztiwLH4CJZ0RxTk9emgpjw==}
    engines: {node: '>=6.9.0'}
    peerDependencies:
      '@babel/core': ^7.0.0-0
    dependencies:
      '@babel/core': 7.25.2
      '@babel/helper-plugin-utils': 7.24.8
    dev: true

  /@babel/plugin-syntax-decorators@7.24.7(@babel/core@7.25.2):
    resolution: {integrity: sha512-Ui4uLJJrRV1lb38zg1yYTmRKmiZLiftDEvZN2iq3kd9kUFU+PttmzTbAFC2ucRk/XJmtek6G23gPsuZbhrT8fQ==}
    engines: {node: '>=6.9.0'}
    peerDependencies:
      '@babel/core': ^7.0.0-0
    dependencies:
      '@babel/core': 7.25.2
      '@babel/helper-plugin-utils': 7.24.8
    dev: true

  /@babel/plugin-syntax-do-expressions@7.24.7(@babel/core@7.25.2):
    resolution: {integrity: sha512-lQee+garSbTjCvXdzfjXeSzPd03pyBXALfB2C4bW7SwORrZAs5CDt67toH8MRPuvQFYvWpkXYe07AhHDY3tWfQ==}
    engines: {node: '>=6.9.0'}
    peerDependencies:
      '@babel/core': ^7.0.0-0
    dependencies:
      '@babel/core': 7.25.2
      '@babel/helper-plugin-utils': 7.24.8
    dev: true

  /@babel/plugin-syntax-dynamic-import@7.8.3(@babel/core@7.25.2):
    resolution: {integrity: sha512-5gdGbFon+PszYzqs83S3E5mpi7/y/8M9eC90MRTZfduQOYW76ig6SOSPNe41IG5LoP3FGBn2N0RjVDSQiS94kQ==}
    peerDependencies:
      '@babel/core': ^7.0.0-0
    dependencies:
      '@babel/core': 7.25.2
      '@babel/helper-plugin-utils': 7.24.8
    dev: true

  /@babel/plugin-syntax-export-default-from@7.24.7(@babel/core@7.25.2):
    resolution: {integrity: sha512-bTPz4/635WQ9WhwsyPdxUJDVpsi/X9BMmy/8Rf/UAlOO4jSql4CxUCjWI5PiM+jG+c4LVPTScoTw80geFj9+Bw==}
    engines: {node: '>=6.9.0'}
    peerDependencies:
      '@babel/core': ^7.0.0-0
    dependencies:
      '@babel/core': 7.25.2
      '@babel/helper-plugin-utils': 7.24.8
    dev: true

  /@babel/plugin-syntax-export-namespace-from@7.8.3(@babel/core@7.25.2):
    resolution: {integrity: sha512-MXf5laXo6c1IbEbegDmzGPwGNTsHZmEy6QGznu5Sh2UCWvueywb2ee+CCE4zQiZstxU9BMoQO9i6zUFSY0Kj0Q==}
    peerDependencies:
      '@babel/core': ^7.0.0-0
    dependencies:
      '@babel/core': 7.25.2
      '@babel/helper-plugin-utils': 7.24.8
    dev: true

  /@babel/plugin-syntax-function-bind@7.24.7(@babel/core@7.25.2):
    resolution: {integrity: sha512-dqm7VhgJ2sXCEc0WDJV+q8OI1Qzwn4OFbqsHTVtYoc4L7jJYtF6pEQYcbmlMMWBZjw0tJYuXeyiTQVboWIwAKg==}
    engines: {node: '>=6.9.0'}
    peerDependencies:
      '@babel/core': ^7.0.0-0
    dependencies:
      '@babel/core': 7.25.2
      '@babel/helper-plugin-utils': 7.24.8
    dev: true

  /@babel/plugin-syntax-function-sent@7.24.7(@babel/core@7.25.2):
    resolution: {integrity: sha512-me5EHEx4GXxAE8mnlZaWA+ARIyMSPOXcw6WlqWGIfTg36oeWm4FxR/Djs1DGPbmSIwJqMboiN7gK8eCyzyNK2A==}
    engines: {node: '>=6.9.0'}
    peerDependencies:
      '@babel/core': ^7.0.0-0
    dependencies:
      '@babel/core': 7.25.2
      '@babel/helper-plugin-utils': 7.24.8
    dev: true

  /@babel/plugin-syntax-import-assertions@7.25.6(@babel/core@7.25.2):
    resolution: {integrity: sha512-aABl0jHw9bZ2karQ/uUD6XP4u0SG22SJrOHFoL6XB1R7dTovOP4TzTlsxOYC5yQ1pdscVK2JTUnF6QL3ARoAiQ==}
    engines: {node: '>=6.9.0'}
    peerDependencies:
      '@babel/core': ^7.0.0-0
    dependencies:
      '@babel/core': 7.25.2
      '@babel/helper-plugin-utils': 7.24.8
    dev: true

  /@babel/plugin-syntax-import-attributes@7.25.6(@babel/core@7.25.2):
    resolution: {integrity: sha512-sXaDXaJN9SNLymBdlWFA+bjzBhFD617ZaFiY13dGt7TVslVvVgA6fkZOP7Ki3IGElC45lwHdOTrCtKZGVAWeLQ==}
    engines: {node: '>=6.9.0'}
    peerDependencies:
      '@babel/core': ^7.0.0-0
    dependencies:
      '@babel/core': 7.25.2
      '@babel/helper-plugin-utils': 7.24.8
    dev: true

  /@babel/plugin-syntax-import-meta@7.10.4(@babel/core@7.25.2):
    resolution: {integrity: sha512-Yqfm+XDx0+Prh3VSeEQCPU81yC+JWZ2pDPFSS4ZdpfZhp4MkFMaDC1UqseovEKwSUpnIL7+vK+Clp7bfh0iD7g==}
    peerDependencies:
      '@babel/core': ^7.0.0-0
    dependencies:
      '@babel/core': 7.25.2
      '@babel/helper-plugin-utils': 7.24.8
    dev: true

  /@babel/plugin-syntax-json-strings@7.8.3(@babel/core@7.25.2):
    resolution: {integrity: sha512-lY6kdGpWHvjoe2vk4WrAapEuBR69EMxZl+RoGRhrFGNYVK8mOPAW8VfbT/ZgrFbXlDNiiaxQnAtgVCZ6jv30EA==}
    peerDependencies:
      '@babel/core': ^7.0.0-0
    dependencies:
      '@babel/core': 7.25.2
      '@babel/helper-plugin-utils': 7.24.8
    dev: true

  /@babel/plugin-syntax-jsx@7.24.7(@babel/core@7.25.2):
    resolution: {integrity: sha512-6ddciUPe/mpMnOKv/U+RSd2vvVy+Yw/JfBB0ZHYjEZt9NLHmCUylNYlsbqCCS1Bffjlb0fCwC9Vqz+sBz6PsiQ==}
    engines: {node: '>=6.9.0'}
    peerDependencies:
      '@babel/core': ^7.0.0-0
    dependencies:
      '@babel/core': 7.25.2
      '@babel/helper-plugin-utils': 7.24.8
    dev: true

  /@babel/plugin-syntax-logical-assignment-operators@7.10.4(@babel/core@7.25.2):
    resolution: {integrity: sha512-d8waShlpFDinQ5MtvGU9xDAOzKH47+FFoney2baFIoMr952hKOLp1HR7VszoZvOsV/4+RRszNY7D17ba0te0ig==}
    peerDependencies:
      '@babel/core': ^7.0.0-0
    dependencies:
      '@babel/core': 7.25.2
      '@babel/helper-plugin-utils': 7.24.8
    dev: true

  /@babel/plugin-syntax-nullish-coalescing-operator@7.8.3(@babel/core@7.25.2):
    resolution: {integrity: sha512-aSff4zPII1u2QD7y+F8oDsz19ew4IGEJg9SVW+bqwpwtfFleiQDMdzA/R+UlWDzfnHFCxxleFT0PMIrR36XLNQ==}
    peerDependencies:
      '@babel/core': ^7.0.0-0
    dependencies:
      '@babel/core': 7.25.2
      '@babel/helper-plugin-utils': 7.24.8
    dev: true

  /@babel/plugin-syntax-numeric-separator@7.10.4(@babel/core@7.25.2):
    resolution: {integrity: sha512-9H6YdfkcK/uOnY/K7/aA2xpzaAgkQn37yzWUMRK7OaPOqOpGS1+n0H5hxT9AUw9EsSjPW8SVyMJwYRtWs3X3ug==}
    peerDependencies:
      '@babel/core': ^7.0.0-0
    dependencies:
      '@babel/core': 7.25.2
      '@babel/helper-plugin-utils': 7.24.8
    dev: true

  /@babel/plugin-syntax-object-rest-spread@7.8.3(@babel/core@7.25.2):
    resolution: {integrity: sha512-XoqMijGZb9y3y2XskN+P1wUGiVwWZ5JmoDRwx5+3GmEplNyVM2s2Dg8ILFQm8rWM48orGy5YpI5Bl8U1y7ydlA==}
    peerDependencies:
      '@babel/core': ^7.0.0-0
    dependencies:
      '@babel/core': 7.25.2
      '@babel/helper-plugin-utils': 7.24.8
    dev: true

  /@babel/plugin-syntax-optional-catch-binding@7.8.3(@babel/core@7.25.2):
    resolution: {integrity: sha512-6VPD0Pc1lpTqw0aKoeRTMiB+kWhAoT24PA+ksWSBrFtl5SIRVpZlwN3NNPQjehA2E/91FV3RjLWoVTglWcSV3Q==}
    peerDependencies:
      '@babel/core': ^7.0.0-0
    dependencies:
      '@babel/core': 7.25.2
      '@babel/helper-plugin-utils': 7.24.8
    dev: true

  /@babel/plugin-syntax-optional-chaining@7.8.3(@babel/core@7.25.2):
    resolution: {integrity: sha512-KoK9ErH1MBlCPxV0VANkXW2/dw4vlbGDrFgz8bmUsBGYkFRcbRwMh6cIJubdPrkxRwuGdtCk0v/wPTKbQgBjkg==}
    peerDependencies:
      '@babel/core': ^7.0.0-0
    dependencies:
      '@babel/core': 7.25.2
      '@babel/helper-plugin-utils': 7.24.8
    dev: true

  /@babel/plugin-syntax-pipeline-operator@7.24.7(@babel/core@7.25.2):
    resolution: {integrity: sha512-PnW47ro0vPh4Raqabn3FM7opwdKbNQoFJKSNfCj7lmqcQlVMYFcJ6b+rhMyfB/g1SlWRwnodffVzLcee1FDHYQ==}
    engines: {node: '>=6.9.0'}
    peerDependencies:
      '@babel/core': ^7.0.0-0
    dependencies:
      '@babel/core': 7.25.2
      '@babel/helper-plugin-utils': 7.24.8
    dev: true

  /@babel/plugin-syntax-private-property-in-object@7.14.5(@babel/core@7.25.2):
    resolution: {integrity: sha512-0wVnp9dxJ72ZUJDV27ZfbSj6iHLoytYZmh3rFcxNnvsJF3ktkzLDZPy/mA17HGsaQT3/DQsWYX1f1QGWkCoVUg==}
    engines: {node: '>=6.9.0'}
    peerDependencies:
      '@babel/core': ^7.0.0-0
    dependencies:
      '@babel/core': 7.25.2
      '@babel/helper-plugin-utils': 7.24.8
    dev: true

  /@babel/plugin-syntax-throw-expressions@7.24.7(@babel/core@7.25.2):
    resolution: {integrity: sha512-b1bdlAmUTy9VQ/g2cnBuJFwd7jeARNW2F65c9Gcn8qyNYGuVy/cYyqpiSL6SVmUAJTDbIYL2FzlZ8nH1qUCBXA==}
    engines: {node: '>=6.9.0'}
    peerDependencies:
      '@babel/core': ^7.0.0-0
    dependencies:
      '@babel/core': 7.25.2
      '@babel/helper-plugin-utils': 7.24.8
    dev: true

  /@babel/plugin-syntax-top-level-await@7.14.5(@babel/core@7.25.2):
    resolution: {integrity: sha512-hx++upLv5U1rgYfwe1xBQUhRmU41NEvpUvrp8jkrSCdvGSnM5/qdRMtylJ6PG5OFkBaHkbTAKTnd3/YyESRHFw==}
    engines: {node: '>=6.9.0'}
    peerDependencies:
      '@babel/core': ^7.0.0-0
    dependencies:
      '@babel/core': 7.25.2
      '@babel/helper-plugin-utils': 7.24.8
    dev: true

  /@babel/plugin-syntax-typescript@7.25.4(@babel/core@7.25.2):
    resolution: {integrity: sha512-uMOCoHVU52BsSWxPOMVv5qKRdeSlPuImUCB2dlPuBSU+W2/ROE7/Zg8F2Kepbk+8yBa68LlRKxO+xgEVWorsDg==}
    engines: {node: '>=6.9.0'}
    peerDependencies:
      '@babel/core': ^7.0.0-0
    dependencies:
      '@babel/core': 7.25.2
      '@babel/helper-plugin-utils': 7.24.8
    dev: true

  /@babel/plugin-syntax-unicode-sets-regex@7.18.6(@babel/core@7.25.2):
    resolution: {integrity: sha512-727YkEAPwSIQTv5im8QHz3upqp92JTWhidIC81Tdx4VJYIte/VndKf1qKrfnnhPLiPghStWfvC/iFaMCQu7Nqg==}
    engines: {node: '>=6.9.0'}
    peerDependencies:
      '@babel/core': ^7.0.0
    dependencies:
      '@babel/core': 7.25.2
      '@babel/helper-create-regexp-features-plugin': 7.25.2(@babel/core@7.25.2)
      '@babel/helper-plugin-utils': 7.24.8
    dev: true

  /@babel/plugin-transform-arrow-functions@7.24.7(@babel/core@7.25.2):
    resolution: {integrity: sha512-Dt9LQs6iEY++gXUwY03DNFat5C2NbO48jj+j/bSAz6b3HgPs39qcPiYt77fDObIcFwj3/C2ICX9YMwGflUoSHQ==}
    engines: {node: '>=6.9.0'}
    peerDependencies:
      '@babel/core': ^7.0.0-0
    dependencies:
      '@babel/core': 7.25.2
      '@babel/helper-plugin-utils': 7.24.8
    dev: true

  /@babel/plugin-transform-async-generator-functions@7.25.4(@babel/core@7.25.2):
    resolution: {integrity: sha512-jz8cV2XDDTqjKPwVPJBIjORVEmSGYhdRa8e5k5+vN+uwcjSrSxUaebBRa4ko1jqNF2uxyg8G6XYk30Jv285xzg==}
    engines: {node: '>=6.9.0'}
    peerDependencies:
      '@babel/core': ^7.0.0-0
    dependencies:
      '@babel/core': 7.25.2
      '@babel/helper-plugin-utils': 7.24.8
      '@babel/helper-remap-async-to-generator': 7.25.0(@babel/core@7.25.2)
      '@babel/plugin-syntax-async-generators': 7.8.4(@babel/core@7.25.2)
      '@babel/traverse': 7.25.6
    transitivePeerDependencies:
      - supports-color
    dev: true

  /@babel/plugin-transform-async-to-generator@7.24.7(@babel/core@7.25.2):
    resolution: {integrity: sha512-SQY01PcJfmQ+4Ash7NE+rpbLFbmqA2GPIgqzxfFTL4t1FKRq4zTms/7htKpoCUI9OcFYgzqfmCdH53s6/jn5fA==}
    engines: {node: '>=6.9.0'}
    peerDependencies:
      '@babel/core': ^7.0.0-0
    dependencies:
      '@babel/core': 7.25.2
      '@babel/helper-module-imports': 7.24.7
      '@babel/helper-plugin-utils': 7.24.8
      '@babel/helper-remap-async-to-generator': 7.25.0(@babel/core@7.25.2)
    transitivePeerDependencies:
      - supports-color
    dev: true

  /@babel/plugin-transform-block-scoped-functions@7.24.7(@babel/core@7.25.2):
    resolution: {integrity: sha512-yO7RAz6EsVQDaBH18IDJcMB1HnrUn2FJ/Jslc/WtPPWcjhpUJXU/rjbwmluzp7v/ZzWcEhTMXELnnsz8djWDwQ==}
    engines: {node: '>=6.9.0'}
    peerDependencies:
      '@babel/core': ^7.0.0-0
    dependencies:
      '@babel/core': 7.25.2
      '@babel/helper-plugin-utils': 7.24.8
    dev: true

  /@babel/plugin-transform-block-scoping@7.25.0(@babel/core@7.25.2):
    resolution: {integrity: sha512-yBQjYoOjXlFv9nlXb3f1casSHOZkWr29NX+zChVanLg5Nc157CrbEX9D7hxxtTpuFy7Q0YzmmWfJxzvps4kXrQ==}
    engines: {node: '>=6.9.0'}
    peerDependencies:
      '@babel/core': ^7.0.0-0
    dependencies:
      '@babel/core': 7.25.2
      '@babel/helper-plugin-utils': 7.24.8
    dev: true

  /@babel/plugin-transform-class-properties@7.25.4(@babel/core@7.25.2):
    resolution: {integrity: sha512-nZeZHyCWPfjkdU5pA/uHiTaDAFUEqkpzf1YoQT2NeSynCGYq9rxfyI3XpQbfx/a0hSnFH6TGlEXvae5Vi7GD8g==}
    engines: {node: '>=6.9.0'}
    peerDependencies:
      '@babel/core': ^7.0.0-0
    dependencies:
      '@babel/core': 7.25.2
      '@babel/helper-create-class-features-plugin': 7.25.4(@babel/core@7.25.2)
      '@babel/helper-plugin-utils': 7.24.8
    transitivePeerDependencies:
      - supports-color
    dev: true

  /@babel/plugin-transform-class-static-block@7.24.7(@babel/core@7.25.2):
    resolution: {integrity: sha512-HMXK3WbBPpZQufbMG4B46A90PkuuhN9vBCb5T8+VAHqvAqvcLi+2cKoukcpmUYkszLhScU3l1iudhrks3DggRQ==}
    engines: {node: '>=6.9.0'}
    peerDependencies:
      '@babel/core': ^7.12.0
    dependencies:
      '@babel/core': 7.25.2
      '@babel/helper-create-class-features-plugin': 7.25.4(@babel/core@7.25.2)
      '@babel/helper-plugin-utils': 7.24.8
      '@babel/plugin-syntax-class-static-block': 7.14.5(@babel/core@7.25.2)
    transitivePeerDependencies:
      - supports-color
    dev: true

  /@babel/plugin-transform-classes@7.25.4(@babel/core@7.25.2):
    resolution: {integrity: sha512-oexUfaQle2pF/b6E0dwsxQtAol9TLSO88kQvym6HHBWFliV2lGdrPieX+WgMRLSJDVzdYywk7jXbLPuO2KLTLg==}
    engines: {node: '>=6.9.0'}
    peerDependencies:
      '@babel/core': ^7.0.0-0
    dependencies:
      '@babel/core': 7.25.2
      '@babel/helper-annotate-as-pure': 7.24.7
      '@babel/helper-compilation-targets': 7.25.2
      '@babel/helper-plugin-utils': 7.24.8
      '@babel/helper-replace-supers': 7.25.0(@babel/core@7.25.2)
      '@babel/traverse': 7.25.6
      globals: 11.12.0
    transitivePeerDependencies:
      - supports-color
    dev: true

  /@babel/plugin-transform-computed-properties@7.24.7(@babel/core@7.25.2):
    resolution: {integrity: sha512-25cS7v+707Gu6Ds2oY6tCkUwsJ9YIDbggd9+cu9jzzDgiNq7hR/8dkzxWfKWnTic26vsI3EsCXNd4iEB6e8esQ==}
    engines: {node: '>=6.9.0'}
    peerDependencies:
      '@babel/core': ^7.0.0-0
    dependencies:
      '@babel/core': 7.25.2
      '@babel/helper-plugin-utils': 7.24.8
      '@babel/template': 7.25.0
    dev: true

  /@babel/plugin-transform-destructuring@7.24.8(@babel/core@7.25.2):
    resolution: {integrity: sha512-36e87mfY8TnRxc7yc6M9g9gOB7rKgSahqkIKwLpz4Ppk2+zC2Cy1is0uwtuSG6AE4zlTOUa+7JGz9jCJGLqQFQ==}
    engines: {node: '>=6.9.0'}
    peerDependencies:
      '@babel/core': ^7.0.0-0
    dependencies:
      '@babel/core': 7.25.2
      '@babel/helper-plugin-utils': 7.24.8
    dev: true

  /@babel/plugin-transform-dotall-regex@7.24.7(@babel/core@7.25.2):
    resolution: {integrity: sha512-ZOA3W+1RRTSWvyqcMJDLqbchh7U4NRGqwRfFSVbOLS/ePIP4vHB5e8T8eXcuqyN1QkgKyj5wuW0lcS85v4CrSw==}
    engines: {node: '>=6.9.0'}
    peerDependencies:
      '@babel/core': ^7.0.0-0
    dependencies:
      '@babel/core': 7.25.2
      '@babel/helper-create-regexp-features-plugin': 7.25.2(@babel/core@7.25.2)
      '@babel/helper-plugin-utils': 7.24.8
    dev: true

  /@babel/plugin-transform-duplicate-keys@7.24.7(@babel/core@7.25.2):
    resolution: {integrity: sha512-JdYfXyCRihAe46jUIliuL2/s0x0wObgwwiGxw/UbgJBr20gQBThrokO4nYKgWkD7uBaqM7+9x5TU7NkExZJyzw==}
    engines: {node: '>=6.9.0'}
    peerDependencies:
      '@babel/core': ^7.0.0-0
    dependencies:
      '@babel/core': 7.25.2
      '@babel/helper-plugin-utils': 7.24.8
    dev: true

  /@babel/plugin-transform-duplicate-named-capturing-groups-regex@7.25.0(@babel/core@7.25.2):
    resolution: {integrity: sha512-YLpb4LlYSc3sCUa35un84poXoraOiQucUTTu8X1j18JV+gNa8E0nyUf/CjZ171IRGr4jEguF+vzJU66QZhn29g==}
    engines: {node: '>=6.9.0'}
    peerDependencies:
      '@babel/core': ^7.0.0
    dependencies:
      '@babel/core': 7.25.2
      '@babel/helper-create-regexp-features-plugin': 7.25.2(@babel/core@7.25.2)
      '@babel/helper-plugin-utils': 7.24.8
    dev: true

  /@babel/plugin-transform-dynamic-import@7.24.7(@babel/core@7.25.2):
    resolution: {integrity: sha512-sc3X26PhZQDb3JhORmakcbvkeInvxz+A8oda99lj7J60QRuPZvNAk9wQlTBS1ZynelDrDmTU4pw1tyc5d5ZMUg==}
    engines: {node: '>=6.9.0'}
    peerDependencies:
      '@babel/core': ^7.0.0-0
    dependencies:
      '@babel/core': 7.25.2
      '@babel/helper-plugin-utils': 7.24.8
      '@babel/plugin-syntax-dynamic-import': 7.8.3(@babel/core@7.25.2)
    dev: true

  /@babel/plugin-transform-exponentiation-operator@7.24.7(@babel/core@7.25.2):
    resolution: {integrity: sha512-Rqe/vSc9OYgDajNIK35u7ot+KeCoetqQYFXM4Epf7M7ez3lWlOjrDjrwMei6caCVhfdw+mIKD4cgdGNy5JQotQ==}
    engines: {node: '>=6.9.0'}
    peerDependencies:
      '@babel/core': ^7.0.0-0
    dependencies:
      '@babel/core': 7.25.2
      '@babel/helper-builder-binary-assignment-operator-visitor': 7.24.7
      '@babel/helper-plugin-utils': 7.24.8
    transitivePeerDependencies:
      - supports-color
    dev: true

  /@babel/plugin-transform-export-namespace-from@7.24.7(@babel/core@7.25.2):
    resolution: {integrity: sha512-v0K9uNYsPL3oXZ/7F9NNIbAj2jv1whUEtyA6aujhekLs56R++JDQuzRcP2/z4WX5Vg/c5lE9uWZA0/iUoFhLTA==}
    engines: {node: '>=6.9.0'}
    peerDependencies:
      '@babel/core': ^7.0.0-0
    dependencies:
      '@babel/core': 7.25.2
      '@babel/helper-plugin-utils': 7.24.8
      '@babel/plugin-syntax-export-namespace-from': 7.8.3(@babel/core@7.25.2)
    dev: true

  /@babel/plugin-transform-for-of@7.24.7(@babel/core@7.25.2):
    resolution: {integrity: sha512-wo9ogrDG1ITTTBsy46oGiN1dS9A7MROBTcYsfS8DtsImMkHk9JXJ3EWQM6X2SUw4x80uGPlwj0o00Uoc6nEE3g==}
    engines: {node: '>=6.9.0'}
    peerDependencies:
      '@babel/core': ^7.0.0-0
    dependencies:
      '@babel/core': 7.25.2
      '@babel/helper-plugin-utils': 7.24.8
      '@babel/helper-skip-transparent-expression-wrappers': 7.24.7
    transitivePeerDependencies:
      - supports-color
    dev: true

  /@babel/plugin-transform-function-name@7.25.1(@babel/core@7.25.2):
    resolution: {integrity: sha512-TVVJVdW9RKMNgJJlLtHsKDTydjZAbwIsn6ySBPQaEAUU5+gVvlJt/9nRmqVbsV/IBanRjzWoaAQKLoamWVOUuA==}
    engines: {node: '>=6.9.0'}
    peerDependencies:
      '@babel/core': ^7.0.0-0
    dependencies:
      '@babel/core': 7.25.2
      '@babel/helper-compilation-targets': 7.25.2
      '@babel/helper-plugin-utils': 7.24.8
      '@babel/traverse': 7.25.6
    transitivePeerDependencies:
      - supports-color
    dev: true

  /@babel/plugin-transform-json-strings@7.24.7(@babel/core@7.25.2):
    resolution: {integrity: sha512-2yFnBGDvRuxAaE/f0vfBKvtnvvqU8tGpMHqMNpTN2oWMKIR3NqFkjaAgGwawhqK/pIN2T3XdjGPdaG0vDhOBGw==}
    engines: {node: '>=6.9.0'}
    peerDependencies:
      '@babel/core': ^7.0.0-0
    dependencies:
      '@babel/core': 7.25.2
      '@babel/helper-plugin-utils': 7.24.8
      '@babel/plugin-syntax-json-strings': 7.8.3(@babel/core@7.25.2)
    dev: true

  /@babel/plugin-transform-literals@7.25.2(@babel/core@7.25.2):
    resolution: {integrity: sha512-HQI+HcTbm9ur3Z2DkO+jgESMAMcYLuN/A7NRw9juzxAezN9AvqvUTnpKP/9kkYANz6u7dFlAyOu44ejuGySlfw==}
    engines: {node: '>=6.9.0'}
    peerDependencies:
      '@babel/core': ^7.0.0-0
    dependencies:
      '@babel/core': 7.25.2
      '@babel/helper-plugin-utils': 7.24.8
    dev: true

  /@babel/plugin-transform-logical-assignment-operators@7.24.7(@babel/core@7.25.2):
    resolution: {integrity: sha512-4D2tpwlQ1odXmTEIFWy9ELJcZHqrStlzK/dAOWYyxX3zT0iXQB6banjgeOJQXzEc4S0E0a5A+hahxPaEFYftsw==}
    engines: {node: '>=6.9.0'}
    peerDependencies:
      '@babel/core': ^7.0.0-0
    dependencies:
      '@babel/core': 7.25.2
      '@babel/helper-plugin-utils': 7.24.8
      '@babel/plugin-syntax-logical-assignment-operators': 7.10.4(@babel/core@7.25.2)
    dev: true

  /@babel/plugin-transform-member-expression-literals@7.24.7(@babel/core@7.25.2):
    resolution: {integrity: sha512-T/hRC1uqrzXMKLQ6UCwMT85S3EvqaBXDGf0FaMf4446Qx9vKwlghvee0+uuZcDUCZU5RuNi4781UQ7R308zzBw==}
    engines: {node: '>=6.9.0'}
    peerDependencies:
      '@babel/core': ^7.0.0-0
    dependencies:
      '@babel/core': 7.25.2
      '@babel/helper-plugin-utils': 7.24.8
    dev: true

  /@babel/plugin-transform-modules-amd@7.24.7(@babel/core@7.25.2):
    resolution: {integrity: sha512-9+pB1qxV3vs/8Hdmz/CulFB8w2tuu6EB94JZFsjdqxQokwGa9Unap7Bo2gGBGIvPmDIVvQrom7r5m/TCDMURhg==}
    engines: {node: '>=6.9.0'}
    peerDependencies:
      '@babel/core': ^7.0.0-0
    dependencies:
      '@babel/core': 7.25.2
      '@babel/helper-module-transforms': 7.25.2(@babel/core@7.25.2)
      '@babel/helper-plugin-utils': 7.24.8
    transitivePeerDependencies:
      - supports-color
    dev: true

  /@babel/plugin-transform-modules-commonjs@7.24.8(@babel/core@7.25.2):
    resolution: {integrity: sha512-WHsk9H8XxRs3JXKWFiqtQebdh9b/pTk4EgueygFzYlTKAg0Ud985mSevdNjdXdFBATSKVJGQXP1tv6aGbssLKA==}
    engines: {node: '>=6.9.0'}
    peerDependencies:
      '@babel/core': ^7.0.0-0
    dependencies:
      '@babel/core': 7.25.2
      '@babel/helper-module-transforms': 7.25.2(@babel/core@7.25.2)
      '@babel/helper-plugin-utils': 7.24.8
      '@babel/helper-simple-access': 7.24.7
    transitivePeerDependencies:
      - supports-color
    dev: true

  /@babel/plugin-transform-modules-systemjs@7.25.0(@babel/core@7.25.2):
    resolution: {integrity: sha512-YPJfjQPDXxyQWg/0+jHKj1llnY5f/R6a0p/vP4lPymxLu7Lvl4k2WMitqi08yxwQcCVUUdG9LCUj4TNEgAp3Jw==}
    engines: {node: '>=6.9.0'}
    peerDependencies:
      '@babel/core': ^7.0.0-0
    dependencies:
      '@babel/core': 7.25.2
      '@babel/helper-module-transforms': 7.25.2(@babel/core@7.25.2)
      '@babel/helper-plugin-utils': 7.24.8
      '@babel/helper-validator-identifier': 7.24.7
      '@babel/traverse': 7.25.6
    transitivePeerDependencies:
      - supports-color
    dev: true

  /@babel/plugin-transform-modules-umd@7.24.7(@babel/core@7.25.2):
    resolution: {integrity: sha512-3aytQvqJ/h9z4g8AsKPLvD4Zqi2qT+L3j7XoFFu1XBlZWEl2/1kWnhmAbxpLgPrHSY0M6UA02jyTiwUVtiKR6A==}
    engines: {node: '>=6.9.0'}
    peerDependencies:
      '@babel/core': ^7.0.0-0
    dependencies:
      '@babel/core': 7.25.2
      '@babel/helper-module-transforms': 7.25.2(@babel/core@7.25.2)
      '@babel/helper-plugin-utils': 7.24.8
    transitivePeerDependencies:
      - supports-color
    dev: true

  /@babel/plugin-transform-named-capturing-groups-regex@7.24.7(@babel/core@7.25.2):
    resolution: {integrity: sha512-/jr7h/EWeJtk1U/uz2jlsCioHkZk1JJZVcc8oQsJ1dUlaJD83f4/6Zeh2aHt9BIFokHIsSeDfhUmju0+1GPd6g==}
    engines: {node: '>=6.9.0'}
    peerDependencies:
      '@babel/core': ^7.0.0
    dependencies:
      '@babel/core': 7.25.2
      '@babel/helper-create-regexp-features-plugin': 7.25.2(@babel/core@7.25.2)
      '@babel/helper-plugin-utils': 7.24.8
    dev: true

  /@babel/plugin-transform-new-target@7.24.7(@babel/core@7.25.2):
    resolution: {integrity: sha512-RNKwfRIXg4Ls/8mMTza5oPF5RkOW8Wy/WgMAp1/F1yZ8mMbtwXW+HDoJiOsagWrAhI5f57Vncrmr9XeT4CVapA==}
    engines: {node: '>=6.9.0'}
    peerDependencies:
      '@babel/core': ^7.0.0-0
    dependencies:
      '@babel/core': 7.25.2
      '@babel/helper-plugin-utils': 7.24.8
    dev: true

  /@babel/plugin-transform-nullish-coalescing-operator@7.24.7(@babel/core@7.25.2):
    resolution: {integrity: sha512-Ts7xQVk1OEocqzm8rHMXHlxvsfZ0cEF2yomUqpKENHWMF4zKk175Y4q8H5knJes6PgYad50uuRmt3UJuhBw8pQ==}
    engines: {node: '>=6.9.0'}
    peerDependencies:
      '@babel/core': ^7.0.0-0
    dependencies:
      '@babel/core': 7.25.2
      '@babel/helper-plugin-utils': 7.24.8
      '@babel/plugin-syntax-nullish-coalescing-operator': 7.8.3(@babel/core@7.25.2)
    dev: true

  /@babel/plugin-transform-numeric-separator@7.24.7(@babel/core@7.25.2):
    resolution: {integrity: sha512-e6q1TiVUzvH9KRvicuxdBTUj4AdKSRwzIyFFnfnezpCfP2/7Qmbb8qbU2j7GODbl4JMkblitCQjKYUaX/qkkwA==}
    engines: {node: '>=6.9.0'}
    peerDependencies:
      '@babel/core': ^7.0.0-0
    dependencies:
      '@babel/core': 7.25.2
      '@babel/helper-plugin-utils': 7.24.8
      '@babel/plugin-syntax-numeric-separator': 7.10.4(@babel/core@7.25.2)
    dev: true

  /@babel/plugin-transform-object-rest-spread@7.24.7(@babel/core@7.25.2):
    resolution: {integrity: sha512-4QrHAr0aXQCEFni2q4DqKLD31n2DL+RxcwnNjDFkSG0eNQ/xCavnRkfCUjsyqGC2OviNJvZOF/mQqZBw7i2C5Q==}
    engines: {node: '>=6.9.0'}
    peerDependencies:
      '@babel/core': ^7.0.0-0
    dependencies:
      '@babel/core': 7.25.2
      '@babel/helper-compilation-targets': 7.25.2
      '@babel/helper-plugin-utils': 7.24.8
      '@babel/plugin-syntax-object-rest-spread': 7.8.3(@babel/core@7.25.2)
      '@babel/plugin-transform-parameters': 7.24.7(@babel/core@7.25.2)
    dev: true

  /@babel/plugin-transform-object-super@7.24.7(@babel/core@7.25.2):
    resolution: {integrity: sha512-A/vVLwN6lBrMFmMDmPPz0jnE6ZGx7Jq7d6sT/Ev4H65RER6pZ+kczlf1DthF5N0qaPHBsI7UXiE8Zy66nmAovg==}
    engines: {node: '>=6.9.0'}
    peerDependencies:
      '@babel/core': ^7.0.0-0
    dependencies:
      '@babel/core': 7.25.2
      '@babel/helper-plugin-utils': 7.24.8
      '@babel/helper-replace-supers': 7.25.0(@babel/core@7.25.2)
    transitivePeerDependencies:
      - supports-color
    dev: true

  /@babel/plugin-transform-optional-catch-binding@7.24.7(@babel/core@7.25.2):
    resolution: {integrity: sha512-uLEndKqP5BfBbC/5jTwPxLh9kqPWWgzN/f8w6UwAIirAEqiIVJWWY312X72Eub09g5KF9+Zn7+hT7sDxmhRuKA==}
    engines: {node: '>=6.9.0'}
    peerDependencies:
      '@babel/core': ^7.0.0-0
    dependencies:
      '@babel/core': 7.25.2
      '@babel/helper-plugin-utils': 7.24.8
      '@babel/plugin-syntax-optional-catch-binding': 7.8.3(@babel/core@7.25.2)
    dev: true

  /@babel/plugin-transform-optional-chaining@7.24.8(@babel/core@7.25.2):
    resolution: {integrity: sha512-5cTOLSMs9eypEy8JUVvIKOu6NgvbJMnpG62VpIHrTmROdQ+L5mDAaI40g25k5vXti55JWNX5jCkq3HZxXBQANw==}
    engines: {node: '>=6.9.0'}
    peerDependencies:
      '@babel/core': ^7.0.0-0
    dependencies:
      '@babel/core': 7.25.2
      '@babel/helper-plugin-utils': 7.24.8
      '@babel/helper-skip-transparent-expression-wrappers': 7.24.7
      '@babel/plugin-syntax-optional-chaining': 7.8.3(@babel/core@7.25.2)
    transitivePeerDependencies:
      - supports-color
    dev: true

  /@babel/plugin-transform-parameters@7.24.7(@babel/core@7.25.2):
    resolution: {integrity: sha512-yGWW5Rr+sQOhK0Ot8hjDJuxU3XLRQGflvT4lhlSY0DFvdb3TwKaY26CJzHtYllU0vT9j58hc37ndFPsqT1SrzA==}
    engines: {node: '>=6.9.0'}
    peerDependencies:
      '@babel/core': ^7.0.0-0
    dependencies:
      '@babel/core': 7.25.2
      '@babel/helper-plugin-utils': 7.24.8
    dev: true

  /@babel/plugin-transform-private-methods@7.25.4(@babel/core@7.25.2):
    resolution: {integrity: sha512-ao8BG7E2b/URaUQGqN3Tlsg+M3KlHY6rJ1O1gXAEUnZoyNQnvKyH87Kfg+FoxSeyWUB8ISZZsC91C44ZuBFytw==}
    engines: {node: '>=6.9.0'}
    peerDependencies:
      '@babel/core': ^7.0.0-0
    dependencies:
      '@babel/core': 7.25.2
      '@babel/helper-create-class-features-plugin': 7.25.4(@babel/core@7.25.2)
      '@babel/helper-plugin-utils': 7.24.8
    transitivePeerDependencies:
      - supports-color
    dev: true

  /@babel/plugin-transform-private-property-in-object@7.24.7(@babel/core@7.25.2):
    resolution: {integrity: sha512-9z76mxwnwFxMyxZWEgdgECQglF2Q7cFLm0kMf8pGwt+GSJsY0cONKj/UuO4bOH0w/uAel3ekS4ra5CEAyJRmDA==}
    engines: {node: '>=6.9.0'}
    peerDependencies:
      '@babel/core': ^7.0.0-0
    dependencies:
      '@babel/core': 7.25.2
      '@babel/helper-annotate-as-pure': 7.24.7
      '@babel/helper-create-class-features-plugin': 7.25.4(@babel/core@7.25.2)
      '@babel/helper-plugin-utils': 7.24.8
      '@babel/plugin-syntax-private-property-in-object': 7.14.5(@babel/core@7.25.2)
    transitivePeerDependencies:
      - supports-color
    dev: true

  /@babel/plugin-transform-property-literals@7.24.7(@babel/core@7.25.2):
    resolution: {integrity: sha512-EMi4MLQSHfd2nrCqQEWxFdha2gBCqU4ZcCng4WBGZ5CJL4bBRW0ptdqqDdeirGZcpALazVVNJqRmsO8/+oNCBA==}
    engines: {node: '>=6.9.0'}
    peerDependencies:
      '@babel/core': ^7.0.0-0
    dependencies:
      '@babel/core': 7.25.2
      '@babel/helper-plugin-utils': 7.24.8
    dev: true

  /@babel/plugin-transform-react-display-name@7.24.7(@babel/core@7.25.2):
    resolution: {integrity: sha512-H/Snz9PFxKsS1JLI4dJLtnJgCJRoo0AUm3chP6NYr+9En1JMKloheEiLIhlp5MDVznWo+H3AAC1Mc8lmUEpsgg==}
    engines: {node: '>=6.9.0'}
    peerDependencies:
      '@babel/core': ^7.0.0-0
    dependencies:
      '@babel/core': 7.25.2
      '@babel/helper-plugin-utils': 7.24.8
    dev: true

  /@babel/plugin-transform-react-jsx-development@7.24.7(@babel/core@7.25.2):
    resolution: {integrity: sha512-QG9EnzoGn+Qar7rxuW+ZOsbWOt56FvvI93xInqsZDC5fsekx1AlIO4KIJ5M+D0p0SqSH156EpmZyXq630B8OlQ==}
    engines: {node: '>=6.9.0'}
    peerDependencies:
      '@babel/core': ^7.0.0-0
    dependencies:
      '@babel/core': 7.25.2
      '@babel/plugin-transform-react-jsx': 7.25.2(@babel/core@7.25.2)
    transitivePeerDependencies:
      - supports-color
    dev: true

  /@babel/plugin-transform-react-jsx@7.25.2(@babel/core@7.25.2):
    resolution: {integrity: sha512-KQsqEAVBpU82NM/B/N9j9WOdphom1SZH3R+2V7INrQUH+V9EBFwZsEJl8eBIVeQE62FxJCc70jzEZwqU7RcVqA==}
    engines: {node: '>=6.9.0'}
    peerDependencies:
      '@babel/core': ^7.0.0-0
    dependencies:
      '@babel/core': 7.25.2
      '@babel/helper-annotate-as-pure': 7.24.7
      '@babel/helper-module-imports': 7.24.7
      '@babel/helper-plugin-utils': 7.24.8
      '@babel/plugin-syntax-jsx': 7.24.7(@babel/core@7.25.2)
      '@babel/types': 7.25.6
    transitivePeerDependencies:
      - supports-color
    dev: true

  /@babel/plugin-transform-react-pure-annotations@7.24.7(@babel/core@7.25.2):
    resolution: {integrity: sha512-PLgBVk3fzbmEjBJ/u8kFzOqS9tUeDjiaWud/rRym/yjCo/M9cASPlnrd2ZmmZpQT40fOOrvR8jh+n8jikrOhNA==}
    engines: {node: '>=6.9.0'}
    peerDependencies:
      '@babel/core': ^7.0.0-0
    dependencies:
      '@babel/core': 7.25.2
      '@babel/helper-annotate-as-pure': 7.24.7
      '@babel/helper-plugin-utils': 7.24.8
    dev: true

  /@babel/plugin-transform-regenerator@7.24.7(@babel/core@7.25.2):
    resolution: {integrity: sha512-lq3fvXPdimDrlg6LWBoqj+r/DEWgONuwjuOuQCSYgRroXDH/IdM1C0IZf59fL5cHLpjEH/O6opIRBbqv7ELnuA==}
    engines: {node: '>=6.9.0'}
    peerDependencies:
      '@babel/core': ^7.0.0-0
    dependencies:
      '@babel/core': 7.25.2
      '@babel/helper-plugin-utils': 7.24.8
      regenerator-transform: 0.15.2
    dev: true

  /@babel/plugin-transform-reserved-words@7.24.7(@babel/core@7.25.2):
    resolution: {integrity: sha512-0DUq0pHcPKbjFZCfTss/pGkYMfy3vFWydkUBd9r0GHpIyfs2eCDENvqadMycRS9wZCXR41wucAfJHJmwA0UmoQ==}
    engines: {node: '>=6.9.0'}
    peerDependencies:
      '@babel/core': ^7.0.0-0
    dependencies:
      '@babel/core': 7.25.2
      '@babel/helper-plugin-utils': 7.24.8
    dev: true

  /@babel/plugin-transform-runtime@7.25.4(@babel/core@7.25.2):
    resolution: {integrity: sha512-8hsyG+KUYGY0coX6KUCDancA0Vw225KJ2HJO0yCNr1vq5r+lJTleDaJf0K7iOhjw4SWhu03TMBzYTJ9krmzULQ==}
    engines: {node: '>=6.9.0'}
    peerDependencies:
      '@babel/core': ^7.0.0-0
    dependencies:
      '@babel/core': 7.25.2
      '@babel/helper-module-imports': 7.24.7
      '@babel/helper-plugin-utils': 7.24.8
      babel-plugin-polyfill-corejs2: 0.4.11(@babel/core@7.25.2)
      babel-plugin-polyfill-corejs3: 0.10.6(@babel/core@7.25.2)
      babel-plugin-polyfill-regenerator: 0.6.2(@babel/core@7.25.2)
      semver: 6.3.1
    transitivePeerDependencies:
      - supports-color
    dev: true

  /@babel/plugin-transform-shorthand-properties@7.24.7(@babel/core@7.25.2):
    resolution: {integrity: sha512-KsDsevZMDsigzbA09+vacnLpmPH4aWjcZjXdyFKGzpplxhbeB4wYtury3vglQkg6KM/xEPKt73eCjPPf1PgXBA==}
    engines: {node: '>=6.9.0'}
    peerDependencies:
      '@babel/core': ^7.0.0-0
    dependencies:
      '@babel/core': 7.25.2
      '@babel/helper-plugin-utils': 7.24.8
    dev: true

  /@babel/plugin-transform-spread@7.24.7(@babel/core@7.25.2):
    resolution: {integrity: sha512-x96oO0I09dgMDxJaANcRyD4ellXFLLiWhuwDxKZX5g2rWP1bTPkBSwCYv96VDXVT1bD9aPj8tppr5ITIh8hBng==}
    engines: {node: '>=6.9.0'}
    peerDependencies:
      '@babel/core': ^7.0.0-0
    dependencies:
      '@babel/core': 7.25.2
      '@babel/helper-plugin-utils': 7.24.8
      '@babel/helper-skip-transparent-expression-wrappers': 7.24.7
    transitivePeerDependencies:
      - supports-color
    dev: true

  /@babel/plugin-transform-sticky-regex@7.24.7(@babel/core@7.25.2):
    resolution: {integrity: sha512-kHPSIJc9v24zEml5geKg9Mjx5ULpfncj0wRpYtxbvKyTtHCYDkVE3aHQ03FrpEo4gEe2vrJJS1Y9CJTaThA52g==}
    engines: {node: '>=6.9.0'}
    peerDependencies:
      '@babel/core': ^7.0.0-0
    dependencies:
      '@babel/core': 7.25.2
      '@babel/helper-plugin-utils': 7.24.8
    dev: true

  /@babel/plugin-transform-template-literals@7.24.7(@babel/core@7.25.2):
    resolution: {integrity: sha512-AfDTQmClklHCOLxtGoP7HkeMw56k1/bTQjwsfhL6pppo/M4TOBSq+jjBUBLmV/4oeFg4GWMavIl44ZeCtmmZTw==}
    engines: {node: '>=6.9.0'}
    peerDependencies:
      '@babel/core': ^7.0.0-0
    dependencies:
      '@babel/core': 7.25.2
      '@babel/helper-plugin-utils': 7.24.8
    dev: true

  /@babel/plugin-transform-typeof-symbol@7.24.8(@babel/core@7.25.2):
    resolution: {integrity: sha512-adNTUpDCVnmAE58VEqKlAA6ZBlNkMnWD0ZcW76lyNFN3MJniyGFZfNwERVk8Ap56MCnXztmDr19T4mPTztcuaw==}
    engines: {node: '>=6.9.0'}
    peerDependencies:
      '@babel/core': ^7.0.0-0
    dependencies:
      '@babel/core': 7.25.2
      '@babel/helper-plugin-utils': 7.24.8
    dev: true

  /@babel/plugin-transform-typescript@7.25.2(@babel/core@7.25.2):
    resolution: {integrity: sha512-lBwRvjSmqiMYe/pS0+1gggjJleUJi7NzjvQ1Fkqtt69hBa/0t1YuW/MLQMAPixfwaQOHUXsd6jeU3Z+vdGv3+A==}
    engines: {node: '>=6.9.0'}
    peerDependencies:
      '@babel/core': ^7.0.0-0
    dependencies:
      '@babel/core': 7.25.2
      '@babel/helper-annotate-as-pure': 7.24.7
      '@babel/helper-create-class-features-plugin': 7.25.4(@babel/core@7.25.2)
      '@babel/helper-plugin-utils': 7.24.8
      '@babel/helper-skip-transparent-expression-wrappers': 7.24.7
      '@babel/plugin-syntax-typescript': 7.25.4(@babel/core@7.25.2)
    transitivePeerDependencies:
      - supports-color
    dev: true

  /@babel/plugin-transform-unicode-escapes@7.24.7(@babel/core@7.25.2):
    resolution: {integrity: sha512-U3ap1gm5+4edc2Q/P+9VrBNhGkfnf+8ZqppY71Bo/pzZmXhhLdqgaUl6cuB07O1+AQJtCLfaOmswiNbSQ9ivhw==}
    engines: {node: '>=6.9.0'}
    peerDependencies:
      '@babel/core': ^7.0.0-0
    dependencies:
      '@babel/core': 7.25.2
      '@babel/helper-plugin-utils': 7.24.8
    dev: true

  /@babel/plugin-transform-unicode-property-regex@7.24.7(@babel/core@7.25.2):
    resolution: {integrity: sha512-uH2O4OV5M9FZYQrwc7NdVmMxQJOCCzFeYudlZSzUAHRFeOujQefa92E74TQDVskNHCzOXoigEuoyzHDhaEaK5w==}
    engines: {node: '>=6.9.0'}
    peerDependencies:
      '@babel/core': ^7.0.0-0
    dependencies:
      '@babel/core': 7.25.2
      '@babel/helper-create-regexp-features-plugin': 7.25.2(@babel/core@7.25.2)
      '@babel/helper-plugin-utils': 7.24.8
    dev: true

  /@babel/plugin-transform-unicode-regex@7.24.7(@babel/core@7.25.2):
    resolution: {integrity: sha512-hlQ96MBZSAXUq7ltkjtu3FJCCSMx/j629ns3hA3pXnBXjanNP0LHi+JpPeA81zaWgVK1VGH95Xuy7u0RyQ8kMg==}
    engines: {node: '>=6.9.0'}
    peerDependencies:
      '@babel/core': ^7.0.0-0
    dependencies:
      '@babel/core': 7.25.2
      '@babel/helper-create-regexp-features-plugin': 7.25.2(@babel/core@7.25.2)
      '@babel/helper-plugin-utils': 7.24.8
    dev: true

  /@babel/plugin-transform-unicode-sets-regex@7.25.4(@babel/core@7.25.2):
    resolution: {integrity: sha512-qesBxiWkgN1Q+31xUE9RcMk79eOXXDCv6tfyGMRSs4RGlioSg2WVyQAm07k726cSE56pa+Kb0y9epX2qaXzTvA==}
    engines: {node: '>=6.9.0'}
    peerDependencies:
      '@babel/core': ^7.0.0
    dependencies:
      '@babel/core': 7.25.2
      '@babel/helper-create-regexp-features-plugin': 7.25.2(@babel/core@7.25.2)
      '@babel/helper-plugin-utils': 7.24.8
    dev: true

  /@babel/preset-env@7.25.4(@babel/core@7.25.2):
    resolution: {integrity: sha512-W9Gyo+KmcxjGahtt3t9fb14vFRWvPpu5pT6GBlovAK6BTBcxgjfVMSQCfJl4oi35ODrxP6xx2Wr8LNST57Mraw==}
    engines: {node: '>=6.9.0'}
    peerDependencies:
      '@babel/core': ^7.0.0-0
    dependencies:
      '@babel/compat-data': 7.25.4
      '@babel/core': 7.25.2
      '@babel/helper-compilation-targets': 7.25.2
      '@babel/helper-plugin-utils': 7.24.8
      '@babel/helper-validator-option': 7.24.8
      '@babel/plugin-bugfix-firefox-class-in-computed-class-key': 7.25.3(@babel/core@7.25.2)
      '@babel/plugin-bugfix-safari-class-field-initializer-scope': 7.25.0(@babel/core@7.25.2)
      '@babel/plugin-bugfix-safari-id-destructuring-collision-in-function-expression': 7.25.0(@babel/core@7.25.2)
      '@babel/plugin-bugfix-v8-spread-parameters-in-optional-chaining': 7.24.7(@babel/core@7.25.2)
      '@babel/plugin-bugfix-v8-static-class-fields-redefine-readonly': 7.25.0(@babel/core@7.25.2)
      '@babel/plugin-proposal-private-property-in-object': 7.21.0-placeholder-for-preset-env.2(@babel/core@7.25.2)
      '@babel/plugin-syntax-async-generators': 7.8.4(@babel/core@7.25.2)
      '@babel/plugin-syntax-class-properties': 7.12.13(@babel/core@7.25.2)
      '@babel/plugin-syntax-class-static-block': 7.14.5(@babel/core@7.25.2)
      '@babel/plugin-syntax-dynamic-import': 7.8.3(@babel/core@7.25.2)
      '@babel/plugin-syntax-export-namespace-from': 7.8.3(@babel/core@7.25.2)
      '@babel/plugin-syntax-import-assertions': 7.25.6(@babel/core@7.25.2)
      '@babel/plugin-syntax-import-attributes': 7.25.6(@babel/core@7.25.2)
      '@babel/plugin-syntax-import-meta': 7.10.4(@babel/core@7.25.2)
      '@babel/plugin-syntax-json-strings': 7.8.3(@babel/core@7.25.2)
      '@babel/plugin-syntax-logical-assignment-operators': 7.10.4(@babel/core@7.25.2)
      '@babel/plugin-syntax-nullish-coalescing-operator': 7.8.3(@babel/core@7.25.2)
      '@babel/plugin-syntax-numeric-separator': 7.10.4(@babel/core@7.25.2)
      '@babel/plugin-syntax-object-rest-spread': 7.8.3(@babel/core@7.25.2)
      '@babel/plugin-syntax-optional-catch-binding': 7.8.3(@babel/core@7.25.2)
      '@babel/plugin-syntax-optional-chaining': 7.8.3(@babel/core@7.25.2)
      '@babel/plugin-syntax-private-property-in-object': 7.14.5(@babel/core@7.25.2)
      '@babel/plugin-syntax-top-level-await': 7.14.5(@babel/core@7.25.2)
      '@babel/plugin-syntax-unicode-sets-regex': 7.18.6(@babel/core@7.25.2)
      '@babel/plugin-transform-arrow-functions': 7.24.7(@babel/core@7.25.2)
      '@babel/plugin-transform-async-generator-functions': 7.25.4(@babel/core@7.25.2)
      '@babel/plugin-transform-async-to-generator': 7.24.7(@babel/core@7.25.2)
      '@babel/plugin-transform-block-scoped-functions': 7.24.7(@babel/core@7.25.2)
      '@babel/plugin-transform-block-scoping': 7.25.0(@babel/core@7.25.2)
      '@babel/plugin-transform-class-properties': 7.25.4(@babel/core@7.25.2)
      '@babel/plugin-transform-class-static-block': 7.24.7(@babel/core@7.25.2)
      '@babel/plugin-transform-classes': 7.25.4(@babel/core@7.25.2)
      '@babel/plugin-transform-computed-properties': 7.24.7(@babel/core@7.25.2)
      '@babel/plugin-transform-destructuring': 7.24.8(@babel/core@7.25.2)
      '@babel/plugin-transform-dotall-regex': 7.24.7(@babel/core@7.25.2)
      '@babel/plugin-transform-duplicate-keys': 7.24.7(@babel/core@7.25.2)
      '@babel/plugin-transform-duplicate-named-capturing-groups-regex': 7.25.0(@babel/core@7.25.2)
      '@babel/plugin-transform-dynamic-import': 7.24.7(@babel/core@7.25.2)
      '@babel/plugin-transform-exponentiation-operator': 7.24.7(@babel/core@7.25.2)
      '@babel/plugin-transform-export-namespace-from': 7.24.7(@babel/core@7.25.2)
      '@babel/plugin-transform-for-of': 7.24.7(@babel/core@7.25.2)
      '@babel/plugin-transform-function-name': 7.25.1(@babel/core@7.25.2)
      '@babel/plugin-transform-json-strings': 7.24.7(@babel/core@7.25.2)
      '@babel/plugin-transform-literals': 7.25.2(@babel/core@7.25.2)
      '@babel/plugin-transform-logical-assignment-operators': 7.24.7(@babel/core@7.25.2)
      '@babel/plugin-transform-member-expression-literals': 7.24.7(@babel/core@7.25.2)
      '@babel/plugin-transform-modules-amd': 7.24.7(@babel/core@7.25.2)
      '@babel/plugin-transform-modules-commonjs': 7.24.8(@babel/core@7.25.2)
      '@babel/plugin-transform-modules-systemjs': 7.25.0(@babel/core@7.25.2)
      '@babel/plugin-transform-modules-umd': 7.24.7(@babel/core@7.25.2)
      '@babel/plugin-transform-named-capturing-groups-regex': 7.24.7(@babel/core@7.25.2)
      '@babel/plugin-transform-new-target': 7.24.7(@babel/core@7.25.2)
      '@babel/plugin-transform-nullish-coalescing-operator': 7.24.7(@babel/core@7.25.2)
      '@babel/plugin-transform-numeric-separator': 7.24.7(@babel/core@7.25.2)
      '@babel/plugin-transform-object-rest-spread': 7.24.7(@babel/core@7.25.2)
      '@babel/plugin-transform-object-super': 7.24.7(@babel/core@7.25.2)
      '@babel/plugin-transform-optional-catch-binding': 7.24.7(@babel/core@7.25.2)
      '@babel/plugin-transform-optional-chaining': 7.24.8(@babel/core@7.25.2)
      '@babel/plugin-transform-parameters': 7.24.7(@babel/core@7.25.2)
      '@babel/plugin-transform-private-methods': 7.25.4(@babel/core@7.25.2)
      '@babel/plugin-transform-private-property-in-object': 7.24.7(@babel/core@7.25.2)
      '@babel/plugin-transform-property-literals': 7.24.7(@babel/core@7.25.2)
      '@babel/plugin-transform-regenerator': 7.24.7(@babel/core@7.25.2)
      '@babel/plugin-transform-reserved-words': 7.24.7(@babel/core@7.25.2)
      '@babel/plugin-transform-shorthand-properties': 7.24.7(@babel/core@7.25.2)
      '@babel/plugin-transform-spread': 7.24.7(@babel/core@7.25.2)
      '@babel/plugin-transform-sticky-regex': 7.24.7(@babel/core@7.25.2)
      '@babel/plugin-transform-template-literals': 7.24.7(@babel/core@7.25.2)
      '@babel/plugin-transform-typeof-symbol': 7.24.8(@babel/core@7.25.2)
      '@babel/plugin-transform-unicode-escapes': 7.24.7(@babel/core@7.25.2)
      '@babel/plugin-transform-unicode-property-regex': 7.24.7(@babel/core@7.25.2)
      '@babel/plugin-transform-unicode-regex': 7.24.7(@babel/core@7.25.2)
      '@babel/plugin-transform-unicode-sets-regex': 7.25.4(@babel/core@7.25.2)
      '@babel/preset-modules': 0.1.6-no-external-plugins(@babel/core@7.25.2)
      babel-plugin-polyfill-corejs2: 0.4.11(@babel/core@7.25.2)
      babel-plugin-polyfill-corejs3: 0.10.6(@babel/core@7.25.2)
      babel-plugin-polyfill-regenerator: 0.6.2(@babel/core@7.25.2)
      core-js-compat: 3.38.1
      semver: 6.3.1
    transitivePeerDependencies:
      - supports-color
    dev: true

  /@babel/preset-modules@0.1.6-no-external-plugins(@babel/core@7.25.2):
    resolution: {integrity: sha512-HrcgcIESLm9aIR842yhJ5RWan/gebQUJ6E/E5+rf0y9o6oj7w0Br+sWuL6kEQ/o/AdfvR1Je9jG18/gnpwjEyA==}
    peerDependencies:
      '@babel/core': ^7.0.0-0 || ^8.0.0-0 <8.0.0
    dependencies:
      '@babel/core': 7.25.2
      '@babel/helper-plugin-utils': 7.24.8
      '@babel/types': 7.25.6
      esutils: 2.0.3
    dev: true

  /@babel/preset-react@7.24.7(@babel/core@7.25.2):
    resolution: {integrity: sha512-AAH4lEkpmzFWrGVlHaxJB7RLH21uPQ9+He+eFLWHmF9IuFQVugz8eAsamaW0DXRrTfco5zj1wWtpdcXJUOfsag==}
    engines: {node: '>=6.9.0'}
    peerDependencies:
      '@babel/core': ^7.0.0-0
    dependencies:
      '@babel/core': 7.25.2
      '@babel/helper-plugin-utils': 7.24.8
      '@babel/helper-validator-option': 7.24.8
      '@babel/plugin-transform-react-display-name': 7.24.7(@babel/core@7.25.2)
      '@babel/plugin-transform-react-jsx': 7.25.2(@babel/core@7.25.2)
      '@babel/plugin-transform-react-jsx-development': 7.24.7(@babel/core@7.25.2)
      '@babel/plugin-transform-react-pure-annotations': 7.24.7(@babel/core@7.25.2)
    transitivePeerDependencies:
      - supports-color
    dev: true

  /@babel/preset-typescript@7.24.7(@babel/core@7.25.2):
    resolution: {integrity: sha512-SyXRe3OdWwIwalxDg5UtJnJQO+YPcTfwiIY2B0Xlddh9o7jpWLvv8X1RthIeDOxQ+O1ML5BLPCONToObyVQVuQ==}
    engines: {node: '>=6.9.0'}
    peerDependencies:
      '@babel/core': ^7.0.0-0
    dependencies:
      '@babel/core': 7.25.2
      '@babel/helper-plugin-utils': 7.24.8
      '@babel/helper-validator-option': 7.24.8
      '@babel/plugin-syntax-jsx': 7.24.7(@babel/core@7.25.2)
      '@babel/plugin-transform-modules-commonjs': 7.24.8(@babel/core@7.25.2)
      '@babel/plugin-transform-typescript': 7.25.2(@babel/core@7.25.2)
    transitivePeerDependencies:
      - supports-color
    dev: true

  /@babel/regjsgen@0.8.0:
    resolution: {integrity: sha512-x/rqGMdzj+fWZvCOYForTghzbtqPDZ5gPwaoNGHdgDfF2QA/XZbCBp4Moo5scrkAMPhB7z26XM/AaHuIJdgauA==}
    dev: true

  /@babel/runtime-corejs3@7.25.6:
    resolution: {integrity: sha512-Gz0Nrobx8szge6kQQ5Z5MX9L3ObqNwCQY1PSwSNzreFL7aHGxv8Fp2j3ETV6/wWdbiV+mW6OSm8oQhg3Tcsniw==}
    engines: {node: '>=6.9.0'}
    dependencies:
      core-js-pure: 3.38.1
      regenerator-runtime: 0.14.1
    dev: true

  /@babel/runtime@7.25.6:
    resolution: {integrity: sha512-VBj9MYyDb9tuLq7yzqjgzt6Q+IBQLrGZfdjOekyEirZPHxXWoTSGUTMrpsfi58Up73d13NfYLv8HT9vmznjzhQ==}
    engines: {node: '>=6.9.0'}
    dependencies:
      regenerator-runtime: 0.14.1

  /@babel/template@7.25.0:
    resolution: {integrity: sha512-aOOgh1/5XzKvg1jvVz7AVrx2piJ2XBi227DHmbY6y+bM9H2FlN+IfecYu4Xl0cNiiVejlsCri89LUsbj8vJD9Q==}
    engines: {node: '>=6.9.0'}
    dependencies:
      '@babel/code-frame': 7.24.7
      '@babel/parser': 7.25.6
      '@babel/types': 7.25.6

  /@babel/traverse@7.25.6:
    resolution: {integrity: sha512-9Vrcx5ZW6UwK5tvqsj0nGpp/XzqthkT0dqIc9g1AdtygFToNtTF67XzYS//dm+SAK9cp3B9R4ZO/46p63SCjlQ==}
    engines: {node: '>=6.9.0'}
    dependencies:
      '@babel/code-frame': 7.24.7
      '@babel/generator': 7.25.6
      '@babel/parser': 7.25.6
      '@babel/template': 7.25.0
      '@babel/types': 7.25.6
      debug: 4.3.7
      globals: 11.12.0
    transitivePeerDependencies:
      - supports-color

  /@babel/types@7.25.6:
    resolution: {integrity: sha512-/l42B1qxpG6RdfYf343Uw1vmDjeNhneUXtzhojE7pDgfpEypmRhI6j1kr17XCVv4Cgl9HdAiQY2x0GwKm7rWCw==}
    engines: {node: '>=6.9.0'}
    dependencies:
      '@babel/helper-string-parser': 7.24.8
      '@babel/helper-validator-identifier': 7.24.7
      to-fast-properties: 2.0.0

  /@bcoe/v8-coverage@0.2.3:
    resolution: {integrity: sha512-0hYQ8SB4Db5zvZB4axdMHGwEaQjkZzFjQiN9LVYvIFB2nSUHW9tYpxWriPrWDASIxiaXax83REcLxuSdnGPZtw==}
    dev: true

  /@discoveryjs/json-ext@0.5.7:
    resolution: {integrity: sha512-dBVuXR082gk3jsFp7Rd/JI4kytwGHecnCoTtXFb7DB6CNHp4rg5k1bhg0nWdLGLnOV71lmDzGQaLMy8iPLY0pw==}
    engines: {node: '>=10.0.0'}
    dev: true

  /@emotion/babel-plugin@11.12.0:
    resolution: {integrity: sha512-y2WQb+oP8Jqvvclh8Q55gLUyb7UFvgv7eJfsj7td5TToBrIUtPay2kMrZi4xjq9qw2vD0ZR5fSho0yqoFgX7Rw==}
    dependencies:
      '@babel/helper-module-imports': 7.24.7
      '@babel/runtime': 7.25.6
      '@emotion/hash': 0.9.2
      '@emotion/memoize': 0.9.0
      '@emotion/serialize': 1.3.1
      babel-plugin-macros: 3.1.0
      convert-source-map: 1.9.0
      escape-string-regexp: 4.0.0
      find-root: 1.1.0
      source-map: 0.5.7
      stylis: 4.2.0
    transitivePeerDependencies:
      - supports-color
    dev: false

  /@emotion/cache@11.13.1:
    resolution: {integrity: sha512-iqouYkuEblRcXmylXIwwOodiEK5Ifl7JcX7o6V4jI3iW4mLXX3dmt5xwBtIkJiQEXFAI+pC8X0i67yiPkH9Ucw==}
    dependencies:
      '@emotion/memoize': 0.9.0
      '@emotion/sheet': 1.4.0
      '@emotion/utils': 1.4.0
      '@emotion/weak-memoize': 0.4.0
      stylis: 4.2.0
    dev: false

  /@emotion/hash@0.9.2:
    resolution: {integrity: sha512-MyqliTZGuOm3+5ZRSaaBGP3USLw6+EGykkwZns2EPC5g8jJ4z9OrdZY9apkl3+UP9+sdz76YYkwCKP5gh8iY3g==}
    dev: false

  /@emotion/is-prop-valid@1.3.0:
    resolution: {integrity: sha512-SHetuSLvJDzuNbOdtPVbq6yMMMlLoW5Q94uDqJZqy50gcmAjxFkVqmzqSGEFq9gT2iMuIeKV1PXVWmvUhuZLlQ==}
    dependencies:
      '@emotion/memoize': 0.9.0
    dev: false

  /@emotion/memoize@0.9.0:
    resolution: {integrity: sha512-30FAj7/EoJ5mwVPOWhAyCX+FPfMDrVecJAM+Iw9NRoSl4BBAQeqj4cApHHUXOVvIPgLVDsCFoz/hGD+5QQD1GQ==}
    dev: false

  /@emotion/react@11.13.3(@types/react@18.3.5)(react@18.3.1):
    resolution: {integrity: sha512-lIsdU6JNrmYfJ5EbUCf4xW1ovy5wKQ2CkPRM4xogziOxH1nXxBSjpC9YqbFAP7circxMfYp+6x676BqWcEiixg==}
    peerDependencies:
      '@types/react': '*'
      react: '>=16.8.0'
    peerDependenciesMeta:
      '@types/react':
        optional: true
    dependencies:
      '@babel/runtime': 7.25.6
      '@emotion/babel-plugin': 11.12.0
      '@emotion/cache': 11.13.1
      '@emotion/serialize': 1.3.1
      '@emotion/use-insertion-effect-with-fallbacks': 1.1.0(react@18.3.1)
      '@emotion/utils': 1.4.0
      '@emotion/weak-memoize': 0.4.0
      '@types/react': 18.3.5
      hoist-non-react-statics: 3.3.2
      react: 18.3.1
    transitivePeerDependencies:
      - supports-color
    dev: false

  /@emotion/serialize@1.3.1:
    resolution: {integrity: sha512-dEPNKzBPU+vFPGa+z3axPRn8XVDetYORmDC0wAiej+TNcOZE70ZMJa0X7JdeoM6q/nWTMZeLpN/fTnD9o8MQBA==}
    dependencies:
      '@emotion/hash': 0.9.2
      '@emotion/memoize': 0.9.0
      '@emotion/unitless': 0.10.0
      '@emotion/utils': 1.4.0
      csstype: 3.1.3
    dev: false

  /@emotion/sheet@1.4.0:
    resolution: {integrity: sha512-fTBW9/8r2w3dXWYM4HCB1Rdp8NLibOw2+XELH5m5+AkWiL/KqYX6dc0kKYlaYyKjrQ6ds33MCdMPEwgs2z1rqg==}
    dev: false

  /@emotion/styled@11.13.0(@emotion/react@11.13.3)(@types/react@18.3.5)(react@18.3.1):
    resolution: {integrity: sha512-tkzkY7nQhW/zC4hztlwucpT8QEZ6eUzpXDRhww/Eej4tFfO0FxQYWRyg/c5CCXa4d/f174kqeXYjuQRnhzf6dA==}
    peerDependencies:
      '@emotion/react': ^11.0.0-rc.0
      '@types/react': '*'
      react: '>=16.8.0'
    peerDependenciesMeta:
      '@types/react':
        optional: true
    dependencies:
      '@babel/runtime': 7.25.6
      '@emotion/babel-plugin': 11.12.0
      '@emotion/is-prop-valid': 1.3.0
      '@emotion/react': 11.13.3(@types/react@18.3.5)(react@18.3.1)
      '@emotion/serialize': 1.3.1
      '@emotion/use-insertion-effect-with-fallbacks': 1.1.0(react@18.3.1)
      '@emotion/utils': 1.4.0
      '@types/react': 18.3.5
      react: 18.3.1
    transitivePeerDependencies:
      - supports-color
    dev: false

  /@emotion/unitless@0.10.0:
    resolution: {integrity: sha512-dFoMUuQA20zvtVTuxZww6OHoJYgrzfKM1t52mVySDJnMSEa08ruEvdYQbhvyu6soU+NeLVd3yKfTfT0NeV6qGg==}
    dev: false

  /@emotion/use-insertion-effect-with-fallbacks@1.1.0(react@18.3.1):
    resolution: {integrity: sha512-+wBOcIV5snwGgI2ya3u99D7/FJquOIniQT1IKyDsBmEgwvpxMNeS65Oib7OnE2d2aY+3BU4OiH+0Wchf8yk3Hw==}
    peerDependencies:
      react: '>=16.8.0'
    dependencies:
      react: 18.3.1
    dev: false

  /@emotion/utils@1.4.0:
    resolution: {integrity: sha512-spEnrA1b6hDR/C68lC2M7m6ALPUHZC0lIY7jAS/B/9DuuO1ZP04eov8SMv/6fwRd8pzmsn2AuJEznRREWlQrlQ==}
    dev: false

  /@emotion/weak-memoize@0.4.0:
    resolution: {integrity: sha512-snKqtPW01tN0ui7yu9rGv69aJXr/a/Ywvl11sUjNtEcRc+ng/mQriFL0wLXMef74iHa/EkftbDzU9F8iFbH+zg==}
    dev: false

  /@eslint-community/eslint-utils@4.4.0(eslint@8.57.0):
    resolution: {integrity: sha512-1/sA4dwrzBAyeUoQ6oxahHKmrZvsnLCg4RfxW3ZFGGmQkSNQPFNLV9CUEFQP1x9EYXHTo5p6xdhZM1Ne9p/AfA==}
    engines: {node: ^12.22.0 || ^14.17.0 || >=16.0.0}
    peerDependencies:
      eslint: ^6.0.0 || ^7.0.0 || >=8.0.0
    dependencies:
      eslint: 8.57.0
      eslint-visitor-keys: 3.4.3
    dev: true

  /@eslint-community/regexpp@4.11.0:
    resolution: {integrity: sha512-G/M/tIiMrTAxEWRfLfQJMmGNX28IxBg4PBz8XqQhqUHLFI6TL2htpIB1iQCj144V5ee/JaKyT9/WZ0MGZWfA7A==}
    engines: {node: ^12.0.0 || ^14.0.0 || >=16.0.0}
    dev: true

  /@eslint/eslintrc@2.1.4:
    resolution: {integrity: sha512-269Z39MS6wVJtsoUl10L60WdkhJVdPG24Q4eZTH3nnF6lpvSShEK3wQjDX9JRWAUPvPh7COouPpU9IrqaZFvtQ==}
    engines: {node: ^12.22.0 || ^14.17.0 || >=16.0.0}
    dependencies:
      ajv: 6.12.6
      debug: 4.3.7
      espree: 9.6.1
      globals: 13.24.0
      ignore: 5.3.2
      import-fresh: 3.3.0
      js-yaml: 4.1.0
      minimatch: 3.1.2
      strip-json-comments: 3.1.1
    transitivePeerDependencies:
      - supports-color
    dev: true

  /@eslint/js@8.57.0:
    resolution: {integrity: sha512-Ys+3g2TaW7gADOJzPt83SJtCDhMjndcDMFVQ/Tj9iA1BfJzFKD9mAUXT3OenpuPHbI6P/myECxRJrofUsDx/5g==}
    engines: {node: ^12.22.0 || ^14.17.0 || >=16.0.0}
    dev: true

  /@floating-ui/core@1.6.7:
    resolution: {integrity: sha512-yDzVT/Lm101nQ5TCVeK65LtdN7Tj4Qpr9RTXJ2vPFLqtLxwOrpoxAHAJI8J3yYWUc40J0BDBheaitK5SJmno2g==}
    dependencies:
      '@floating-ui/utils': 0.2.7
    dev: false

  /@floating-ui/dom@1.6.10:
    resolution: {integrity: sha512-fskgCFv8J8OamCmyun8MfjB1Olfn+uZKjOKZ0vhYF3gRmEUXcGOjxWL8bBr7i4kIuPZ2KD2S3EUIOxnjC8kl2A==}
    dependencies:
      '@floating-ui/core': 1.6.7
      '@floating-ui/utils': 0.2.7
    dev: false

  /@floating-ui/react-dom@2.1.1(react-dom@18.3.1)(react@18.3.1):
    resolution: {integrity: sha512-4h84MJt3CHrtG18mGsXuLCHMrug49d7DFkU0RMIyshRveBeyV2hmV/pDaF2Uxtu8kgq5r46llp5E5FQiR0K2Yg==}
    peerDependencies:
      react: '>=16.8.0'
      react-dom: '>=16.8.0'
    dependencies:
      '@floating-ui/dom': 1.6.10
      react: 18.3.1
      react-dom: 18.3.1(react@18.3.1)
    dev: false

  /@floating-ui/utils@0.2.7:
    resolution: {integrity: sha512-X8R8Oj771YRl/w+c1HqAC1szL8zWQRwFvgDwT129k9ACdBoud/+/rX9V0qiMl6LWUdP9voC2nDVZYPMQQsb6eA==}
    dev: false

  /@fontsource/roboto@5.1.0:
    resolution: {integrity: sha512-cFRRC1s6RqPygeZ8Uw/acwVHqih8Czjt6Q0MwoUoDe9U3m4dH1HmNDRBZyqlMSFwgNAUKgFImncKdmDHyKpwdg==}
    dev: false

  /@humanwhocodes/config-array@0.11.14:
    resolution: {integrity: sha512-3T8LkOmg45BV5FICb15QQMsyUSWrQ8AygVfC7ZG32zOalnqrilm018ZVCw0eapXux8FtA33q8PSRSstjee3jSg==}
    engines: {node: '>=10.10.0'}
    deprecated: Use @eslint/config-array instead
    dependencies:
      '@humanwhocodes/object-schema': 2.0.3
      debug: 4.3.7
      minimatch: 3.1.2
    transitivePeerDependencies:
      - supports-color
    dev: true

  /@humanwhocodes/module-importer@1.0.1:
    resolution: {integrity: sha512-bxveV4V8v5Yb4ncFTT3rPSgZBOpCkjfK0y4oVVVJwIuDVBRMDXrPyXRL988i5ap9m9bnyEEjWfm5WkBmtffLfA==}
    engines: {node: '>=12.22'}
    dev: true

  /@humanwhocodes/object-schema@2.0.3:
    resolution: {integrity: sha512-93zYdMES/c1D69yZiKDBj0V24vqNzB/koF26KPaagAfd3P/4gUlh3Dys5ogAK+Exi9QyzlD8x/08Zt7wIKcDcA==}
    deprecated: Use @eslint/object-schema instead
    dev: true

  /@istanbuljs/load-nyc-config@1.1.0:
    resolution: {integrity: sha512-VjeHSlIzpv/NyD3N0YuHfXOPDIixcA1q2ZV98wsMqcYlPmv2n3Yb2lYP9XMElnaFVXg5A7YLTeLu6V84uQDjmQ==}
    engines: {node: '>=8'}
    dependencies:
      camelcase: 5.3.1
      find-up: 4.1.0
      get-package-type: 0.1.0
      js-yaml: 3.14.1
      resolve-from: 5.0.0
    dev: true

  /@istanbuljs/schema@0.1.3:
    resolution: {integrity: sha512-ZXRY4jNvVgSVQ8DL3LTcakaAtXwTVUxE81hslsyD2AtoXW/wVob10HkOJ1X/pAlcI7D+2YoZKg5do8G/w6RYgA==}
    engines: {node: '>=8'}
    dev: true

  /@jest/console@27.5.1:
    resolution: {integrity: sha512-kZ/tNpS3NXn0mlXXXPNuDZnb4c0oZ20r4K5eemM2k30ZC3G0T02nXUvyhf5YdbXWHPEJLc9qGLxEZ216MdL+Zg==}
    engines: {node: ^10.13.0 || ^12.13.0 || ^14.15.0 || >=15.0.0}
    dependencies:
      '@jest/types': 27.5.1
      '@types/node': 22.5.4
      chalk: 4.1.2
      jest-message-util: 27.5.1
      jest-util: 27.5.1
      slash: 3.0.0
    dev: true

  /@jest/core@27.5.1:
    resolution: {integrity: sha512-AK6/UTrvQD0Cd24NSqmIA6rKsu0tKIxfiCducZvqxYdmMisOYAsdItspT+fQDQYARPf8XgjAFZi0ogW2agH5nQ==}
    engines: {node: ^10.13.0 || ^12.13.0 || ^14.15.0 || >=15.0.0}
    peerDependencies:
      node-notifier: ^8.0.1 || ^9.0.0 || ^10.0.0
    peerDependenciesMeta:
      node-notifier:
        optional: true
    dependencies:
      '@jest/console': 27.5.1
      '@jest/reporters': 27.5.1
      '@jest/test-result': 27.5.1
      '@jest/transform': 27.5.1
      '@jest/types': 27.5.1
      '@types/node': 22.5.4
      ansi-escapes: 4.3.2
      chalk: 4.1.2
      emittery: 0.8.1
      exit: 0.1.2
      graceful-fs: 4.2.11
      jest-changed-files: 27.5.1
      jest-config: 27.5.1
      jest-haste-map: 27.5.1
      jest-message-util: 27.5.1
      jest-regex-util: 27.5.1
      jest-resolve: 27.5.1
      jest-resolve-dependencies: 27.5.1
      jest-runner: 27.5.1
      jest-runtime: 27.5.1
      jest-snapshot: 27.5.1
      jest-util: 27.5.1
      jest-validate: 27.5.1
      jest-watcher: 27.5.1
      micromatch: 4.0.8
      rimraf: 3.0.2
      slash: 3.0.0
      strip-ansi: 6.0.1
    transitivePeerDependencies:
      - bufferutil
      - canvas
      - supports-color
      - ts-node
      - utf-8-validate
    dev: true

  /@jest/environment@27.5.1:
    resolution: {integrity: sha512-/WQjhPJe3/ghaol/4Bq480JKXV/Rfw8nQdN7f41fM8VDHLcxKXou6QyXAh3EFr9/bVG3x74z1NWDkP87EiY8gA==}
    engines: {node: ^10.13.0 || ^12.13.0 || ^14.15.0 || >=15.0.0}
    dependencies:
      '@jest/fake-timers': 27.5.1
      '@jest/types': 27.5.1
      '@types/node': 22.5.4
      jest-mock: 27.5.1
    dev: true

  /@jest/fake-timers@27.5.1:
    resolution: {integrity: sha512-/aPowoolwa07k7/oM3aASneNeBGCmGQsc3ugN4u6s4C/+s5M64MFo/+djTdiwcbQlRfFElGuDXWzaWj6QgKObQ==}
    engines: {node: ^10.13.0 || ^12.13.0 || ^14.15.0 || >=15.0.0}
    dependencies:
      '@jest/types': 27.5.1
      '@sinonjs/fake-timers': 8.1.0
      '@types/node': 22.5.4
      jest-message-util: 27.5.1
      jest-mock: 27.5.1
      jest-util: 27.5.1
    dev: true

  /@jest/globals@27.5.1:
    resolution: {integrity: sha512-ZEJNB41OBQQgGzgyInAv0UUfDDj3upmHydjieSxFvTRuZElrx7tXg/uVQ5hYVEwiXs3+aMsAeEc9X7xiSKCm4Q==}
    engines: {node: ^10.13.0 || ^12.13.0 || ^14.15.0 || >=15.0.0}
    dependencies:
      '@jest/environment': 27.5.1
      '@jest/types': 27.5.1
      expect: 27.5.1
    dev: true

  /@jest/reporters@27.5.1:
    resolution: {integrity: sha512-cPXh9hWIlVJMQkVk84aIvXuBB4uQQmFqZiacloFuGiP3ah1sbCxCosidXFDfqG8+6fO1oR2dTJTlsOy4VFmUfw==}
    engines: {node: ^10.13.0 || ^12.13.0 || ^14.15.0 || >=15.0.0}
    peerDependencies:
      node-notifier: ^8.0.1 || ^9.0.0 || ^10.0.0
    peerDependenciesMeta:
      node-notifier:
        optional: true
    dependencies:
      '@bcoe/v8-coverage': 0.2.3
      '@jest/console': 27.5.1
      '@jest/test-result': 27.5.1
      '@jest/transform': 27.5.1
      '@jest/types': 27.5.1
      '@types/node': 22.5.4
      chalk: 4.1.2
      collect-v8-coverage: 1.0.2
      exit: 0.1.2
      glob: 7.2.3
      graceful-fs: 4.2.11
      istanbul-lib-coverage: 3.2.2
      istanbul-lib-instrument: 5.2.1
      istanbul-lib-report: 3.0.1
      istanbul-lib-source-maps: 4.0.1
      istanbul-reports: 3.1.7
      jest-haste-map: 27.5.1
      jest-resolve: 27.5.1
      jest-util: 27.5.1
      jest-worker: 27.5.1
      slash: 3.0.0
      source-map: 0.6.1
      string-length: 4.0.2
      terminal-link: 2.1.1
      v8-to-istanbul: 8.1.1
    transitivePeerDependencies:
      - supports-color
    dev: true

  /@jest/source-map@27.5.1:
    resolution: {integrity: sha512-y9NIHUYF3PJRlHk98NdC/N1gl88BL08aQQgu4k4ZopQkCw9t9cV8mtl3TV8b/YCB8XaVTFrmUTAJvjsntDireg==}
    engines: {node: ^10.13.0 || ^12.13.0 || ^14.15.0 || >=15.0.0}
    dependencies:
      callsites: 3.1.0
      graceful-fs: 4.2.11
      source-map: 0.6.1
    dev: true

  /@jest/test-result@27.5.1:
    resolution: {integrity: sha512-EW35l2RYFUcUQxFJz5Cv5MTOxlJIQs4I7gxzi2zVU7PJhOwfYq1MdC5nhSmYjX1gmMmLPvB3sIaC+BkcHRBfag==}
    engines: {node: ^10.13.0 || ^12.13.0 || ^14.15.0 || >=15.0.0}
    dependencies:
      '@jest/console': 27.5.1
      '@jest/types': 27.5.1
      '@types/istanbul-lib-coverage': 2.0.6
      collect-v8-coverage: 1.0.2
    dev: true

  /@jest/test-sequencer@27.5.1:
    resolution: {integrity: sha512-LCheJF7WB2+9JuCS7VB/EmGIdQuhtqjRNI9A43idHv3E4KltCTsPsLxvdaubFHSYwY/fNjMWjl6vNRhDiN7vpQ==}
    engines: {node: ^10.13.0 || ^12.13.0 || ^14.15.0 || >=15.0.0}
    dependencies:
      '@jest/test-result': 27.5.1
      graceful-fs: 4.2.11
      jest-haste-map: 27.5.1
      jest-runtime: 27.5.1
    transitivePeerDependencies:
      - supports-color
    dev: true

  /@jest/transform@27.5.1:
    resolution: {integrity: sha512-ipON6WtYgl/1329g5AIJVbUuEh0wZVbdpGwC99Jw4LwuoBNS95MVphU6zOeD9pDkon+LLbFL7lOQRapbB8SCHw==}
    engines: {node: ^10.13.0 || ^12.13.0 || ^14.15.0 || >=15.0.0}
    dependencies:
      '@babel/core': 7.25.2
      '@jest/types': 27.5.1
      babel-plugin-istanbul: 6.1.1
      chalk: 4.1.2
      convert-source-map: 1.9.0
      fast-json-stable-stringify: 2.1.0
      graceful-fs: 4.2.11
      jest-haste-map: 27.5.1
      jest-regex-util: 27.5.1
      jest-util: 27.5.1
      micromatch: 4.0.8
      pirates: 4.0.6
      slash: 3.0.0
      source-map: 0.6.1
      write-file-atomic: 3.0.3
    transitivePeerDependencies:
      - supports-color
    dev: true

  /@jest/types@27.5.1:
    resolution: {integrity: sha512-Cx46iJ9QpwQTjIdq5VJu2QTMMs3QlEjI0x1QbBP5W1+nMzyc2XmimiRR/CbX9TO0cPTeUlxWMOu8mslYsJ8DEw==}
    engines: {node: ^10.13.0 || ^12.13.0 || ^14.15.0 || >=15.0.0}
    dependencies:
      '@types/istanbul-lib-coverage': 2.0.6
      '@types/istanbul-reports': 3.0.4
      '@types/node': 22.5.4
      '@types/yargs': 16.0.9
      chalk: 4.1.2
    dev: true

  /@jridgewell/gen-mapping@0.3.5:
    resolution: {integrity: sha512-IzL8ZoEDIBRWEzlCcRhOaCupYyN5gdIK+Q6fbFdPDg6HqX6jpkItn7DFIpW9LQzXG6Df9sA7+OKnq0qlz/GaQg==}
    engines: {node: '>=6.0.0'}
    dependencies:
      '@jridgewell/set-array': 1.2.1
      '@jridgewell/sourcemap-codec': 1.5.0
      '@jridgewell/trace-mapping': 0.3.25

  /@jridgewell/resolve-uri@3.1.2:
    resolution: {integrity: sha512-bRISgCIjP20/tbWSPWMEi54QVPRZExkuD9lJL+UIxUKtwVJA8wW1Trb1jMs1RFXo1CBTNZ/5hpC9QvmKWdopKw==}
    engines: {node: '>=6.0.0'}

  /@jridgewell/set-array@1.2.1:
    resolution: {integrity: sha512-R8gLRTZeyp03ymzP/6Lil/28tGeGEzhx1q2k703KGWRAI1VdvPIXdG70VJc2pAMw3NA6JKL5hhFu1sJX0Mnn/A==}
    engines: {node: '>=6.0.0'}

  /@jridgewell/source-map@0.3.6:
    resolution: {integrity: sha512-1ZJTZebgqllO79ue2bm3rIGud/bOe0pP5BjSRCRxxYkEZS8STV7zN84UBbiYu7jy+eCKSnVIUgoWWE/tt+shMQ==}
    dependencies:
      '@jridgewell/gen-mapping': 0.3.5
      '@jridgewell/trace-mapping': 0.3.25
    dev: true

  /@jridgewell/sourcemap-codec@1.5.0:
    resolution: {integrity: sha512-gv3ZRaISU3fjPAgNsriBRqGWQL6quFx04YMPW/zD8XMLsU32mhCCbfbO6KZFLjvYpCZ8zyDEgqsgf+PwPaM7GQ==}

  /@jridgewell/trace-mapping@0.3.25:
    resolution: {integrity: sha512-vNk6aEwybGtawWmy/PzwnGDOjCkLWSD2wqvjGGAgOAwCGWySYXfYoxt00IJkTF+8Lb57DwOb3Aa0o9CApepiYQ==}
    dependencies:
      '@jridgewell/resolve-uri': 3.1.2
      '@jridgewell/sourcemap-codec': 1.5.0

  /@kurkle/color@0.3.2:
    resolution: {integrity: sha512-fuscdXJ9G1qb7W8VdHi+IwRqij3lBkosAm4ydQtEmbY58OzHXqQhvlxqEkoz0yssNVn38bcpRWgA9PP+OGoisw==}
    dev: false

  /@leichtgewicht/ip-codec@2.0.5:
    resolution: {integrity: sha512-Vo+PSpZG2/fmgmiNzYK9qWRh8h/CHrwD0mo1h1DzL4yzHNSfWYujGTYsWGreD000gcgmZ7K4Ys6Tx9TxtsKdDw==}
    dev: true

  /@mapbox/jsonlint-lines-primitives@2.0.2:
    resolution: {integrity: sha512-rY0o9A5ECsTQRVhv7tL/OyDpGAoUB4tTvLiW1DSzQGq4bvTPhNw1VpSNjDJc5GFZ2XuyOtSWSVN05qOtcD71qQ==}
    engines: {node: '>= 0.6'}
    dev: false

  /@mapbox/mapbox-gl-style-spec@13.28.0:
    resolution: {integrity: sha512-B8xM7Fp1nh5kejfIl4SWeY0gtIeewbuRencqO3cJDrCHZpaPg7uY+V8abuR+esMeuOjRl5cLhVTP40v+1ywxbg==}
    hasBin: true
    dependencies:
      '@mapbox/jsonlint-lines-primitives': 2.0.2
      '@mapbox/point-geometry': 0.1.0
      '@mapbox/unitbezier': 0.0.0
      csscolorparser: 1.0.3
      json-stringify-pretty-compact: 2.0.0
      minimist: 1.2.8
      rw: 1.3.3
      sort-object: 0.3.2
    dev: false

  /@mapbox/point-geometry@0.1.0:
    resolution: {integrity: sha512-6j56HdLTwWGO0fJPlrZtdU/B13q8Uwmo18Ck2GnGgN9PCFyKTZ3UbXeEdRFh18i9XQ92eH2VdtpJHpBD3aripQ==}
    dev: false

  /@mapbox/unitbezier@0.0.0:
    resolution: {integrity: sha512-HPnRdYO0WjFjRTSwO3frz1wKaU649OBFPX3Zo/2WZvuRi6zMiRGui8SnPQiQABgqCf8YikDe5t3HViTVw1WUzA==}
    dev: false

  /@mui/base@5.0.0-beta.37(@types/react@18.3.5)(react-dom@18.3.1)(react@18.3.1):
    resolution: {integrity: sha512-/o3anbb+DeCng8jNsd3704XtmmLDZju1Fo8R2o7ugrVtPQ/QpcqddwKNzKPZwa0J5T8YNW3ZVuHyQgbTnQLisQ==}
    engines: {node: '>=12.0.0'}
    peerDependencies:
      '@types/react': ^17.0.0 || ^18.0.0
      react: ^17.0.0 || ^18.0.0
      react-dom: ^17.0.0 || ^18.0.0
    peerDependenciesMeta:
      '@types/react':
        optional: true
    dependencies:
      '@babel/runtime': 7.25.6
      '@floating-ui/react-dom': 2.1.1(react-dom@18.3.1)(react@18.3.1)
      '@mui/types': 7.2.16(@types/react@18.3.5)
      '@mui/utils': 5.16.6(@types/react@18.3.5)(react@18.3.1)
      '@popperjs/core': 2.11.8
      '@types/react': 18.3.5
      clsx: 2.1.1
      prop-types: 15.8.1
      react: 18.3.1
      react-dom: 18.3.1(react@18.3.1)
    dev: false

  /@mui/base@5.0.0-beta.58(@types/react@18.3.5)(react-dom@18.3.1)(react@18.3.1):
    resolution: {integrity: sha512-P0E7ZrxOuyYqBvVv9w8k7wm+Xzx/KRu+BGgFcR2htTsGCpJNQJCSUXNUZ50MUmSU9hzqhwbQWNXhV1MBTl6F7A==}
    engines: {node: '>=14.0.0'}
    peerDependencies:
      '@types/react': ^17.0.0 || ^18.0.0
      react: ^17.0.0 || ^18.0.0
      react-dom: ^17.0.0 || ^18.0.0
    peerDependenciesMeta:
      '@types/react':
        optional: true
    dependencies:
      '@babel/runtime': 7.25.6
      '@floating-ui/react-dom': 2.1.1(react-dom@18.3.1)(react@18.3.1)
      '@mui/types': 7.2.16(@types/react@18.3.5)
      '@mui/utils': 6.0.0-rc.0(@types/react@18.3.5)(react@18.3.1)
      '@popperjs/core': 2.11.8
      '@types/react': 18.3.5
      clsx: 2.1.1
      prop-types: 15.8.1
      react: 18.3.1
      react-dom: 18.3.1(react@18.3.1)
    dev: false

  /@mui/core-downloads-tracker@5.16.7:
    resolution: {integrity: sha512-RtsCt4Geed2/v74sbihWzzRs+HsIQCfclHeORh5Ynu2fS4icIKozcSubwuG7vtzq2uW3fOR1zITSP84TNt2GoQ==}
    dev: false

  /@mui/core-downloads-tracker@6.1.0:
    resolution: {integrity: sha512-covEnIn/2er5YdtuukDRA52kmARhKrHjOvPsyTFMQApZdrTBI4h8jbEy2mxZqwMwcAFS9coonQXnEZKL1rUNdQ==}
    dev: false

  /@mui/icons-material@5.16.7(@mui/material@5.16.7)(@types/react@18.3.5)(react@18.3.1):
    resolution: {integrity: sha512-UrGwDJCXEszbDI7yV047BYU5A28eGJ79keTCP4cc74WyncuVrnurlmIRxaHL8YK+LI1Kzq+/JM52IAkNnv4u+Q==}
    engines: {node: '>=12.0.0'}
    peerDependencies:
      '@mui/material': ^5.0.0
      '@types/react': ^17.0.0 || ^18.0.0
      react: ^17.0.0 || ^18.0.0
    peerDependenciesMeta:
      '@types/react':
        optional: true
    dependencies:
      '@babel/runtime': 7.25.6
      '@mui/material': 5.16.7(@emotion/react@11.13.3)(@emotion/styled@11.13.0)(@types/react@18.3.5)(react-dom@18.3.1)(react@18.3.1)
      '@types/react': 18.3.5
      react: 18.3.1
    dev: false

  /@mui/icons-material@6.1.0(@mui/material@6.1.0)(@types/react@18.3.5)(react@18.3.1):
    resolution: {integrity: sha512-HxfB0jxwiMTYMN8gAnYn3avbF1aDrqBEuGIj6JDQ3YkLl650E1Wy8AIhwwyP47wdrv0at9aAR0iOO6VLb74A9w==}
    engines: {node: '>=14.0.0'}
    peerDependencies:
      '@mui/material': ^6.1.0
      '@types/react': ^17.0.0 || ^18.0.0 || ^19.0.0
      react: ^17.0.0 || ^18.0.0 || ^19.0.0
    peerDependenciesMeta:
      '@types/react':
        optional: true
    dependencies:
      '@babel/runtime': 7.25.6
      '@mui/material': 6.1.0(@emotion/react@11.13.3)(@emotion/styled@11.13.0)(@types/react@18.3.5)(react-dom@18.3.1)(react@18.3.1)
      '@types/react': 18.3.5
      react: 18.3.1
    dev: false

  /@mui/lab@6.0.0-beta.9(@emotion/react@11.13.3)(@emotion/styled@11.13.0)(@mui/material@6.1.0)(@types/react@18.3.5)(react-dom@18.3.1)(react@18.3.1):
    resolution: {integrity: sha512-rgwgf9mNUpXxPlI3tnM3i+HNAtDZ2amAollDqbe6RZ/3fltcir/o/0zBvnZRkJIBOAk6qIGmL59GCasuQQtPKA==}
    engines: {node: '>=14.0.0'}
    peerDependencies:
      '@emotion/react': ^11.5.0
      '@emotion/styled': ^11.3.0
      '@mui/material': ^6.0.2
      '@mui/material-pigment-css': ^6.0.2
      '@types/react': ^17.0.0 || ^18.0.0 || ^19.0.0
      react: ^17.0.0 || ^18.0.0 || ^19.0.0
      react-dom: ^17.0.0 || ^18.0.0 || ^19.0.0
    peerDependenciesMeta:
      '@emotion/react':
        optional: true
      '@emotion/styled':
        optional: true
      '@mui/material-pigment-css':
        optional: true
      '@types/react':
        optional: true
    dependencies:
      '@babel/runtime': 7.25.6
      '@emotion/react': 11.13.3(@types/react@18.3.5)(react@18.3.1)
      '@emotion/styled': 11.13.0(@emotion/react@11.13.3)(@types/react@18.3.5)(react@18.3.1)
      '@mui/base': 5.0.0-beta.58(@types/react@18.3.5)(react-dom@18.3.1)(react@18.3.1)
      '@mui/material': 6.1.0(@emotion/react@11.13.3)(@emotion/styled@11.13.0)(@types/react@18.3.5)(react-dom@18.3.1)(react@18.3.1)
      '@mui/system': 6.1.0(@emotion/react@11.13.3)(@emotion/styled@11.13.0)(@types/react@18.3.5)(react@18.3.1)
      '@mui/types': 7.2.16(@types/react@18.3.5)
      '@mui/utils': 6.1.0(@types/react@18.3.5)(react@18.3.1)
      '@types/react': 18.3.5
      clsx: 2.1.1
      prop-types: 15.8.1
      react: 18.3.1
      react-dom: 18.3.1(react@18.3.1)
    dev: false

  /@mui/material@5.16.7(@emotion/react@11.13.3)(@emotion/styled@11.13.0)(@types/react@18.3.5)(react-dom@18.3.1)(react@18.3.1):
    resolution: {integrity: sha512-cwwVQxBhK60OIOqZOVLFt55t01zmarKJiJUWbk0+8s/Ix5IaUzAShqlJchxsIQ4mSrWqgcKCCXKtIlG5H+/Jmg==}
    engines: {node: '>=12.0.0'}
    peerDependencies:
      '@emotion/react': ^11.5.0
      '@emotion/styled': ^11.3.0
      '@types/react': ^17.0.0 || ^18.0.0
      react: ^17.0.0 || ^18.0.0
      react-dom: ^17.0.0 || ^18.0.0
    peerDependenciesMeta:
      '@emotion/react':
        optional: true
      '@emotion/styled':
        optional: true
      '@types/react':
        optional: true
    dependencies:
      '@babel/runtime': 7.25.6
      '@emotion/react': 11.13.3(@types/react@18.3.5)(react@18.3.1)
      '@emotion/styled': 11.13.0(@emotion/react@11.13.3)(@types/react@18.3.5)(react@18.3.1)
      '@mui/core-downloads-tracker': 5.16.7
      '@mui/system': 5.16.7(@emotion/react@11.13.3)(@emotion/styled@11.13.0)(@types/react@18.3.5)(react@18.3.1)
      '@mui/types': 7.2.16(@types/react@18.3.5)
      '@mui/utils': 5.16.6(@types/react@18.3.5)(react@18.3.1)
      '@popperjs/core': 2.11.8
      '@types/react': 18.3.5
      '@types/react-transition-group': 4.4.11
      clsx: 2.1.1
      csstype: 3.1.3
      prop-types: 15.8.1
      react: 18.3.1
      react-dom: 18.3.1(react@18.3.1)
      react-is: 18.3.1
      react-transition-group: 4.4.5(react-dom@18.3.1)(react@18.3.1)
    dev: false

  /@mui/material@6.1.0(@emotion/react@11.13.3)(@emotion/styled@11.13.0)(@types/react@18.3.5)(react-dom@18.3.1)(react@18.3.1):
    resolution: {integrity: sha512-4MJ46vmy1xbm8x+ZdRcWm8jEMMowdS8pYlhKQzg/qoKhOcLhImZvf2Jn6z9Dj6gl+lY+C/0MxaHF/avAAGys3Q==}
    engines: {node: '>=14.0.0'}
    peerDependencies:
      '@emotion/react': ^11.5.0
      '@emotion/styled': ^11.3.0
      '@mui/material-pigment-css': ^6.1.0
      '@types/react': ^17.0.0 || ^18.0.0 || ^19.0.0
      react: ^17.0.0 || ^18.0.0 || ^19.0.0
      react-dom: ^17.0.0 || ^18.0.0 || ^19.0.0
    peerDependenciesMeta:
      '@emotion/react':
        optional: true
      '@emotion/styled':
        optional: true
      '@mui/material-pigment-css':
        optional: true
      '@types/react':
        optional: true
    dependencies:
      '@babel/runtime': 7.25.6
      '@emotion/react': 11.13.3(@types/react@18.3.5)(react@18.3.1)
      '@emotion/styled': 11.13.0(@emotion/react@11.13.3)(@types/react@18.3.5)(react@18.3.1)
      '@mui/core-downloads-tracker': 6.1.0
      '@mui/system': 6.1.0(@emotion/react@11.13.3)(@emotion/styled@11.13.0)(@types/react@18.3.5)(react@18.3.1)
      '@mui/types': 7.2.16(@types/react@18.3.5)
      '@mui/utils': 6.1.0(@types/react@18.3.5)(react@18.3.1)
      '@popperjs/core': 2.11.8
      '@types/react': 18.3.5
      '@types/react-transition-group': 4.4.11
      clsx: 2.1.1
      csstype: 3.1.3
      prop-types: 15.8.1
      react: 18.3.1
      react-dom: 18.3.1(react@18.3.1)
      react-is: 18.3.1
      react-transition-group: 4.4.5(react-dom@18.3.1)(react@18.3.1)
    dev: false

  /@mui/private-theming@5.16.6(@types/react@18.3.5)(react@18.3.1):
    resolution: {integrity: sha512-rAk+Rh8Clg7Cd7shZhyt2HGTTE5wYKNSJ5sspf28Fqm/PZ69Er9o6KX25g03/FG2dfpg5GCwZh/xOojiTfm3hw==}
    engines: {node: '>=12.0.0'}
    peerDependencies:
      '@types/react': ^17.0.0 || ^18.0.0
      react: ^17.0.0 || ^18.0.0
    peerDependenciesMeta:
      '@types/react':
        optional: true
    dependencies:
      '@babel/runtime': 7.25.6
      '@mui/utils': 5.16.6(@types/react@18.3.5)(react@18.3.1)
      '@types/react': 18.3.5
      prop-types: 15.8.1
      react: 18.3.1
    dev: false

  /@mui/private-theming@6.1.0(@types/react@18.3.5)(react@18.3.1):
    resolution: {integrity: sha512-+L5qccs4gwsR0r1dgjqhN24QEQRkqIbfOdxILyMbMkuI50x6wNyt9XrV+J3WtjtZTMGJCrUa5VmZBE6OEPGPWA==}
    engines: {node: '>=14.0.0'}
    peerDependencies:
      '@types/react': ^17.0.0 || ^18.0.0 || ^19.0.0
      react: ^17.0.0 || ^18.0.0 || ^19.0.0
    peerDependenciesMeta:
      '@types/react':
        optional: true
    dependencies:
      '@babel/runtime': 7.25.6
      '@mui/utils': 6.1.0(@types/react@18.3.5)(react@18.3.1)
      '@types/react': 18.3.5
      prop-types: 15.8.1
      react: 18.3.1
    dev: false

  /@mui/styled-engine@5.16.6(@emotion/react@11.13.3)(@emotion/styled@11.13.0)(react@18.3.1):
    resolution: {integrity: sha512-zaThmS67ZmtHSWToTiHslbI8jwrmITcN93LQaR2lKArbvS7Z3iLkwRoiikNWutx9MBs8Q6okKvbZq1RQYB3v7g==}
    engines: {node: '>=12.0.0'}
    peerDependencies:
      '@emotion/react': ^11.4.1
      '@emotion/styled': ^11.3.0
      react: ^17.0.0 || ^18.0.0
    peerDependenciesMeta:
      '@emotion/react':
        optional: true
      '@emotion/styled':
        optional: true
    dependencies:
      '@babel/runtime': 7.25.6
      '@emotion/cache': 11.13.1
      '@emotion/react': 11.13.3(@types/react@18.3.5)(react@18.3.1)
      '@emotion/styled': 11.13.0(@emotion/react@11.13.3)(@types/react@18.3.5)(react@18.3.1)
      csstype: 3.1.3
      prop-types: 15.8.1
      react: 18.3.1
    dev: false

  /@mui/styled-engine@6.1.0(@emotion/react@11.13.3)(@emotion/styled@11.13.0)(react@18.3.1):
    resolution: {integrity: sha512-MZ+vtaCkjamrT41+b0Er9OMenjAtP/32+L6fARL9/+BZKuV2QbR3q3TmavT2x0NhDu35IM03s4yKqj32Ziqnyg==}
    engines: {node: '>=14.0.0'}
    peerDependencies:
      '@emotion/react': ^11.4.1
      '@emotion/styled': ^11.3.0
      react: ^17.0.0 || ^18.0.0 || ^19.0.0
    peerDependenciesMeta:
      '@emotion/react':
        optional: true
      '@emotion/styled':
        optional: true
    dependencies:
      '@babel/runtime': 7.25.6
      '@emotion/cache': 11.13.1
      '@emotion/react': 11.13.3(@types/react@18.3.5)(react@18.3.1)
      '@emotion/sheet': 1.4.0
      '@emotion/styled': 11.13.0(@emotion/react@11.13.3)(@types/react@18.3.5)(react@18.3.1)
      csstype: 3.1.3
      prop-types: 15.8.1
      react: 18.3.1
    dev: false

  /@mui/styles@6.1.0(@types/react@18.3.5)(react@18.3.1):
    resolution: {integrity: sha512-E18VFiRIUraVXdcxXy6PyBpK73nCN1xbVPEWREVFKYHjZrd1vR8RJ/zLdZDHwpubAxs8Jqr+7JPWmzBt79qAWw==}
    engines: {node: '>=14.0.0'}
    peerDependencies:
      '@types/react': ^17.0.0 || ^18.0.0 || ^19.0.0
      react: ^17.0.0 || ^18.0.0 || ^19.0.0
    peerDependenciesMeta:
      '@types/react':
        optional: true
    dependencies:
      '@babel/runtime': 7.25.6
      '@emotion/hash': 0.9.2
      '@mui/private-theming': 6.1.0(@types/react@18.3.5)(react@18.3.1)
      '@mui/types': 7.2.16(@types/react@18.3.5)
      '@mui/utils': 6.1.0(@types/react@18.3.5)(react@18.3.1)
      '@types/react': 18.3.5
      clsx: 2.1.1
      csstype: 3.1.3
      hoist-non-react-statics: 3.3.2
      jss: 10.10.0
      jss-plugin-camel-case: 10.10.0
      jss-plugin-default-unit: 10.10.0
      jss-plugin-global: 10.10.0
      jss-plugin-nested: 10.10.0
      jss-plugin-props-sort: 10.10.0
      jss-plugin-rule-value-function: 10.10.0
      jss-plugin-vendor-prefixer: 10.10.0
      prop-types: 15.8.1
      react: 18.3.1
    dev: false

  /@mui/system@5.16.7(@emotion/react@11.13.3)(@emotion/styled@11.13.0)(@types/react@18.3.5)(react@18.3.1):
    resolution: {integrity: sha512-Jncvs/r/d/itkxh7O7opOunTqbbSSzMTHzZkNLM+FjAOg+cYAZHrPDlYe1ZGKUYORwwb2XexlWnpZp0kZ4AHuA==}
    engines: {node: '>=12.0.0'}
    peerDependencies:
      '@emotion/react': ^11.5.0
      '@emotion/styled': ^11.3.0
      '@types/react': ^17.0.0 || ^18.0.0
      react: ^17.0.0 || ^18.0.0
    peerDependenciesMeta:
      '@emotion/react':
        optional: true
      '@emotion/styled':
        optional: true
      '@types/react':
        optional: true
    dependencies:
      '@babel/runtime': 7.25.6
      '@emotion/react': 11.13.3(@types/react@18.3.5)(react@18.3.1)
      '@emotion/styled': 11.13.0(@emotion/react@11.13.3)(@types/react@18.3.5)(react@18.3.1)
      '@mui/private-theming': 5.16.6(@types/react@18.3.5)(react@18.3.1)
      '@mui/styled-engine': 5.16.6(@emotion/react@11.13.3)(@emotion/styled@11.13.0)(react@18.3.1)
      '@mui/types': 7.2.16(@types/react@18.3.5)
      '@mui/utils': 5.16.6(@types/react@18.3.5)(react@18.3.1)
      '@types/react': 18.3.5
      clsx: 2.1.1
      csstype: 3.1.3
      prop-types: 15.8.1
      react: 18.3.1
    dev: false

  /@mui/system@6.1.0(@emotion/react@11.13.3)(@emotion/styled@11.13.0)(@types/react@18.3.5)(react@18.3.1):
    resolution: {integrity: sha512-NumkGDqT6EdXfcoFLYQ+M4XlTW5hH3+aK48xAbRqKPXJfxl36CBt4DLduw/Voa5dcayGus9T6jm1AwU2hoJ5hQ==}
    engines: {node: '>=14.0.0'}
    peerDependencies:
      '@emotion/react': ^11.5.0
      '@emotion/styled': ^11.3.0
      '@types/react': ^17.0.0 || ^18.0.0 || ^19.0.0
      react: ^17.0.0 || ^18.0.0 || ^19.0.0
    peerDependenciesMeta:
      '@emotion/react':
        optional: true
      '@emotion/styled':
        optional: true
      '@types/react':
        optional: true
    dependencies:
      '@babel/runtime': 7.25.6
      '@emotion/react': 11.13.3(@types/react@18.3.5)(react@18.3.1)
      '@emotion/styled': 11.13.0(@emotion/react@11.13.3)(@types/react@18.3.5)(react@18.3.1)
      '@mui/private-theming': 6.1.0(@types/react@18.3.5)(react@18.3.1)
      '@mui/styled-engine': 6.1.0(@emotion/react@11.13.3)(@emotion/styled@11.13.0)(react@18.3.1)
      '@mui/types': 7.2.16(@types/react@18.3.5)
      '@mui/utils': 6.1.0(@types/react@18.3.5)(react@18.3.1)
      '@types/react': 18.3.5
      clsx: 2.1.1
      csstype: 3.1.3
      prop-types: 15.8.1
      react: 18.3.1
    dev: false

  /@mui/types@7.2.16(@types/react@18.3.5):
    resolution: {integrity: sha512-qI8TV3M7ShITEEc8Ih15A2vLzZGLhD+/UPNwck/hcls2gwg7dyRjNGXcQYHKLB5Q7PuTRfrTkAoPa2VV1s67Ag==}
    peerDependencies:
      '@types/react': ^17.0.0 || ^18.0.0 || ^19.0.0
    peerDependenciesMeta:
      '@types/react':
        optional: true
    dependencies:
      '@types/react': 18.3.5
    dev: false

  /@mui/utils@5.16.6(@types/react@18.3.5)(react@18.3.1):
    resolution: {integrity: sha512-tWiQqlhxAt3KENNiSRL+DIn9H5xNVK6Jjf70x3PnfQPz1MPBdh7yyIcAyVBT9xiw7hP3SomRhPR7hzBMBCjqEA==}
    engines: {node: '>=12.0.0'}
    peerDependencies:
      '@types/react': ^17.0.0 || ^18.0.0
      react: ^17.0.0 || ^18.0.0
    peerDependenciesMeta:
      '@types/react':
        optional: true
    dependencies:
      '@babel/runtime': 7.25.6
      '@mui/types': 7.2.16(@types/react@18.3.5)
      '@types/prop-types': 15.7.12
      '@types/react': 18.3.5
      clsx: 2.1.1
      prop-types: 15.8.1
      react: 18.3.1
      react-is: 18.3.1
    dev: false

  /@mui/utils@6.0.0-rc.0(@types/react@18.3.5)(react@18.3.1):
    resolution: {integrity: sha512-tBp0ILEXDL0bbDDT8PnZOjCqSm5Dfk2N0Z45uzRw+wVl6fVvloC9zw8avl+OdX1Bg3ubs/ttKn8nRNv17bpM5A==}
    engines: {node: '>=14.0.0'}
    peerDependencies:
      '@types/react': ^17.0.0 || ^18.0.0 || ^19.0.0
      react: ^17.0.0 || ^18.0.0 || ^19.0.0
    peerDependenciesMeta:
      '@types/react':
        optional: true
    dependencies:
      '@babel/runtime': 7.25.6
      '@mui/types': 7.2.16(@types/react@18.3.5)
      '@types/prop-types': 15.7.12
      '@types/react': 18.3.5
      clsx: 2.1.1
      prop-types: 15.8.1
      react: 18.3.1
      react-is: 18.3.1
    dev: false

  /@mui/utils@6.1.0(@types/react@18.3.5)(react@18.3.1):
    resolution: {integrity: sha512-oT8ZzMISRUhTVpdbYzY0CgrCBb3t/YEdcaM13tUnuTjZ15pdA6g5lx15ZJUdgYXV6PbJdw7tDQgMEr4uXK5TXQ==}
    engines: {node: '>=14.0.0'}
    peerDependencies:
      '@types/react': ^17.0.0 || ^18.0.0 || ^19.0.0
      react: ^17.0.0 || ^18.0.0 || ^19.0.0
    peerDependenciesMeta:
      '@types/react':
        optional: true
    dependencies:
      '@babel/runtime': 7.25.6
      '@mui/types': 7.2.16(@types/react@18.3.5)
      '@types/prop-types': 15.7.12
      '@types/react': 18.3.5
      clsx: 2.1.1
      prop-types: 15.8.1
      react: 18.3.1
      react-is: 18.3.1
    dev: false

  /@mui/x-date-pickers@7.17.0(@emotion/react@11.13.3)(@emotion/styled@11.13.0)(@mui/material@6.1.0)(@mui/system@6.1.0)(@types/react@18.3.5)(dayjs@1.11.13)(react-dom@18.3.1)(react@18.3.1):
    resolution: {integrity: sha512-3mIw1uOZU/yKweZsVAo9QnwVFzLHqXgXG1TbGbDJ4AU6FhN2TCUlR9tzKHSlYdAHZ0bEWDS1/bgeGsQC7skXMA==}
    engines: {node: '>=14.0.0'}
    peerDependencies:
      '@emotion/react': ^11.9.0
      '@emotion/styled': ^11.8.1
      '@mui/material': ^5.15.14 || ^6.0.0
      '@mui/system': ^5.15.14 || ^6.0.0
      date-fns: ^2.25.0 || ^3.2.0
      date-fns-jalali: ^2.13.0-0 || ^3.2.0-0
      dayjs: ^1.10.7
      luxon: ^3.0.2
      moment: ^2.29.4
      moment-hijri: ^2.1.2
      moment-jalaali: ^0.7.4 || ^0.8.0 || ^0.9.0 || ^0.10.0
      react: ^17.0.0 || ^18.0.0
      react-dom: ^17.0.0 || ^18.0.0
    peerDependenciesMeta:
      '@emotion/react':
        optional: true
      '@emotion/styled':
        optional: true
      date-fns:
        optional: true
      date-fns-jalali:
        optional: true
      dayjs:
        optional: true
      luxon:
        optional: true
      moment:
        optional: true
      moment-hijri:
        optional: true
      moment-jalaali:
        optional: true
    dependencies:
      '@babel/runtime': 7.25.6
      '@emotion/react': 11.13.3(@types/react@18.3.5)(react@18.3.1)
      '@emotion/styled': 11.13.0(@emotion/react@11.13.3)(@types/react@18.3.5)(react@18.3.1)
      '@mui/material': 6.1.0(@emotion/react@11.13.3)(@emotion/styled@11.13.0)(@types/react@18.3.5)(react-dom@18.3.1)(react@18.3.1)
      '@mui/system': 6.1.0(@emotion/react@11.13.3)(@emotion/styled@11.13.0)(@types/react@18.3.5)(react@18.3.1)
      '@mui/utils': 5.16.6(@types/react@18.3.5)(react@18.3.1)
      '@mui/x-internals': 7.17.0(@types/react@18.3.5)(react@18.3.1)
      '@types/react-transition-group': 4.4.11
      clsx: 2.1.1
      dayjs: 1.11.13
      prop-types: 15.8.1
      react: 18.3.1
      react-dom: 18.3.1(react@18.3.1)
      react-transition-group: 4.4.5(react-dom@18.3.1)(react@18.3.1)
    transitivePeerDependencies:
      - '@types/react'
    dev: false

  /@mui/x-internals@7.17.0(@types/react@18.3.5)(react@18.3.1):
    resolution: {integrity: sha512-FLlAGSJl/vsuaA/8hPGazXFppyzIzxApJJDZMoTS0geUmHd0hyooISV2ltllLmrZ/DGtHhI08m8GGnHL6/vVeg==}
    engines: {node: '>=14.0.0'}
    peerDependencies:
      react: ^17.0.0 || ^18.0.0
    dependencies:
      '@babel/runtime': 7.25.6
      '@mui/utils': 5.16.6(@types/react@18.3.5)(react@18.3.1)
      react: 18.3.1
    transitivePeerDependencies:
      - '@types/react'
    dev: false

  /@mui/x-internals@7.17.0(@types/react@18.3.5)(react@18.3.1):
    resolution: {integrity: sha512-FLlAGSJl/vsuaA/8hPGazXFppyzIzxApJJDZMoTS0geUmHd0hyooISV2ltllLmrZ/DGtHhI08m8GGnHL6/vVeg==}
    engines: {node: '>=14.0.0'}
    peerDependencies:
      react: ^17.0.0 || ^18.0.0
    dependencies:
      '@babel/runtime': 7.25.6
      '@mui/utils': 5.16.6(@types/react@18.3.5)(react@18.3.1)
      react: 18.3.1
    transitivePeerDependencies:
      - '@types/react'
    dev: false

  /@mui/x-tree-view@7.17.0(@emotion/react@11.13.3)(@emotion/styled@11.13.0)(@mui/material@6.0.2)(@mui/system@6.0.2)(@types/react@18.3.5)(react-dom@18.3.1)(react@18.3.1):
    resolution: {integrity: sha512-xDpsF6b1D/rlkJBH6yb8kHbda2k6YOyxZ3HCYG3nq5yvUARhi2/gwRztUT0gwqAZ5UwzhL/i3U4/SomV+0T8HA==}
    engines: {node: '>=14.0.0'}
    peerDependencies:
      '@emotion/react': ^11.9.0
      '@emotion/styled': ^11.8.1
      '@mui/material': ^5.15.14 || ^6.0.0
      '@mui/system': ^5.15.14 || ^6.0.0
      react: ^17.0.0 || ^18.0.0
      react-dom: ^17.0.0 || ^18.0.0
    peerDependenciesMeta:
      '@emotion/react':
        optional: true
      '@emotion/styled':
        optional: true
    dependencies:
      '@babel/runtime': 7.25.6
      '@emotion/react': 11.13.3(@types/react@18.3.5)(react@18.3.1)
      '@emotion/styled': 11.13.0(@emotion/react@11.13.3)(@types/react@18.3.5)(react@18.3.1)
      '@mui/material': 6.0.2(@emotion/react@11.13.3)(@emotion/styled@11.13.0)(@types/react@18.3.5)(react-dom@18.3.1)(react@18.3.1)
      '@mui/system': 6.0.2(@emotion/react@11.13.3)(@emotion/styled@11.13.0)(@types/react@18.3.5)(react@18.3.1)
      '@mui/utils': 5.16.6(@types/react@18.3.5)(react@18.3.1)
      '@mui/x-internals': 7.17.0(@types/react@18.3.5)(react@18.3.1)
      '@types/react-transition-group': 4.4.11
      clsx: 2.1.1
      prop-types: 15.8.1
      react: 18.3.1
      react-dom: 18.3.1(react@18.3.1)
      react-transition-group: 4.4.5(react-dom@18.3.1)(react@18.3.1)
    transitivePeerDependencies:
      - '@types/react'
    dev: false

  /@nicolo-ribaudo/chokidar-2@2.1.8-no-fsevents.3:
    resolution: {integrity: sha512-s88O1aVtXftvp5bCPB7WnmXc5IwOZZ7YPuwNPt+GtOOXpPvad1LfbmjYv+qII7zP6RU2QGnqve27dnLycEnyEQ==}
    requiresBuild: true
    dev: true
    optional: true

  /@nicolo-ribaudo/eslint-scope-5-internals@5.1.1-v1:
    resolution: {integrity: sha512-54/JRvkLIzzDWshCWfuhadfrfZVPiElY8Fcgmg1HroEly/EDSszzhBAsarCux+D/kOslTRquNzuyGSmUSTTHGg==}
    dependencies:
      eslint-scope: 5.1.1
    dev: true

  /@nieuwlandgeo/sldreader@0.3.1(ol@10.1.0):
    resolution: {integrity: sha512-gP1dw7ftVT34L6nv8dDtERNIJYENwe2I37Vwdm3NQH+KKHDk7vwrTANxvgKgbNybMXHF29jvI97Z/bkZYBqdxQ==}
    peerDependencies:
      ol: '>= 5.3.0'
    dependencies:
      ol: 10.1.0
    dev: false

  /@nodelib/fs.scandir@2.1.5:
    resolution: {integrity: sha512-vq24Bq3ym5HEQm2NKCr3yXDwjc7vTsEThRDnkp2DK9p1uqLR+DHurm/NOTo0KG7HYHU7eppKZj3MyqYuMBf62g==}
    engines: {node: '>= 8'}
    dependencies:
      '@nodelib/fs.stat': 2.0.5
      run-parallel: 1.2.0
    dev: true

  /@nodelib/fs.stat@2.0.5:
    resolution: {integrity: sha512-RkhPPp2zrqDAQA/2jNhnztcPAlv64XdhIp7a7454A5ovI7Bukxgt7MX7udwAu3zg1DcpPU0rz3VV1SeaqvY4+A==}
    engines: {node: '>= 8'}
    dev: true

  /@nodelib/fs.walk@1.2.8:
    resolution: {integrity: sha512-oGB+UxlgWcgQkgwo8GcEGwemoTFt3FIO9ababBmaGwXIoBKZ+GTy0pP185beGg7Llih/NSHSV2XAs1lnznocSg==}
    engines: {node: '>= 8'}
    dependencies:
      '@nodelib/fs.scandir': 2.1.5
      fastq: 1.17.1
    dev: true

  /@petamoriken/float16@3.8.7:
    resolution: {integrity: sha512-/Ri4xDDpe12NT6Ex/DRgHzLlobiQXEW/hmG08w1wj/YU7hLemk97c+zHQFp0iZQ9r7YqgLEXZR2sls4HxBf9NA==}
    dev: false

  /@polka/url@1.0.0-next.25:
    resolution: {integrity: sha512-j7P6Rgr3mmtdkeDGTe0E/aYyWEWVtc5yFXtHCRHs28/jptDEWfaVOc5T7cblqy1XKPPfCxJc/8DwQ5YgLOZOVQ==}
    dev: true

  /@popperjs/core@2.11.8:
    resolution: {integrity: sha512-P1st0aksCrn9sGZhp8GMYwBnQsbvAWsZAX44oXNNvLHGqAOcoVxmjZiohstwQ7SqKnbR47akdNi+uleWD8+g6A==}
    dev: false

  /@react-spring/animated@9.7.4(react@18.3.1):
    resolution: {integrity: sha512-7As+8Pty2QlemJ9O5ecsuPKjmO0NKvmVkRR1n6mEotFgWar8FKuQt2xgxz3RTgxcccghpx1YdS1FCdElQNexmQ==}
    peerDependencies:
      react: ^16.8.0 || ^17.0.0 || ^18.0.0
    dependencies:
      '@react-spring/shared': 9.7.4(react@18.3.1)
      '@react-spring/types': 9.7.4
      react: 18.3.1
    dev: false

  /@react-spring/core@9.7.4(react@18.3.1):
    resolution: {integrity: sha512-GzjA44niEJBFUe9jN3zubRDDDP2E4tBlhNlSIkTChiNf9p4ZQlgXBg50qbXfSXHQPHak/ExYxwhipKVsQ/sUTw==}
    peerDependencies:
      react: ^16.8.0 || ^17.0.0 || ^18.0.0
    dependencies:
      '@react-spring/animated': 9.7.4(react@18.3.1)
      '@react-spring/shared': 9.7.4(react@18.3.1)
      '@react-spring/types': 9.7.4
      react: 18.3.1
    dev: false

  /@react-spring/rafz@9.7.4:
    resolution: {integrity: sha512-mqDI6rW0Ca8IdryOMiXRhMtVGiEGLIO89vIOyFQXRIwwIMX30HLya24g9z4olDvFyeDW3+kibiKwtZnA4xhldA==}
    dev: false

  /@react-spring/shared@9.7.4(react@18.3.1):
    resolution: {integrity: sha512-bEPI7cQp94dOtCFSEYpxvLxj0+xQfB5r9Ru1h8OMycsIq7zFZon1G0sHrBLaLQIWeMCllc4tVDYRTLIRv70C8w==}
    peerDependencies:
      react: ^16.8.0 || ^17.0.0 || ^18.0.0
    dependencies:
      '@react-spring/rafz': 9.7.4
      '@react-spring/types': 9.7.4
      react: 18.3.1
    dev: false

  /@react-spring/types@9.7.4:
    resolution: {integrity: sha512-iQVztO09ZVfsletMiY+DpT/JRiBntdsdJ4uqk3UJFhrhS8mIC9ZOZbmfGSRs/kdbNPQkVyzucceDicQ/3Mlj9g==}
    dev: false

  /@react-spring/web@9.7.4(react-dom@18.3.1)(react@18.3.1):
    resolution: {integrity: sha512-UMvCZp7I5HCVIleSa4BwbNxynqvj+mJjG2m20VO2yPoi2pnCYANy58flvz9v/YcXTAvsmL655FV3pm5fbr6akA==}
    peerDependencies:
      react: ^16.8.0 || ^17.0.0 || ^18.0.0
      react-dom: ^16.8.0 || ^17.0.0 || ^18.0.0
    dependencies:
      '@react-spring/animated': 9.7.4(react@18.3.1)
      '@react-spring/core': 9.7.4(react@18.3.1)
      '@react-spring/shared': 9.7.4(react@18.3.1)
      '@react-spring/types': 9.7.4
      react: 18.3.1
      react-dom: 18.3.1(react@18.3.1)
    dev: false

  /@rtsao/scc@1.1.0:
    resolution: {integrity: sha512-zt6OdqaDoOnJ1ZYsCYGt9YmWzDXl4vQdKTyJev62gFhRGKdx7mcT54V9KIjg+d2wi9EXsPvAPKe7i7WjfVWB8g==}
    dev: true

  /@sinonjs/commons@1.8.6:
    resolution: {integrity: sha512-Ky+XkAkqPZSm3NLBeUng77EBQl3cmeJhITaGHdYH8kjVB+aun3S4XBRti2zt17mtt0mIUDiNxYeoJm6drVvBJQ==}
    dependencies:
      type-detect: 4.0.8
    dev: true

  /@sinonjs/fake-timers@8.1.0:
    resolution: {integrity: sha512-OAPJUAtgeINhh/TAlUID4QTs53Njm7xzddaVlEs/SXwgtiD1tW22zAB/W1wdqfrpmikgaWQ9Fw6Ws+hsiRm5Vg==}
    dependencies:
      '@sinonjs/commons': 1.8.6
    dev: true

  /@tanstack/match-sorter-utils@8.19.4:
    resolution: {integrity: sha512-Wo1iKt2b9OT7d+YGhvEPD3DXvPv2etTusIMhMUoG7fbhmxcXCtIjJDEygy91Y2JFlwGyjqiBPRozme7UD8hoqg==}
    engines: {node: '>=12'}
    dependencies:
      remove-accents: 0.5.0
    dev: false

  /@tanstack/react-table@8.20.5(react-dom@18.3.1)(react@18.3.1):
    resolution: {integrity: sha512-WEHopKw3znbUZ61s9i0+i9g8drmDo6asTWbrQh8Us63DAk/M0FkmIqERew6P71HI75ksZ2Pxyuf4vvKh9rAkiA==}
    engines: {node: '>=12'}
    peerDependencies:
      react: '>=16.8'
      react-dom: '>=16.8'
    dependencies:
      '@tanstack/table-core': 8.20.5
      react: 18.3.1
      react-dom: 18.3.1(react@18.3.1)
    dev: false

  /@tanstack/react-virtual@3.10.6(react-dom@18.3.1)(react@18.3.1):
    resolution: {integrity: sha512-xaSy6uUxB92O8mngHZ6CvbhGuqxQ5lIZWCBy+FjhrbHmOwc6BnOnKkYm2FsB1/BpKw/+FVctlMbEtI+F6I1aJg==}
    peerDependencies:
      react: ^16.8.0 || ^17.0.0 || ^18.0.0
      react-dom: ^16.8.0 || ^17.0.0 || ^18.0.0
    dependencies:
      '@tanstack/virtual-core': 3.10.6
      react: 18.3.1
      react-dom: 18.3.1(react@18.3.1)
    dev: false

  /@tanstack/table-core@8.20.5:
    resolution: {integrity: sha512-P9dF7XbibHph2PFRz8gfBKEXEY/HJPOhym8CHmjF8y3q5mWpKx9xtZapXQUWCgkqvsK0R46Azuz+VaxD4Xl+Tg==}
    engines: {node: '>=12'}
    dev: false

  /@tanstack/virtual-core@3.10.6:
    resolution: {integrity: sha512-1giLc4dzgEKLMx5pgKjL6HlG5fjZMgCjzlKAlpr7yoUtetVPELgER1NtephAI910nMwfPTHNyWKSFmJdHkz2Cw==}
    dev: false

  /@tootallnate/once@1.1.2:
    resolution: {integrity: sha512-RbzJvlNzmRq5c3O09UipeuXno4tA1FE6ikOjxZK0tuxVv3412l64l5t1W5pj4+rJq9vpkm/kwiR07aZXnsKPxw==}
    engines: {node: '>= 6'}
    dev: true

  /@types/babel__core@7.20.5:
    resolution: {integrity: sha512-qoQprZvz5wQFJwMDqeseRXWv3rqMvhgpbXFfVyWhbx9X47POIA6i/+dXefEmZKoAgOaTdaIgNSMqMIU61yRyzA==}
    dependencies:
      '@babel/parser': 7.25.6
      '@babel/types': 7.25.6
      '@types/babel__generator': 7.6.8
      '@types/babel__template': 7.4.4
      '@types/babel__traverse': 7.20.6
    dev: true

  /@types/babel__generator@7.6.8:
    resolution: {integrity: sha512-ASsj+tpEDsEiFr1arWrlN6V3mdfjRMZt6LtK/Vp/kreFLnr5QH5+DhvD5nINYZXzwJvXeGq+05iUXcAzVrqWtw==}
    dependencies:
      '@babel/types': 7.25.6
    dev: true

  /@types/babel__template@7.4.4:
    resolution: {integrity: sha512-h/NUaSyG5EyxBIp8YRxo4RMe2/qQgvyowRwVMzhYhBCONbW8PUsg4lkFMrhgZhUe5z3L3MiLDuvyJ/CaPa2A8A==}
    dependencies:
      '@babel/parser': 7.25.6
      '@babel/types': 7.25.6
    dev: true

  /@types/babel__traverse@7.20.6:
    resolution: {integrity: sha512-r1bzfrm0tomOI8g1SzvCaQHo6Lcv6zu0EA+W2kHrt8dyrHQxGzBBL4kdkzIS+jBMV+EYcMAEAqXqYaLJq5rOZg==}
    dependencies:
      '@babel/types': 7.25.6
    dev: true

  /@types/body-parser@1.19.5:
    resolution: {integrity: sha512-fB3Zu92ucau0iQ0JMCFQE7b/dv8Ot07NI3KaZIkIUNXq82k4eBAqUaneXfleGY9JWskeS9y+u0nXMyspcuQrCg==}
    dependencies:
      '@types/connect': 3.4.38
      '@types/node': 22.5.4
    dev: true

  /@types/bonjour@3.5.13:
    resolution: {integrity: sha512-z9fJ5Im06zvUL548KvYNecEVlA7cVDkGUi6kZusb04mpyEFKCIZJvloCcmpmLaIahDpOQGHaHmG6imtPMmPXGQ==}
    dependencies:
      '@types/node': 22.5.4
    dev: true

  /@types/connect-history-api-fallback@1.5.4:
    resolution: {integrity: sha512-n6Cr2xS1h4uAulPRdlw6Jl6s1oG8KrVilPN2yUITEs+K48EzMJJ3W1xy8K5eWuFvjp3R74AOIGSmp2UfBJ8HFw==}
    dependencies:
      '@types/express-serve-static-core': 4.19.5
      '@types/node': 22.5.4
    dev: true

  /@types/connect@3.4.38:
    resolution: {integrity: sha512-K6uROf1LD88uDQqJCktA4yzL1YYAK6NgfsI0v/mTgyPKWsX1CnJ0XPSDhViejru1GcRkLWb8RlzFYJRqGUbaug==}
    dependencies:
      '@types/node': 22.5.4
    dev: true

  /@types/create-react-class@15.6.8:
    resolution: {integrity: sha512-s5HocgHXvN4Phoypsz8+4TLFreWRUrMcq9MHgwVleqNNR5EipSrFN49LCU/N7j8nIiQoRExY9n79LBrTDdsE1Q==}
    dependencies:
      '@types/prop-types': 15.7.12
      '@types/react': 18.3.5
    dev: true

  /@types/emscripten@1.39.13:
    resolution: {integrity: sha512-cFq+fO/isvhvmuP/+Sl4K4jtU6E23DoivtbO4r50e3odaxAiVdbfSYRDdJ4gCdxx+3aRjhphS5ZMwIH4hFy/Cw==}
    dev: true

  /@types/estree@1.0.5:
    resolution: {integrity: sha512-/kYRxGDLWzHOB7q+wtSUQlFrtcdUccpfy+X+9iMBpHK8QLLhx2wIPYuS5DYtR9Wa/YlZAbIovy7qVdB1Aq6Lyw==}
    dev: true

  /@types/express-serve-static-core@4.19.5:
    resolution: {integrity: sha512-y6W03tvrACO72aijJ5uF02FRq5cgDR9lUxddQ8vyF+GvmjJQqbzDcJngEjURc+ZsG31VI3hODNZJ2URj86pzmg==}
    dependencies:
      '@types/node': 22.5.4
      '@types/qs': 6.9.15
      '@types/range-parser': 1.2.7
      '@types/send': 0.17.4
    dev: true

  /@types/express@4.17.21:
    resolution: {integrity: sha512-ejlPM315qwLpaQlQDTjPdsUFSc6ZsP4AN6AlWnogPjQ7CVi7PYF3YVz+CY3jE2pwYf7E/7HlDAN0rV2GxTG0HQ==}
    dependencies:
      '@types/body-parser': 1.19.5
      '@types/express-serve-static-core': 4.19.5
      '@types/qs': 6.9.15
      '@types/serve-static': 1.15.7
    dev: true

  /@types/fbemitter@2.0.35:
    resolution: {integrity: sha512-Xem6d7qUfmouCHntCrRYgDBwbf+WWRd6G+7WEFlEZFZ67LZXiYRvT2LV8wcZa6mIaAil95+ABQdKgB6hPIsnng==}
    dev: true

  /@types/flux@3.1.14:
    resolution: {integrity: sha512-WRXN0kQPCnqxN0/PgNgc7WBF6c8rbSHsEep3/qBLpsQ824RONdOmTs0TV7XhIW2GDNRAHO2CqCgAFLR5PChosw==}
    dependencies:
      '@types/fbemitter': 2.0.35
      '@types/react': 18.3.5
    dev: true

  /@types/glob@7.2.0:
    resolution: {integrity: sha512-ZUxbzKl0IfJILTS6t7ip5fQQM/J3TJYubDm3nMbgubNNYS62eXeUpoLUC8/7fJNiFYHTrGPQn7hspDUzIHX3UA==}
    dependencies:
      '@types/minimatch': 5.1.2
      '@types/node': 22.5.4
    dev: true

  /@types/graceful-fs@4.1.9:
    resolution: {integrity: sha512-olP3sd1qOEe5dXTSaFvQG+02VdRXcdytWLAZsAq1PecU8uqQAhkrnbli7DagjtXKW/Bl7YJbUsa8MPcuc8LHEQ==}
    dependencies:
      '@types/node': 22.5.4
    dev: true

  /@types/history@4.7.11:
    resolution: {integrity: sha512-qjDJRrmvBMiTx+jyLxvLfJU7UznFuokDv4f3WRuriHKERccVpFU+8XMQUAbDzoiJCsmexxRExQeMwwCdamSKDA==}
    dev: true

  /@types/html-minifier-terser@6.1.0:
    resolution: {integrity: sha512-oh/6byDPnL1zeNXFrDXFLyZjkr1MsBG667IM792caf1L2UPOOMf65NFzjUH/ltyfwjAGfs1rsX1eftK0jC/KIg==}
    dev: true

  /@types/http-errors@2.0.4:
    resolution: {integrity: sha512-D0CFMMtydbJAegzOyHjtiKPLlvnm3iTZyZRSZoLq2mRhDdmLfIWOCYPfQJ4cu2erKghU++QvjcUjp/5h7hESpA==}
    dev: true

  /@types/http-proxy@1.17.15:
    resolution: {integrity: sha512-25g5atgiVNTIv0LBDTg1H74Hvayx0ajtJPLLcYE3whFv75J0pWNtOBzaXJQgDTmrX1bx5U9YC2w/n65BN1HwRQ==}
    dependencies:
      '@types/node': 22.5.4
    dev: true

  /@types/istanbul-lib-coverage@2.0.6:
    resolution: {integrity: sha512-2QF/t/auWm0lsy8XtKVPG19v3sSOQlJe/YHZgfjb/KBBHOGSV+J2q/S671rcq9uTBrLAXmZpqJiaQbMT+zNU1w==}
    dev: true

  /@types/istanbul-lib-report@3.0.3:
    resolution: {integrity: sha512-NQn7AHQnk/RSLOxrBbGyJM/aVQ+pjj5HCgasFxc0K/KhoATfQ/47AyUl15I2yBUpihjmas+a+VJBOqecrFH+uA==}
    dependencies:
      '@types/istanbul-lib-coverage': 2.0.6
    dev: true

  /@types/istanbul-reports@3.0.4:
    resolution: {integrity: sha512-pk2B1NWalF9toCRu6gjBzR69syFjP4Od8WRAX+0mmf9lAjCRicLOWc+ZrxZHx/0XRjotgkF9t6iaMJ+aXcOdZQ==}
    dependencies:
      '@types/istanbul-lib-report': 3.0.3
    dev: true

  /@types/jest@27.5.2:
    resolution: {integrity: sha512-mpT8LJJ4CMeeahobofYWIjFo0xonRS/HfxnVEPMPFSQdGUt1uHCnoPT7Zhb+sjDU2wz0oKV0OLUR0WzrHNgfeA==}
    dependencies:
      jest-matcher-utils: 27.5.1
      pretty-format: 27.5.1
    dev: true

  /@types/json-schema@7.0.15:
    resolution: {integrity: sha512-5+fP8P8MFNC+AyZCDxrB2pkZFPGzqQWUzpSeuuVLvm8VMcorNYavBqoFcxK8bQz4Qsbn4oUEEem4wDLfcysGHA==}
    dev: true

  /@types/json5@0.0.29:
    resolution: {integrity: sha512-dRLjCWHYg4oaA77cxO64oO+7JwCwnIzkZPdrrC71jQmQtlhM556pwKo5bUzqvZndkVbeFLIIi+9TC40JNF5hNQ==}
    dev: true

  /@types/lodash-webpack-plugin@0.11.9:
    resolution: {integrity: sha512-ZcqhwY5jfKdLPbgWo10eUI41MwRQlvjh9NPVHA3kghbjs1MClL5S+a7WYfm+cSgJ2cltp0u0NAvQbnZg5ksiMA==}
    dependencies:
      '@types/webpack': 4.41.39
    dev: true

  /@types/lodash@4.17.7:
    resolution: {integrity: sha512-8wTvZawATi/lsmNu10/j2hk1KEP0IvjubqPE3cu1Xz7xfXXt5oCq3SNUz4fMIP4XGF9Ky+Ue2tBA3hcS7LSBlA==}
    dev: true

  /@types/mime@1.3.5:
    resolution: {integrity: sha512-/pyBZWSLD2n0dcHE3hq8s8ZvcETHtEuF+3E7XVt0Ig2nvsVQXdghHVcEkIWjy9A0wKfTn97a/PSDYohKIlnP/w==}
    dev: true

  /@types/minimatch@5.1.2:
    resolution: {integrity: sha512-K0VQKziLUWkVKiRVrx4a40iPaxTUefQmjtkQofBkYRcoaaL/8rhwDWww9qWbrgicNOgnpIsMxyNIUM4+n6dUIA==}
    dev: true

  /@types/node-forge@1.3.11:
    resolution: {integrity: sha512-FQx220y22OKNTqaByeBGqHWYz4cl94tpcxeFdvBo3wjG6XPBuZ0BNgNZRV5J5TFmmcsJ4IzsLkmGRiQbnYsBEQ==}
    dependencies:
      '@types/node': 22.5.4
    dev: true

  /@types/node@22.5.4:
    resolution: {integrity: sha512-FDuKUJQm/ju9fT/SeX/6+gBzoPzlVCzfzmGkwKvRHQVxi4BntVbyIwf6a4Xn62mrvndLiml6z/UBXIdEVjQLXg==}
    dependencies:
      undici-types: 6.19.8
    dev: true

  /@types/parse-json@4.0.2:
    resolution: {integrity: sha512-dISoDXWWQwUquiKsyZ4Ng+HX2KsPL7LyHKHQwgGFEA3IaKac4Obd+h2a/a6waisAoepJlBcx9paWqjA8/HVjCw==}
    dev: false

  /@types/prettier@2.7.3:
    resolution: {integrity: sha512-+68kP9yzs4LMp7VNh8gdzMSPZFL44MLGqiHWvttYJe+6qnuVr4Ek9wSBQoveqY/r+LwjCcU29kNVkidwim+kYA==}
    dev: true

  /@types/proj4@2.5.5:
    resolution: {integrity: sha512-y4tHUVVoMEOm2nxRLQ2/ET8upj/pBmoutGxFw2LZJTQWPgWXI+cbxVEUFFmIzr/bpFR83hGDOTSXX6HBeObvZA==}
    dev: true

  /@types/prop-types@15.7.12:
    resolution: {integrity: sha512-5zvhXYtRNRluoE/jAp4GVsSduVUzNWKkOZrCDBWYtE7biZywwdC2AcEzg+cSMLFRfVgeAFqpfNabiPjxFddV1Q==}

  /@types/qs@6.9.15:
    resolution: {integrity: sha512-uXHQKES6DQKKCLh441Xv/dwxOq1TVS3JPUMlEqoEglvlhR6Mxnlew/Xq/LRVHpLyk7iK3zODe1qYHIMltO7XGg==}
    dev: true

  /@types/range-parser@1.2.7:
    resolution: {integrity: sha512-hKormJbkJqzQGhziax5PItDUTMAM9uE2XXQmM37dyd4hVM+5aVl7oVxMVUiVQn2oCQFN/LKCZdvSM0pFRqbSmQ==}
    dev: true

  /@types/rbush@3.0.4:
    resolution: {integrity: sha512-knSt9cCW8jj1ZSFcFeBZaX++OucmfPxxHiRwTahZfJlnQsek7O0bazTJHWD2RVj9LEoejUYF2de3/stf+QXcXw==}
    dev: false

  /@types/react-dom@18.3.0:
    resolution: {integrity: sha512-EhwApuTmMBmXuFOikhQLIBUn6uFg81SwLMOAUgodJF14SOBOCMdU04gDoYi0WOJJHD144TL32z4yDqCW3dnkQg==}
    dependencies:
      '@types/react': 18.3.5
    dev: true

  /@types/react-router-dom@5.3.3:
    resolution: {integrity: sha512-kpqnYK4wcdm5UaWI3fLcELopqLrHgLqNsdpHauzlQktfkHL3npOSwtj1Uz9oKBAzs7lFtVkV8j83voAz2D8fhw==}
    dependencies:
      '@types/history': 4.7.11
      '@types/react': 18.3.5
      '@types/react-router': 5.1.20
    dev: true

  /@types/react-router@5.1.20:
    resolution: {integrity: sha512-jGjmu/ZqS7FjSH6owMcD5qpq19+1RS9DeVRqfl1FeBMxTDQAGwlMWOcs52NDoXaNKyG3d1cYQFMs9rCrb88o9Q==}
    dependencies:
      '@types/history': 4.7.11
      '@types/react': 18.3.5
    dev: true

  /@types/react-transition-group@4.4.11:
    resolution: {integrity: sha512-RM05tAniPZ5DZPzzNFP+DmrcOdD0efDUxMy3145oljWSl3x9ZV5vhme98gTxFrj2lhXvmGNnUiuDyJgY9IKkNA==}
    dependencies:
      '@types/react': 18.3.5
    dev: false

  /@types/react@18.3.5:
    resolution: {integrity: sha512-WeqMfGJLGuLCqHGYRGHxnKrXcTitc6L/nBUWfWPcTarG3t9PsquqUMuVeXZeca+mglY4Vo5GZjCi0A3Or2lnxA==}
    dependencies:
      '@types/prop-types': 15.7.12
      csstype: 3.1.3

  /@types/retry@0.12.0:
    resolution: {integrity: sha512-wWKOClTTiizcZhXnPY4wikVAwmdYHp8q6DmC+EJUzAMsycb7HB32Kh9RN4+0gExjmPmZSAQjgURXIGATPegAvA==}
    dev: true

  /@types/sanitize-html@2.13.0:
    resolution: {integrity: sha512-X31WxbvW9TjIhZZNyNBZ/p5ax4ti7qsNDBDEnH4zAgmEh35YnFD1UiS6z9Cd34kKm0LslFW0KPmTQzu/oGtsqQ==}
    dependencies:
      htmlparser2: 8.0.2
    dev: true

  /@types/semver@7.5.8:
    resolution: {integrity: sha512-I8EUhyrgfLrcTkzV3TSsGyl1tSuPrEDzr0yd5m90UgNxQkyDXULk3b6MlQqTCpZpNtWe1K0hzclnZkTcLBe2UQ==}
    dev: true

  /@types/send@0.17.4:
    resolution: {integrity: sha512-x2EM6TJOybec7c52BX0ZspPodMsQUd5L6PRwOunVyVUhXiBSKf3AezDL8Dgvgt5o0UfKNfuA0eMLr2wLT4AiBA==}
    dependencies:
      '@types/mime': 1.3.5
      '@types/node': 22.5.4
    dev: true

  /@types/serve-index@1.9.4:
    resolution: {integrity: sha512-qLpGZ/c2fhSs5gnYsQxtDEq3Oy8SXPClIXkW5ghvAvsNuVSA8k+gCONcUCS/UjLEYvYps+e8uBtfgXgvhwfNug==}
    dependencies:
      '@types/express': 4.17.21
    dev: true

  /@types/serve-static@1.15.7:
    resolution: {integrity: sha512-W8Ym+h8nhuRwaKPaDw34QUkwsGi6Rc4yYqvKFo5rm2FUEhCFbzVWrxXUxuKK8TASjWsysJY0nsmNCGhCOIsrOw==}
    dependencies:
      '@types/http-errors': 2.0.4
      '@types/node': 22.5.4
      '@types/send': 0.17.4
    dev: true

  /@types/sockjs@0.3.36:
    resolution: {integrity: sha512-MK9V6NzAS1+Ud7JV9lJLFqW85VbC9dq3LmwZCuBe4wBDgKC0Kj/jd8Xl+nSviU+Qc3+m7umHHyHg//2KSa0a0Q==}
    dependencies:
      '@types/node': 22.5.4
    dev: true

  /@types/source-list-map@0.1.6:
    resolution: {integrity: sha512-5JcVt1u5HDmlXkwOD2nslZVllBBc7HDuOICfiZah2Z0is8M8g+ddAEawbmd3VjedfDHBzxCaXLs07QEmb7y54g==}
    dev: true

  /@types/sql.js@1.4.9:
    resolution: {integrity: sha512-ep8b36RKHlgWPqjNG9ToUrPiwkhwh0AEzy883mO5Xnd+cL6VBH1EvSjBAAuxLUFF2Vn/moE3Me6v9E1Lo+48GQ==}
    dependencies:
      '@types/emscripten': 1.39.13
      '@types/node': 22.5.4
    dev: true

  /@types/stack-utils@2.0.3:
    resolution: {integrity: sha512-9aEbYZ3TbYMznPdcdr3SmIrLXwC/AKZXQeCf9Pgao5CKb8CyHuEX5jzWPTkvregvhRJHcpRO6BFoGW9ycaOkYw==}
    dev: true

  /@types/tapable@1.0.12:
    resolution: {integrity: sha512-bTHG8fcxEqv1M9+TD14P8ok8hjxoOCkfKc8XXLaaD05kI7ohpeI956jtDOD3XHKBQrlyPughUtzm1jtVhHpA5Q==}
    dev: true

  /@types/uglify-js@3.17.5:
    resolution: {integrity: sha512-TU+fZFBTBcXj/GpDpDaBmgWk/gn96kMZ+uocaFUlV2f8a6WdMzzI44QBCmGcCiYR0Y6ZlNRiyUyKKt5nl/lbzQ==}
    dependencies:
      source-map: 0.6.1
    dev: true

  /@types/webpack-sources@3.2.3:
    resolution: {integrity: sha512-4nZOdMwSPHZ4pTEZzSp0AsTM4K7Qmu40UKW4tJDiOVs20UzYF9l+qUe4s0ftfN0pin06n+5cWWDJXH+sbhAiDw==}
    dependencies:
      '@types/node': 22.5.4
      '@types/source-list-map': 0.1.6
      source-map: 0.7.4
    dev: true

  /@types/webpack@4.41.39:
    resolution: {integrity: sha512-otxUJvoi6FbBq/64gGH34eblpKLgdi+gf08GaAh8Bx6So0ZZic028Ev/SUxD22gbthMKCkeeiXEat1kHLDJfYg==}
    dependencies:
      '@types/node': 22.5.4
      '@types/tapable': 1.0.12
      '@types/uglify-js': 3.17.5
      '@types/webpack-sources': 3.2.3
      anymatch: 3.1.3
      source-map: 0.6.1
    dev: true

  /@types/ws@8.5.12:
    resolution: {integrity: sha512-3tPRkv1EtkDpzlgyKyI8pGsGZAGPEaXeu0DOj5DI25Ja91bdAYddYHbADRYVrZMRbfW+1l5YwXVDKohDJNQxkQ==}
    dependencies:
      '@types/node': 22.5.4
    dev: true

  /@types/yargs-parser@21.0.3:
    resolution: {integrity: sha512-I4q9QU9MQv4oEOz4tAHJtNz1cwuLxn2F3xcc2iV5WdqLPpUnj30aUuxt1mAxYTG+oe8CZMV/+6rU4S4gRDzqtQ==}
    dev: true

  /@types/yargs@16.0.9:
    resolution: {integrity: sha512-tHhzvkFXZQeTECenFoRljLBYPZJ7jAVxqqtEI0qTLOmuultnFp4I9yKE17vTuhf7BkhCu7I4XuemPgikDVuYqA==}
    dependencies:
      '@types/yargs-parser': 21.0.3
    dev: true

  /@typescript-eslint/eslint-plugin@7.8.0(@typescript-eslint/parser@7.8.0)(eslint@8.57.0)(typescript@4.9.5):
    resolution: {integrity: sha512-gFTT+ezJmkwutUPmB0skOj3GZJtlEGnlssems4AjkVweUPGj7jRwwqg0Hhg7++kPGJqKtTYx+R05Ftww372aIg==}
    engines: {node: ^18.18.0 || >=20.0.0}
    peerDependencies:
      '@typescript-eslint/parser': ^7.0.0
      eslint: ^8.56.0
      typescript: '*'
    peerDependenciesMeta:
      typescript:
        optional: true
    dependencies:
      '@eslint-community/regexpp': 4.11.0
      '@typescript-eslint/parser': 7.8.0(eslint@8.57.0)(typescript@4.9.5)
      '@typescript-eslint/scope-manager': 7.8.0
      '@typescript-eslint/type-utils': 7.8.0(eslint@8.57.0)(typescript@4.9.5)
      '@typescript-eslint/utils': 7.8.0(eslint@8.57.0)(typescript@4.9.5)
      '@typescript-eslint/visitor-keys': 7.8.0
      debug: 4.3.7
      eslint: 8.57.0
      graphemer: 1.4.0
      ignore: 5.3.2
      natural-compare: 1.4.0
      semver: 7.6.3
      ts-api-utils: 1.3.0(typescript@4.9.5)
      typescript: 4.9.5
    transitivePeerDependencies:
      - supports-color
    dev: true

  /@typescript-eslint/parser@7.8.0(eslint@8.57.0)(typescript@4.9.5):
    resolution: {integrity: sha512-KgKQly1pv0l4ltcftP59uQZCi4HUYswCLbTqVZEJu7uLX8CTLyswqMLqLN+2QFz4jCptqWVV4SB7vdxcH2+0kQ==}
    engines: {node: ^18.18.0 || >=20.0.0}
    peerDependencies:
      eslint: ^8.56.0
      typescript: '*'
    peerDependenciesMeta:
      typescript:
        optional: true
    dependencies:
      '@typescript-eslint/scope-manager': 7.8.0
      '@typescript-eslint/types': 7.8.0
      '@typescript-eslint/typescript-estree': 7.8.0(typescript@4.9.5)
      '@typescript-eslint/visitor-keys': 7.8.0
      debug: 4.3.7
      eslint: 8.57.0
      typescript: 4.9.5
    transitivePeerDependencies:
      - supports-color
    dev: true

  /@typescript-eslint/scope-manager@5.62.0:
    resolution: {integrity: sha512-VXuvVvZeQCQb5Zgf4HAxc04q5j+WrNAtNh9OwCsCgpKqESMTu3tF/jhZ3xG6T4NZwWl65Bg8KuS2uEvhSfLl0w==}
    engines: {node: ^12.22.0 || ^14.17.0 || >=16.0.0}
    dependencies:
      '@typescript-eslint/types': 5.62.0
      '@typescript-eslint/visitor-keys': 5.62.0
    dev: true

  /@typescript-eslint/scope-manager@7.8.0:
    resolution: {integrity: sha512-viEmZ1LmwsGcnr85gIq+FCYI7nO90DVbE37/ll51hjv9aG+YZMb4WDE2fyWpUR4O/UrhGRpYXK/XajcGTk2B8g==}
    engines: {node: ^18.18.0 || >=20.0.0}
    dependencies:
      '@typescript-eslint/types': 7.8.0
      '@typescript-eslint/visitor-keys': 7.8.0
    dev: true

  /@typescript-eslint/type-utils@7.8.0(eslint@8.57.0)(typescript@4.9.5):
    resolution: {integrity: sha512-H70R3AefQDQpz9mGv13Uhi121FNMh+WEaRqcXTX09YEDky21km4dV1ZXJIp8QjXc4ZaVkXVdohvWDzbnbHDS+A==}
    engines: {node: ^18.18.0 || >=20.0.0}
    peerDependencies:
      eslint: ^8.56.0
      typescript: '*'
    peerDependenciesMeta:
      typescript:
        optional: true
    dependencies:
      '@typescript-eslint/typescript-estree': 7.8.0(typescript@4.9.5)
      '@typescript-eslint/utils': 7.8.0(eslint@8.57.0)(typescript@4.9.5)
      debug: 4.3.7
      eslint: 8.57.0
      ts-api-utils: 1.3.0(typescript@4.9.5)
      typescript: 4.9.5
    transitivePeerDependencies:
      - supports-color
    dev: true

  /@typescript-eslint/types@5.62.0:
    resolution: {integrity: sha512-87NVngcbVXUahrRTqIK27gD2t5Cu1yuCXxbLcFtCzZGlfyVWWh8mLHkoxzjsB6DDNnvdL+fW8MiwPEJyGJQDgQ==}
    engines: {node: ^12.22.0 || ^14.17.0 || >=16.0.0}
    dev: true

  /@typescript-eslint/types@7.8.0:
    resolution: {integrity: sha512-wf0peJ+ZGlcH+2ZS23aJbOv+ztjeeP8uQ9GgwMJGVLx/Nj9CJt17GWgWWoSmoRVKAX2X+7fzEnAjxdvK2gqCLw==}
    engines: {node: ^18.18.0 || >=20.0.0}
    dev: true

  /@typescript-eslint/typescript-estree@5.62.0(typescript@4.9.5):
    resolution: {integrity: sha512-CmcQ6uY7b9y694lKdRB8FEel7JbU/40iSAPomu++SjLMntB+2Leay2LO6i8VnJk58MtE9/nQSFIH6jpyRWyYzA==}
    engines: {node: ^12.22.0 || ^14.17.0 || >=16.0.0}
    peerDependencies:
      typescript: '*'
    peerDependenciesMeta:
      typescript:
        optional: true
    dependencies:
      '@typescript-eslint/types': 5.62.0
      '@typescript-eslint/visitor-keys': 5.62.0
      debug: 4.3.7
      globby: 11.1.0
      is-glob: 4.0.3
      semver: 7.6.3
      tsutils: 3.21.0(typescript@4.9.5)
      typescript: 4.9.5
    transitivePeerDependencies:
      - supports-color
    dev: true

  /@typescript-eslint/typescript-estree@7.8.0(typescript@4.9.5):
    resolution: {integrity: sha512-5pfUCOwK5yjPaJQNy44prjCwtr981dO8Qo9J9PwYXZ0MosgAbfEMB008dJ5sNo3+/BN6ytBPuSvXUg9SAqB0dg==}
    engines: {node: ^18.18.0 || >=20.0.0}
    peerDependencies:
      typescript: '*'
    peerDependenciesMeta:
      typescript:
        optional: true
    dependencies:
      '@typescript-eslint/types': 7.8.0
      '@typescript-eslint/visitor-keys': 7.8.0
      debug: 4.3.7
      globby: 11.1.0
      is-glob: 4.0.3
      minimatch: 9.0.5
      semver: 7.6.3
      ts-api-utils: 1.3.0(typescript@4.9.5)
      typescript: 4.9.5
    transitivePeerDependencies:
      - supports-color
    dev: true

  /@typescript-eslint/utils@5.62.0(eslint@8.57.0)(typescript@4.9.5):
    resolution: {integrity: sha512-n8oxjeb5aIbPFEtmQxQYOLI0i9n5ySBEY/ZEHHZqKQSFnxio1rv6dthascc9dLuwrL0RC5mPCxB7vnAVGAYWAQ==}
    engines: {node: ^12.22.0 || ^14.17.0 || >=16.0.0}
    peerDependencies:
      eslint: ^6.0.0 || ^7.0.0 || ^8.0.0
    dependencies:
      '@eslint-community/eslint-utils': 4.4.0(eslint@8.57.0)
      '@types/json-schema': 7.0.15
      '@types/semver': 7.5.8
      '@typescript-eslint/scope-manager': 5.62.0
      '@typescript-eslint/types': 5.62.0
      '@typescript-eslint/typescript-estree': 5.62.0(typescript@4.9.5)
      eslint: 8.57.0
      eslint-scope: 5.1.1
      semver: 7.6.3
    transitivePeerDependencies:
      - supports-color
      - typescript
    dev: true

  /@typescript-eslint/utils@7.8.0(eslint@8.57.0)(typescript@4.9.5):
    resolution: {integrity: sha512-L0yFqOCflVqXxiZyXrDr80lnahQfSOfc9ELAAZ75sqicqp2i36kEZZGuUymHNFoYOqxRT05up760b4iGsl02nQ==}
    engines: {node: ^18.18.0 || >=20.0.0}
    peerDependencies:
      eslint: ^8.56.0
    dependencies:
      '@eslint-community/eslint-utils': 4.4.0(eslint@8.57.0)
      '@types/json-schema': 7.0.15
      '@types/semver': 7.5.8
      '@typescript-eslint/scope-manager': 7.8.0
      '@typescript-eslint/types': 7.8.0
      '@typescript-eslint/typescript-estree': 7.8.0(typescript@4.9.5)
      eslint: 8.57.0
      semver: 7.6.3
    transitivePeerDependencies:
      - supports-color
      - typescript
    dev: true

  /@typescript-eslint/visitor-keys@5.62.0:
    resolution: {integrity: sha512-07ny+LHRzQXepkGg6w0mFY41fVUNBrL2Roj/++7V1txKugfjm/Ci/qSND03r2RhlJhJYMcTn9AhhSSqQp0Ysyw==}
    engines: {node: ^12.22.0 || ^14.17.0 || >=16.0.0}
    dependencies:
      '@typescript-eslint/types': 5.62.0
      eslint-visitor-keys: 3.4.3
    dev: true

  /@typescript-eslint/visitor-keys@7.8.0:
    resolution: {integrity: sha512-q4/gibTNBQNA0lGyYQCmWRS5D15n8rXh4QjK3KV+MBPlTYHpfBUT3D3PaPR/HeNiI9W6R7FvlkcGhNyAoP+caA==}
    engines: {node: ^18.18.0 || >=20.0.0}
    dependencies:
      '@typescript-eslint/types': 7.8.0
      eslint-visitor-keys: 3.4.3
    dev: true

  /@ungap/structured-clone@1.2.0:
    resolution: {integrity: sha512-zuVdFrMJiuCDQUMCzQaD6KL28MjnqqN8XnAqiEq9PNm/hCPTSGfrXCOfwj1ow4LFb/tNymJPwsNbVePc1xFqrQ==}
    dev: true

  /@webassemblyjs/ast@1.12.1:
    resolution: {integrity: sha512-EKfMUOPRRUTy5UII4qJDGPpqfwjOmZ5jeGFwid9mnoqIFK+e0vqoi1qH56JpmZSzEL53jKnNzScdmftJyG5xWg==}
    dependencies:
      '@webassemblyjs/helper-numbers': 1.11.6
      '@webassemblyjs/helper-wasm-bytecode': 1.11.6
    dev: true

  /@webassemblyjs/floating-point-hex-parser@1.11.6:
    resolution: {integrity: sha512-ejAj9hfRJ2XMsNHk/v6Fu2dGS+i4UaXBXGemOfQ/JfQ6mdQg/WXtwleQRLLS4OvfDhv8rYnVwH27YJLMyYsxhw==}
    dev: true

  /@webassemblyjs/helper-api-error@1.11.6:
    resolution: {integrity: sha512-o0YkoP4pVu4rN8aTJgAyj9hC2Sv5UlkzCHhxqWj8butaLvnpdc2jOwh4ewE6CX0txSfLn/UYaV/pheS2Txg//Q==}
    dev: true

  /@webassemblyjs/helper-buffer@1.12.1:
    resolution: {integrity: sha512-nzJwQw99DNDKr9BVCOZcLuJJUlqkJh+kVzVl6Fmq/tI5ZtEyWT1KZMyOXltXLZJmDtvLCDgwsyrkohEtopTXCw==}
    dev: true

  /@webassemblyjs/helper-numbers@1.11.6:
    resolution: {integrity: sha512-vUIhZ8LZoIWHBohiEObxVm6hwP034jwmc9kuq5GdHZH0wiLVLIPcMCdpJzG4C11cHoQ25TFIQj9kaVADVX7N3g==}
    dependencies:
      '@webassemblyjs/floating-point-hex-parser': 1.11.6
      '@webassemblyjs/helper-api-error': 1.11.6
      '@xtuc/long': 4.2.2
    dev: true

  /@webassemblyjs/helper-wasm-bytecode@1.11.6:
    resolution: {integrity: sha512-sFFHKwcmBprO9e7Icf0+gddyWYDViL8bpPjJJl0WHxCdETktXdmtWLGVzoHbqUcY4Be1LkNfwTmXOJUFZYSJdA==}
    dev: true

  /@webassemblyjs/helper-wasm-section@1.12.1:
    resolution: {integrity: sha512-Jif4vfB6FJlUlSbgEMHUyk1j234GTNG9dBJ4XJdOySoj518Xj0oGsNi59cUQF4RRMS9ouBUxDDdyBVfPTypa5g==}
    dependencies:
      '@webassemblyjs/ast': 1.12.1
      '@webassemblyjs/helper-buffer': 1.12.1
      '@webassemblyjs/helper-wasm-bytecode': 1.11.6
      '@webassemblyjs/wasm-gen': 1.12.1
    dev: true

  /@webassemblyjs/ieee754@1.11.6:
    resolution: {integrity: sha512-LM4p2csPNvbij6U1f19v6WR56QZ8JcHg3QIJTlSwzFcmx6WSORicYj6I63f9yU1kEUtrpG+kjkiIAkevHpDXrg==}
    dependencies:
      '@xtuc/ieee754': 1.2.0
    dev: true

  /@webassemblyjs/leb128@1.11.6:
    resolution: {integrity: sha512-m7a0FhE67DQXgouf1tbN5XQcdWoNgaAuoULHIfGFIEVKA6tu/edls6XnIlkmS6FrXAquJRPni3ZZKjw6FSPjPQ==}
    dependencies:
      '@xtuc/long': 4.2.2
    dev: true

  /@webassemblyjs/utf8@1.11.6:
    resolution: {integrity: sha512-vtXf2wTQ3+up9Zsg8sa2yWiQpzSsMyXj0qViVP6xKGCUT8p8YJ6HqI7l5eCnWx1T/FYdsv07HQs2wTFbbof/RA==}
    dev: true

  /@webassemblyjs/wasm-edit@1.12.1:
    resolution: {integrity: sha512-1DuwbVvADvS5mGnXbE+c9NfA8QRcZ6iKquqjjmR10k6o+zzsRVesil54DKexiowcFCPdr/Q0qaMgB01+SQ1u6g==}
    dependencies:
      '@webassemblyjs/ast': 1.12.1
      '@webassemblyjs/helper-buffer': 1.12.1
      '@webassemblyjs/helper-wasm-bytecode': 1.11.6
      '@webassemblyjs/helper-wasm-section': 1.12.1
      '@webassemblyjs/wasm-gen': 1.12.1
      '@webassemblyjs/wasm-opt': 1.12.1
      '@webassemblyjs/wasm-parser': 1.12.1
      '@webassemblyjs/wast-printer': 1.12.1
    dev: true

  /@webassemblyjs/wasm-gen@1.12.1:
    resolution: {integrity: sha512-TDq4Ojh9fcohAw6OIMXqiIcTq5KUXTGRkVxbSo1hQnSy6lAM5GSdfwWeSxpAo0YzgsgF182E/U0mDNhuA0tW7w==}
    dependencies:
      '@webassemblyjs/ast': 1.12.1
      '@webassemblyjs/helper-wasm-bytecode': 1.11.6
      '@webassemblyjs/ieee754': 1.11.6
      '@webassemblyjs/leb128': 1.11.6
      '@webassemblyjs/utf8': 1.11.6
    dev: true

  /@webassemblyjs/wasm-opt@1.12.1:
    resolution: {integrity: sha512-Jg99j/2gG2iaz3hijw857AVYekZe2SAskcqlWIZXjji5WStnOpVoat3gQfT/Q5tb2djnCjBtMocY/Su1GfxPBg==}
    dependencies:
      '@webassemblyjs/ast': 1.12.1
      '@webassemblyjs/helper-buffer': 1.12.1
      '@webassemblyjs/wasm-gen': 1.12.1
      '@webassemblyjs/wasm-parser': 1.12.1
    dev: true

  /@webassemblyjs/wasm-parser@1.12.1:
    resolution: {integrity: sha512-xikIi7c2FHXysxXe3COrVUPSheuBtpcfhbpFj4gmu7KRLYOzANztwUU0IbsqvMqzuNK2+glRGWCEqZo1WCLyAQ==}
    dependencies:
      '@webassemblyjs/ast': 1.12.1
      '@webassemblyjs/helper-api-error': 1.11.6
      '@webassemblyjs/helper-wasm-bytecode': 1.11.6
      '@webassemblyjs/ieee754': 1.11.6
      '@webassemblyjs/leb128': 1.11.6
      '@webassemblyjs/utf8': 1.11.6
    dev: true

  /@webassemblyjs/wast-printer@1.12.1:
    resolution: {integrity: sha512-+X4WAlOisVWQMikjbcvY2e0rwPsKQ9F688lksZhBcPycBBuii3O7m8FACbDMWDojpAqvjIncrG8J0XHKyQfVeA==}
    dependencies:
      '@webassemblyjs/ast': 1.12.1
      '@xtuc/long': 4.2.2
    dev: true

  /@webpack-cli/configtest@1.2.0(webpack-cli@4.10.0)(webpack@5.94.0):
    resolution: {integrity: sha512-4FB8Tj6xyVkyqjj1OaTqCjXYULB9FMkqQ8yGrZjRDrYh0nOE+7Lhs45WioWQQMV+ceFlE368Ukhe6xdvJM9Egg==}
    peerDependencies:
      webpack: 4.x.x || 5.x.x
      webpack-cli: 4.x.x
    dependencies:
      webpack: 5.94.0(webpack-cli@4.10.0)
      webpack-cli: 4.10.0(webpack-bundle-analyzer@4.10.2)(webpack-dev-server@4.15.2)(webpack@5.94.0)
    dev: true

  /@webpack-cli/info@1.5.0(webpack-cli@4.10.0):
    resolution: {integrity: sha512-e8tSXZpw2hPl2uMJY6fsMswaok5FdlGNRTktvFk2sD8RjH0hE2+XistawJx1vmKteh4NmGmNUrp+Tb2w+udPcQ==}
    peerDependencies:
      webpack-cli: 4.x.x
    dependencies:
      envinfo: 7.14.0
      webpack-cli: 4.10.0(webpack-bundle-analyzer@4.10.2)(webpack-dev-server@4.15.2)(webpack@5.94.0)
    dev: true

  /@webpack-cli/serve@1.7.0(webpack-cli@4.10.0)(webpack-dev-server@4.15.2):
    resolution: {integrity: sha512-oxnCNGj88fL+xzV+dacXs44HcDwf1ovs3AuEzvP7mqXw7fQntqIhQ1BRmynh4qEKQSSSRSWVyXRjmTbZIX9V2Q==}
    peerDependencies:
      webpack-cli: 4.x.x
      webpack-dev-server: '*'
    peerDependenciesMeta:
      webpack-dev-server:
        optional: true
    dependencies:
      webpack-cli: 4.10.0(webpack-bundle-analyzer@4.10.2)(webpack-dev-server@4.15.2)(webpack@5.94.0)
      webpack-dev-server: 4.15.2(webpack-cli@4.10.0)(webpack@5.94.0)
    dev: true

  /@xtuc/ieee754@1.2.0:
    resolution: {integrity: sha512-DX8nKgqcGwsc0eJSqYt5lwP4DH5FlHnmuWWBRy7X0NcaGR0ZtuyeESgMwTYVEtxmsNGY+qit4QYT/MIYTOTPeA==}
    dev: true

  /@xtuc/long@4.2.2:
    resolution: {integrity: sha512-NuHqBY1PB/D8xU6s/thBgOAiAP7HOYDQ32+BFZILJ8ivkUkAHQnWfn6WhL79Owj1qmUnoN/YPhktdIoucipkAQ==}
    dev: true

  /abab@2.0.6:
    resolution: {integrity: sha512-j2afSsaIENvHZN2B8GOpF566vZ5WVk5opAiMTvWgaQT8DkbOqsTfvNAvHoRGU2zzP8cPoqys+xHTRDWW8L+/BA==}
    deprecated: Use your platform's native atob() and btoa() methods instead
    dev: true

  /accepts@1.3.8:
    resolution: {integrity: sha512-PYAthTa2m2VKxuvSD3DPC/Gy+U+sOA1LAuT8mkmRuvw+NACSaeXEQ+NHcVF7rONl6qcaxV3Uuemwawk+7+SJLw==}
    engines: {node: '>= 0.6'}
    dependencies:
      mime-types: 2.1.35
      negotiator: 0.6.3
    dev: true

  /acorn-globals@6.0.0:
    resolution: {integrity: sha512-ZQl7LOWaF5ePqqcX4hLuv/bLXYQNfNWw2c0/yX/TsPRKamzHcTGQnlCjHT3TsmkOUVEPS3crCxiPfdzE/Trlhg==}
    dependencies:
      acorn: 7.4.1
      acorn-walk: 7.2.0
    dev: true

  /acorn-import-attributes@1.9.5(acorn@8.12.1):
    resolution: {integrity: sha512-n02Vykv5uA3eHGM/Z2dQrcD56kL8TyDb2p1+0P83PClMnC/nc+anbQRhIOWnSq4Ke/KvDPrY3C9hDtC/A3eHnQ==}
    peerDependencies:
      acorn: ^8
    dependencies:
      acorn: 8.12.1
    dev: true

  /acorn-jsx@5.3.2(acorn@8.12.1):
    resolution: {integrity: sha512-rq9s+JNhf0IChjtDXxllJ7g41oZk5SlXtp0LHwyA5cejwn7vKmKp4pPri6YEePv2PU65sAsegbXtIinmDFDXgQ==}
    peerDependencies:
      acorn: ^6.0.0 || ^7.0.0 || ^8.0.0
    dependencies:
      acorn: 8.12.1
    dev: true

  /acorn-walk@7.2.0:
    resolution: {integrity: sha512-OPdCF6GsMIP+Az+aWfAAOEt2/+iVDKE7oy6lJ098aoe59oAmK76qV6Gw60SbZ8jHuG2wH058GF4pLFbYamYrVA==}
    engines: {node: '>=0.4.0'}
    dev: true

  /acorn-walk@8.3.4:
    resolution: {integrity: sha512-ueEepnujpqee2o5aIYnvHU6C0A42MNdsIDeqy5BydrkuC5R1ZuUFnm27EeFJGoEHJQgn3uleRvmTXaJgfXbt4g==}
    engines: {node: '>=0.4.0'}
    dependencies:
      acorn: 8.12.1
    dev: true

  /acorn@7.4.1:
    resolution: {integrity: sha512-nQyp0o1/mNdbTO1PO6kHkwSrmgZ0MT/jCCpNiwbUjGoRN4dlBhqJtoQuCnEOKzgTVwg0ZWiCoQy6SxMebQVh8A==}
    engines: {node: '>=0.4.0'}
    hasBin: true
    dev: true

  /acorn@8.12.1:
    resolution: {integrity: sha512-tcpGyI9zbizT9JbV6oYE477V6mTlXvvi0T0G3SNIYE2apm/G5huBa1+K89VGeovbg+jycCrfhl3ADxErOuO6Jg==}
    engines: {node: '>=0.4.0'}
    hasBin: true
    dev: true

  /agent-base@6.0.2:
    resolution: {integrity: sha512-RZNwNclF7+MS/8bDg70amg32dyeZGZxiDuQmZxKLAlQjr3jGyLx+4Kkk58UO7D2QdgFIQCovuSuZESne6RG6XQ==}
    engines: {node: '>= 6.0.0'}
    dependencies:
      debug: 4.3.7
    transitivePeerDependencies:
      - supports-color
    dev: true

  /ajv-errors@3.0.0(ajv@8.17.1):
    resolution: {integrity: sha512-V3wD15YHfHz6y0KdhYFjyy9vWtEVALT9UrxfN3zqlI6dMioHnJrqOYfyPKol3oqrnCM9uwkcdCwkJ0WUcbLMTQ==}
    peerDependencies:
      ajv: ^8.0.1
    dependencies:
      ajv: 8.17.1
    dev: false

  /ajv-formats@2.1.1:
    resolution: {integrity: sha512-Wx0Kx52hxE7C18hkMEggYlEifqWZtYaRgouJor+WMdPnQyEK13vgEWyVNup7SoeeoLMsr4kf5h6dOW11I15MUA==}
    dependencies:
      ajv: 8.17.1

  /ajv-keywords@3.5.2(ajv@6.12.6):
    resolution: {integrity: sha512-5p6WTN0DdTGVQk6VjcEju19IgaHudalcfabD7yhDGeA6bcQnmL+CpveLJq/3hvfwd1aof6L386Ougkx6RfyMIQ==}
    peerDependencies:
      ajv: ^6.9.1
    dependencies:
      ajv: 6.12.6
    dev: true

  /ajv-keywords@5.1.0(ajv@8.17.1):
    resolution: {integrity: sha512-YCS/JNFAUyr5vAuhk1DWm1CBxRHW9LbJ2ozWeemrIqpbsqKjHVxYPyi5GC0rjZIT5JxJ3virVTS8wk4i/Z+krw==}
    peerDependencies:
      ajv: ^8.8.2
    dependencies:
      ajv: 8.17.1
      fast-deep-equal: 3.1.3
    dev: true

  /ajv@6.12.6:
    resolution: {integrity: sha512-j3fVLgvTo527anyYyJOGTYJbG+vnnQYvE0m5mmkc1TK+nxAppkCLMIL0aZ4dblVCNoGShhm+kzE4ZUykBoMg4g==}
    dependencies:
      fast-deep-equal: 3.1.3
      fast-json-stable-stringify: 2.1.0
      json-schema-traverse: 0.4.1
      uri-js: 4.4.1
    dev: true

  /ajv@8.17.1:
    resolution: {integrity: sha512-B/gBuNg5SiMTrPkC+A2+cW0RszwxYmn6VYxB/inlBStS5nx6xHIt/ehKRhIMhqusl7a8LjQoZnjCs5vhwxOQ1g==}
    dependencies:
      fast-deep-equal: 3.1.3
      fast-uri: 3.0.1
      json-schema-traverse: 1.0.0
      require-from-string: 2.0.2

  /ansi-escapes@4.3.2:
    resolution: {integrity: sha512-gKXj5ALrKWQLsYG9jlTRmR/xKluxHV+Z9QEwNIgCfM1/uwPMCuzVVnh5mwTd+OuBZcwSIMbqssNWRm1lE51QaQ==}
    engines: {node: '>=8'}
    dependencies:
      type-fest: 0.21.3
    dev: true

  /ansi-html-community@0.0.8:
    resolution: {integrity: sha512-1APHAyr3+PCamwNw3bXCPp4HFLONZt/yIH0sZp0/469KWNTEy+qN5jQ3GVX6DMZ1UXAi34yVwtTeaG/HpBuuzw==}
    engines: {'0': node >= 0.8.0}
    hasBin: true
    dev: true

  /ansi-regex@5.0.1:
    resolution: {integrity: sha512-quJQXlTSUGL2LH9SUXo8VwsY4soanhgo6LNSm84E1LBcE8s3O0wpdiRzyR9z/ZZJMlMWv37qOOb9pdJlMUEKFQ==}
    engines: {node: '>=8'}
    dev: true

  /ansi-sequence-parser@1.1.1:
    resolution: {integrity: sha512-vJXt3yiaUL4UU546s3rPXlsry/RnM730G1+HkpKE012AN0sx1eOrxSu95oKDIonskeLTijMgqWZ3uDEe3NFvyg==}
    dev: true

  /ansi-styles@3.2.1:
    resolution: {integrity: sha512-VT0ZI6kZRdTh8YyJw3SMbYm/u+NqfsAxEpWO0Pf9sq8/e94WxxOpPKx9FR1FlyCtOVDNOQ+8ntlqFxiRc+r5qA==}
    engines: {node: '>=4'}
    dependencies:
      color-convert: 1.9.3

  /ansi-styles@4.3.0:
    resolution: {integrity: sha512-zbB9rCJAT1rbjiVDb2hqKFHNYLxgtk8NURxZ3IZwD3F6NtxbXZQCnnSi1Lkx+IDohdPlFp222wVALIheZJQSEg==}
    engines: {node: '>=8'}
    dependencies:
      color-convert: 2.0.1
    dev: true

  /ansi-styles@5.2.0:
    resolution: {integrity: sha512-Cxwpt2SfTzTtXcfOlzGEee8O+c+MmUgGrNiBcXnuWxuFJHe6a5Hz7qwhwe5OgaSYI0IJvkLqWX1ASG+cJOkEiA==}
    engines: {node: '>=10'}
    dev: true

  /anymatch@3.1.3:
    resolution: {integrity: sha512-KMReFUr0B4t+D+OBkjR3KYqvocp2XaSzO55UcB6mgQMd3KbcE+mWTyvVV7D/zsdEbNnV6acZUutkiHQXvTr1Rw==}
    engines: {node: '>= 8'}
    dependencies:
      normalize-path: 3.0.0
      picomatch: 2.3.1
    dev: true

  /argparse@1.0.10:
    resolution: {integrity: sha512-o5Roy6tNG4SL/FOkCAN6RzjiakZS25RLYFrcMttJqbdd8BWrnA+fGz57iN5Pb06pvBGvl5gQ0B48dJlslXvoTg==}
    dependencies:
      sprintf-js: 1.0.3
    dev: true

  /argparse@2.0.1:
    resolution: {integrity: sha512-8+9WqebbFzpX9OR+Wa6O29asIogeRMzcGtAINdpMHHyAg10f05aSFVBbcEqGf/PXw1EjAZ+q2/bEBg3DvurK3Q==}
    dev: true

  /aria-query@5.1.3:
    resolution: {integrity: sha512-R5iJ5lkuHybztUfuOAznmboyjWq8O6sqNqtK7CLOqdydi54VNbORp49mb14KbWgG1QD3JFO9hJdZ+y4KutfdOQ==}
    dependencies:
      deep-equal: 2.2.3
    dev: true

  /array-buffer-byte-length@1.0.1:
    resolution: {integrity: sha512-ahC5W1xgou+KTXix4sAO8Ki12Q+jf4i0+tmk3sC+zgcynshkHxzpXdImBehiUYKKKDwvfFiJl1tZt6ewscS1Mg==}
    engines: {node: '>= 0.4'}
    dependencies:
      call-bind: 1.0.7
      is-array-buffer: 3.0.4
    dev: true

  /array-flatten@1.1.1:
    resolution: {integrity: sha512-PCVAQswWemu6UdxsDFFX/+gVeYqKAod3D3UVm91jHwynguOwAvYPhx8nNlM++NqRcK6CxxpUafjmhIdKiHibqg==}
    dev: true

  /array-includes@3.1.8:
    resolution: {integrity: sha512-itaWrbYbqpGXkGhZPGUulwnhVf5Hpy1xiCFsGqyIGglbBxmG5vSjxQen3/WGOjPpNEv1RtBLKxbmVXm8HpJStQ==}
    engines: {node: '>= 0.4'}
    dependencies:
      call-bind: 1.0.7
      define-properties: 1.2.1
      es-abstract: 1.23.3
      es-object-atoms: 1.0.0
      get-intrinsic: 1.2.4
      is-string: 1.0.7
    dev: true

  /array-union@1.0.2:
    resolution: {integrity: sha512-Dxr6QJj/RdU/hCaBjOfxW+q6lyuVE6JFWIrAUpuOOhoJJoQ99cUn3igRaHVB5P9WrgFVN0FfArM3x0cueOU8ng==}
    engines: {node: '>=0.10.0'}
    dependencies:
      array-uniq: 1.0.3
    dev: true

  /array-union@2.1.0:
    resolution: {integrity: sha512-HGyxoOTYUyCM6stUe6EJgnd4EoewAI7zMdfqO+kGjnlZmBDz/cR5pf8r/cR4Wq60sL/p0IkcjUEEPwS3GFrIyw==}
    engines: {node: '>=8'}
    dev: true

  /array-union@3.0.1:
    resolution: {integrity: sha512-1OvF9IbWwaeiM9VhzYXVQacMibxpXOMYVNIvMtKRyX9SImBXpKcFr8XvFDeEslCyuH/t6KRt7HEO94AlP8Iatw==}
    engines: {node: '>=12'}
    dev: true

  /array-uniq@1.0.3:
    resolution: {integrity: sha512-MNha4BWQ6JbwhFhj03YK552f7cb3AzoE8SzeljgChvL1dl3IcvggXVz1DilzySZkCja+CXuZbdW7yATchWn8/Q==}
    engines: {node: '>=0.10.0'}
    dev: true

  /array.prototype.findlast@1.2.5:
    resolution: {integrity: sha512-CVvd6FHg1Z3POpBLxO6E6zr+rSKEQ9L6rZHAaY7lLfhKsWYUBBOuMs0e9o24oopj6H+geRCX0YJ+TJLBK2eHyQ==}
    engines: {node: '>= 0.4'}
    dependencies:
      call-bind: 1.0.7
      define-properties: 1.2.1
      es-abstract: 1.23.3
      es-errors: 1.3.0
      es-object-atoms: 1.0.0
      es-shim-unscopables: 1.0.2
    dev: true

  /array.prototype.findlastindex@1.2.5:
    resolution: {integrity: sha512-zfETvRFA8o7EiNn++N5f/kaCw221hrpGsDmcpndVupkPzEc1Wuf3VgC0qby1BbHs7f5DVYjgtEU2LLh5bqeGfQ==}
    engines: {node: '>= 0.4'}
    dependencies:
      call-bind: 1.0.7
      define-properties: 1.2.1
      es-abstract: 1.23.3
      es-errors: 1.3.0
      es-object-atoms: 1.0.0
      es-shim-unscopables: 1.0.2
    dev: true

  /array.prototype.flat@1.3.2:
    resolution: {integrity: sha512-djYB+Zx2vLewY8RWlNCUdHjDXs2XOgm602S9E7P/UpHgfeHL00cRiIF+IN/G/aUJ7kGPb6yO/ErDI5V2s8iycA==}
    engines: {node: '>= 0.4'}
    dependencies:
      call-bind: 1.0.7
      define-properties: 1.2.1
      es-abstract: 1.23.3
      es-shim-unscopables: 1.0.2
    dev: true

  /array.prototype.flatmap@1.3.2:
    resolution: {integrity: sha512-Ewyx0c9PmpcsByhSW4r+9zDU7sGjFc86qf/kKtuSCRdhfbk0SNLLkaT5qvcHnRGgc5NP/ly/y+qkXkqONX54CQ==}
    engines: {node: '>= 0.4'}
    dependencies:
      call-bind: 1.0.7
      define-properties: 1.2.1
      es-abstract: 1.23.3
      es-shim-unscopables: 1.0.2
    dev: true

  /array.prototype.tosorted@1.1.4:
    resolution: {integrity: sha512-p6Fx8B7b7ZhL/gmUsAy0D15WhvDccw3mnGNbZpi3pmeJdxtWsj2jEaI4Y6oo3XiHfzuSgPwKc04MYt6KgvC/wA==}
    engines: {node: '>= 0.4'}
    dependencies:
      call-bind: 1.0.7
      define-properties: 1.2.1
      es-abstract: 1.23.3
      es-errors: 1.3.0
      es-shim-unscopables: 1.0.2
    dev: true

  /arraybuffer.prototype.slice@1.0.3:
    resolution: {integrity: sha512-bMxMKAjg13EBSVscxTaYA4mRc5t1UAXa2kXiGTNfZ079HIWXEkKmkgFrh/nJqamaLSrXO5H4WFFkPEaLJWbs3A==}
    engines: {node: '>= 0.4'}
    dependencies:
      array-buffer-byte-length: 1.0.1
      call-bind: 1.0.7
      define-properties: 1.2.1
      es-abstract: 1.23.3
      es-errors: 1.3.0
      get-intrinsic: 1.2.4
      is-array-buffer: 3.0.4
      is-shared-array-buffer: 1.0.3
    dev: true

  /ast-types-flow@0.0.8:
    resolution: {integrity: sha512-OH/2E5Fg20h2aPrbe+QL8JZQFko0YZaF+j4mnQ7BGhfavO7OpSLa8a0y9sBwomHdSbkhTS8TQNayBfnW5DwbvQ==}
    dev: true

  /async@2.6.4:
    resolution: {integrity: sha512-mzo5dfJYwAn29PeiJ0zvwTo04zj8HDJj0Mn8TD7sno7q12prdbnasKJHhkm2c1LgrhlJ0teaea8860oxi51mGA==}
    dependencies:
      lodash: 4.17.21
    dev: true

  /asynckit@0.4.0:
    resolution: {integrity: sha512-Oei9OH4tRh0YqU3GxhX79dM/mwVgvbZJaSNaRk+bshkj0S5cfHcgYakreBjrHwatXKbz+IoIdYLxrKim2MjW0Q==}

  /attr-accept@2.2.2:
    resolution: {integrity: sha512-7prDjvt9HmqiZ0cl5CRjtS84sEyhsHP2coDkaZKRKVfCDo9s7iw7ChVmar78Gu9pC4SoR/28wFu/G5JJhTnqEg==}
    engines: {node: '>=4'}
    dev: false

  /available-typed-arrays@1.0.7:
    resolution: {integrity: sha512-wvUjBtSGN7+7SjNpq/9M2Tg350UZD3q62IFZLbRAR1bSMlCo1ZaeW+BJ+D090e4hIIZLBcTDWe4Mh4jvUDajzQ==}
    engines: {node: '>= 0.4'}
    dependencies:
      possible-typed-array-names: 1.0.0
    dev: true

  /axe-core@4.10.0:
    resolution: {integrity: sha512-Mr2ZakwQ7XUAjp7pAwQWRhhK8mQQ6JAaNWSjmjxil0R8BPioMtQsTLOolGYkji1rcL++3dCqZA3zWqpT+9Ew6g==}
    engines: {node: '>=4'}
    dev: true

  /axios@1.7.7:
    resolution: {integrity: sha512-S4kL7XrjgBmvdGut0sN3yJxqYzrDOnivkBiN0OFs6hLiUam3UPvswUo0kqGyhqUZGEOytHyumEdXsAkgCOUf3Q==}
    dependencies:
      follow-redirects: 1.15.9
      form-data: 4.0.0
      proxy-from-env: 1.1.0
    transitivePeerDependencies:
      - debug
    dev: false

  /axobject-query@4.1.0:
    resolution: {integrity: sha512-qIj0G9wZbMGNLjLmg1PT6v2mE9AH2zlnADJD/2tC6E00hgmhUOfEB6greHPAfLRSufHqROIUTkw6E+M3lH0PTQ==}
    engines: {node: '>= 0.4'}
    dev: true

  /babel-jest@27.5.1(@babel/core@7.25.2):
    resolution: {integrity: sha512-cdQ5dXjGRd0IBRATiQ4mZGlGlRE8kJpjPOixdNRdT+m3UcNqmYWN6rK6nvtXYfY3D76cb8s/O1Ss8ea24PIwcg==}
    engines: {node: ^10.13.0 || ^12.13.0 || ^14.15.0 || >=15.0.0}
    peerDependencies:
      '@babel/core': ^7.8.0
    dependencies:
      '@babel/core': 7.25.2
      '@jest/transform': 27.5.1
      '@jest/types': 27.5.1
      '@types/babel__core': 7.20.5
      babel-plugin-istanbul: 6.1.1
      babel-preset-jest: 27.5.1(@babel/core@7.25.2)
      chalk: 4.1.2
      graceful-fs: 4.2.11
      slash: 3.0.0
    transitivePeerDependencies:
      - supports-color
    dev: true

  /babel-loader@8.3.0(@babel/core@7.25.2)(webpack@5.94.0):
    resolution: {integrity: sha512-H8SvsMF+m9t15HNLMipppzkC+Y2Yq+v3SonZyU70RBL/h1gxPkH08Ot8pEE9Z4Kd+czyWJClmFS8qzIP9OZ04Q==}
    engines: {node: '>= 8.9'}
    peerDependencies:
      '@babel/core': ^7.0.0
      webpack: '>=2'
    dependencies:
      '@babel/core': 7.25.2
      find-cache-dir: 3.3.2
      loader-utils: 2.0.4
      make-dir: 3.1.0
      schema-utils: 2.7.1
      webpack: 5.94.0(webpack-cli@4.10.0)
    dev: true

  /babel-plugin-import@1.13.8:
    resolution: {integrity: sha512-36babpjra5m3gca44V6tSTomeBlPA7cHUynrE2WiQIm3rEGD9xy28MKsx5IdO45EbnpJY7Jrgd00C6Dwt/l/2Q==}
    dependencies:
      '@babel/helper-module-imports': 7.24.7
    transitivePeerDependencies:
      - supports-color
    dev: true

  /babel-plugin-istanbul@6.1.1:
    resolution: {integrity: sha512-Y1IQok9821cC9onCx5otgFfRm7Lm+I+wwxOx738M/WLPZ9Q42m4IG5W0FNX8WLL2gYMZo3JkuXIH2DOpWM+qwA==}
    engines: {node: '>=8'}
    dependencies:
      '@babel/helper-plugin-utils': 7.24.8
      '@istanbuljs/load-nyc-config': 1.1.0
      '@istanbuljs/schema': 0.1.3
      istanbul-lib-instrument: 5.2.1
      test-exclude: 6.0.0
    transitivePeerDependencies:
      - supports-color
    dev: true

  /babel-plugin-jest-hoist@27.5.1:
    resolution: {integrity: sha512-50wCwD5EMNW4aRpOwtqzyZHIewTYNxLA4nhB+09d8BIssfNfzBRhkBIHiaPv1Si226TQSvp8gxAJm2iY2qs2hQ==}
    engines: {node: ^10.13.0 || ^12.13.0 || ^14.15.0 || >=15.0.0}
    dependencies:
      '@babel/template': 7.25.0
      '@babel/types': 7.25.6
      '@types/babel__core': 7.20.5
      '@types/babel__traverse': 7.20.6
    dev: true

  /babel-plugin-lodash@3.3.4:
    resolution: {integrity: sha512-yDZLjK7TCkWl1gpBeBGmuaDIFhZKmkoL+Cu2MUUjv5VxUZx/z7tBGBCBcQs5RI1Bkz5LLmNdjx7paOyQtMovyg==}
    dependencies:
      '@babel/helper-module-imports': 7.24.7
      '@babel/types': 7.25.6
      glob: 7.2.3
      lodash: 4.17.21
      require-package-name: 2.0.1
    transitivePeerDependencies:
      - supports-color
    dev: true

  /babel-plugin-macros@3.1.0:
    resolution: {integrity: sha512-Cg7TFGpIr01vOQNODXOOaGz2NpCU5gl8x1qJFbb6hbZxR7XrcE2vtbAsTAbJ7/xwJtUuJEw8K8Zr/AE0LHlesg==}
    engines: {node: '>=10', npm: '>=6'}
    dependencies:
      '@babel/runtime': 7.25.6
      cosmiconfig: 7.1.0
      resolve: 1.22.8
    dev: false

  /babel-plugin-polyfill-corejs2@0.4.11(@babel/core@7.25.2):
    resolution: {integrity: sha512-sMEJ27L0gRHShOh5G54uAAPaiCOygY/5ratXuiyb2G46FmlSpc9eFCzYVyDiPxfNbwzA7mYahmjQc5q+CZQ09Q==}
    peerDependencies:
      '@babel/core': ^7.4.0 || ^8.0.0-0 <8.0.0
    dependencies:
      '@babel/compat-data': 7.25.4
      '@babel/core': 7.25.2
      '@babel/helper-define-polyfill-provider': 0.6.2(@babel/core@7.25.2)
      semver: 6.3.1
    transitivePeerDependencies:
      - supports-color
    dev: true

  /babel-plugin-polyfill-corejs3@0.10.6(@babel/core@7.25.2):
    resolution: {integrity: sha512-b37+KR2i/khY5sKmWNVQAnitvquQbNdWy6lJdsr0kmquCKEEUgMKK4SboVM3HtfnZilfjr4MMQ7vY58FVWDtIA==}
    peerDependencies:
      '@babel/core': ^7.4.0 || ^8.0.0-0 <8.0.0
    dependencies:
      '@babel/core': 7.25.2
      '@babel/helper-define-polyfill-provider': 0.6.2(@babel/core@7.25.2)
      core-js-compat: 3.38.1
    transitivePeerDependencies:
      - supports-color
    dev: true

  /babel-plugin-polyfill-regenerator@0.6.2(@babel/core@7.25.2):
    resolution: {integrity: sha512-2R25rQZWP63nGwaAswvDazbPXfrM3HwVoBXK6HcqeKrSrL/JqcC/rDcf95l4r7LXLyxDXc8uQDa064GubtCABg==}
    peerDependencies:
      '@babel/core': ^7.4.0 || ^8.0.0-0 <8.0.0
    dependencies:
      '@babel/core': 7.25.2
      '@babel/helper-define-polyfill-provider': 0.6.2(@babel/core@7.25.2)
    transitivePeerDependencies:
      - supports-color
    dev: true

  /babel-preset-current-node-syntax@1.1.0(@babel/core@7.25.2):
    resolution: {integrity: sha512-ldYss8SbBlWva1bs28q78Ju5Zq1F+8BrqBZZ0VFhLBvhh6lCpC2o3gDJi/5DRLs9FgYZCnmPYIVFU4lRXCkyUw==}
    peerDependencies:
      '@babel/core': ^7.0.0
    dependencies:
      '@babel/core': 7.25.2
      '@babel/plugin-syntax-async-generators': 7.8.4(@babel/core@7.25.2)
      '@babel/plugin-syntax-bigint': 7.8.3(@babel/core@7.25.2)
      '@babel/plugin-syntax-class-properties': 7.12.13(@babel/core@7.25.2)
      '@babel/plugin-syntax-class-static-block': 7.14.5(@babel/core@7.25.2)
      '@babel/plugin-syntax-import-attributes': 7.25.6(@babel/core@7.25.2)
      '@babel/plugin-syntax-import-meta': 7.10.4(@babel/core@7.25.2)
      '@babel/plugin-syntax-json-strings': 7.8.3(@babel/core@7.25.2)
      '@babel/plugin-syntax-logical-assignment-operators': 7.10.4(@babel/core@7.25.2)
      '@babel/plugin-syntax-nullish-coalescing-operator': 7.8.3(@babel/core@7.25.2)
      '@babel/plugin-syntax-numeric-separator': 7.10.4(@babel/core@7.25.2)
      '@babel/plugin-syntax-object-rest-spread': 7.8.3(@babel/core@7.25.2)
      '@babel/plugin-syntax-optional-catch-binding': 7.8.3(@babel/core@7.25.2)
      '@babel/plugin-syntax-optional-chaining': 7.8.3(@babel/core@7.25.2)
      '@babel/plugin-syntax-private-property-in-object': 7.14.5(@babel/core@7.25.2)
      '@babel/plugin-syntax-top-level-await': 7.14.5(@babel/core@7.25.2)
    dev: true

  /babel-preset-jest@27.5.1(@babel/core@7.25.2):
    resolution: {integrity: sha512-Nptf2FzlPCWYuJg41HBqXVT8ym6bXOevuCTbhxlUpjwtysGaIWFvDEjp4y+G7fl13FgOdjs7P/DmErqH7da0Ag==}
    engines: {node: ^10.13.0 || ^12.13.0 || ^14.15.0 || >=15.0.0}
    peerDependencies:
      '@babel/core': ^7.0.0
    dependencies:
      '@babel/core': 7.25.2
      babel-plugin-jest-hoist: 27.5.1
      babel-preset-current-node-syntax: 1.1.0(@babel/core@7.25.2)
    dev: true

  /balanced-match@1.0.2:
    resolution: {integrity: sha512-3oSeUO0TMV67hN1AmbXsK4yaqU7tjiHlbxRDZOpH0KW9+CeX4bRAaX0Anxt0tx2MrpRpWwQaPwIlISEJhYU5Pw==}
    dev: true

  /batch@0.6.1:
    resolution: {integrity: sha512-x+VAiMRL6UPkx+kudNvxTl6hB2XNNCG2r+7wixVfIYwu/2HKRXimwQyaumLjMveWvT2Hkd/cAJw+QBMfJ/EKVw==}
    dev: true

  /big.js@5.2.2:
    resolution: {integrity: sha512-vyL2OymJxmarO8gxMr0mhChsO9QGwhynfuu4+MHTAW6czfq9humCB7rKpUjDd9YUiDPU4mzpyupFSvOClAwbmQ==}
    dev: true

  /binary-extensions@2.3.0:
    resolution: {integrity: sha512-Ceh+7ox5qe7LJuLHoY0feh3pHuUDHAcRUeyL2VYghZwfpkNIy/+8Ocg0a3UuSoYzavmylwuLWQOf3hl0jjMMIw==}
    engines: {node: '>=8'}
    requiresBuild: true
    dev: true

  /body-parser@1.20.3:
    resolution: {integrity: sha512-7rAxByjUMqQ3/bHJy7D6OGXvx/MMc4IqBn/X0fcM1QUcAItpZrBEYhWGem+tzXH90c+G01ypMcYJBO9Y30203g==}
    engines: {node: '>= 0.8', npm: 1.2.8000 || >= 1.4.16}
    dependencies:
      bytes: 3.1.2
      content-type: 1.0.5
      debug: 2.6.9
      depd: 2.0.0
      destroy: 1.2.0
      http-errors: 2.0.0
      iconv-lite: 0.4.24
      on-finished: 2.4.1
      qs: 6.13.0
      raw-body: 2.5.2
      type-is: 1.6.18
      unpipe: 1.0.0
    dev: true

  /bonjour-service@1.2.1:
    resolution: {integrity: sha512-oSzCS2zV14bh2kji6vNe7vrpJYCHGvcZnlffFQ1MEoX/WOeQ/teD8SYWKR942OI3INjq8OMNJlbPK5LLLUxFDw==}
    dependencies:
      fast-deep-equal: 3.1.3
      multicast-dns: 7.2.5
    dev: true

  /boolbase@1.0.0:
    resolution: {integrity: sha512-JZOSA7Mo9sNGB8+UjSgzdLtokWAky1zbztM3WRLCbZ70/3cTANmQmOdR7y2g+J0e2WXywy1yS468tY+IruqEww==}
    dev: true

  /brace-expansion@1.1.11:
    resolution: {integrity: sha512-iCuPHDFgrHX7H2vEI/5xpz07zSHB00TpugqhmYtVmMO6518mCuRMoOYFldEBl0g187ufozdaHgWKcYFb61qGiA==}
    dependencies:
      balanced-match: 1.0.2
      concat-map: 0.0.1
    dev: true

  /brace-expansion@2.0.1:
    resolution: {integrity: sha512-XnAIvQ8eM+kC6aULx6wuQiwVsnzsi9d3WxzV3FpWTGA19F621kwdbsAcFKXgKUHZWsy+mY6iL1sHTxWEFCytDA==}
    dependencies:
      balanced-match: 1.0.2
    dev: true

  /braces@3.0.3:
    resolution: {integrity: sha512-yQbXgO/OSZVD2IsiLlro+7Hf6Q18EJrKSEsdoMzKePKXct3gvD8oLcOQdIzGupr5Fj+EDe8gO/lxc1BzfMpxvA==}
    engines: {node: '>=8'}
    dependencies:
      fill-range: 7.1.1
    dev: true

  /browser-process-hrtime@1.0.0:
    resolution: {integrity: sha512-9o5UecI3GhkpM6DrXr69PblIuWxPKk9Y0jHBRhdocZ2y7YECBFCsHm79Pr3OyR2AvjhDkabFJaDJMYRazHgsow==}
    dev: true

  /browserslist@4.23.3:
    resolution: {integrity: sha512-btwCFJVjI4YWDNfau8RhZ+B1Q/VLoUITrm3RlP6y1tYGWIOa+InuYiRGXUBXo8nA1qKmHMyLB/iVQg5TT4eFoA==}
    engines: {node: ^6 || ^7 || ^8 || ^9 || ^10 || ^11 || ^12 || >=13.7}
    hasBin: true
    dependencies:
      caniuse-lite: 1.0.30001660
      electron-to-chromium: 1.5.22
      node-releases: 2.0.18
      update-browserslist-db: 1.1.0(browserslist@4.23.3)
    dev: true

  /bser@2.1.1:
    resolution: {integrity: sha512-gQxTNE/GAfIIrmHLUE3oJyp5FO6HRBfhjnw4/wMmA63ZGDJnWBmgY/lyQBpnDUkGmAhbSe39tx2d/iTOAfglwQ==}
    dependencies:
      node-int64: 0.4.0
    dev: true

  /buffer-from@1.1.2:
    resolution: {integrity: sha512-E+XQCRwSbaaiChtv6k6Dwgc+bx+Bs6vuKJHHl5kox/BaKbhiXzqQOwK4cO22yElGp2OCmjwVhT3HmxgyPGnJfQ==}
    dev: true

  /bytes@3.0.0:
    resolution: {integrity: sha512-pMhOfFDPiv9t5jjIXkHosWmkSyQbvsgEVNkz0ERHbuLh2T/7j4Mqqpz523Fe8MVY89KC6Sh/QfS2sM+SjgFDcw==}
    engines: {node: '>= 0.8'}
    dev: true

  /bytes@3.1.2:
    resolution: {integrity: sha512-/Nf7TyzTx6S3yRJObOAV7956r8cr2+Oj8AC5dt8wSP3BQAoeX58NoHyCU8P8zGkNXStjTSi6fzO6F0pBdcYbEg==}
    engines: {node: '>= 0.8'}
    dev: true

  /call-bind@1.0.7:
    resolution: {integrity: sha512-GHTSNSYICQ7scH7sZ+M2rFopRoLh8t2bLSW6BbgrtLsahOIB5iyAVJf9GjWK3cYTDaMj4XdBpM1cA6pIS0Kv2w==}
    engines: {node: '>= 0.4'}
    dependencies:
      es-define-property: 1.0.0
      es-errors: 1.3.0
      function-bind: 1.1.2
      get-intrinsic: 1.2.4
      set-function-length: 1.2.2
    dev: true

  /callsites@3.1.0:
    resolution: {integrity: sha512-P8BjAsXvZS+VIDUI11hHCQEv74YT67YUi5JJFNWIqL235sBmjX4+qx9Muvls5ivyNENctx46xQLQ3aTuE7ssaQ==}
    engines: {node: '>=6'}

  /camel-case@4.1.2:
    resolution: {integrity: sha512-gxGWBrTT1JuMx6R+o5PTXMmUnhnVzLQ9SNutD4YqKtI6ap897t3tKECYla6gCWEkplXnlNybEkZg9GEGxKFCgw==}
    dependencies:
      pascal-case: 3.1.2
      tslib: 2.7.0
    dev: true

  /camelcase@5.3.1:
    resolution: {integrity: sha512-L28STB170nwWS63UjtlEOE3dldQApaJXZkOI1uMFfzf3rRuPegHaHesyee+YxQ+W6SvRDQV6UrdOdRiR153wJg==}
    engines: {node: '>=6'}
    dev: true

  /camelcase@6.3.0:
    resolution: {integrity: sha512-Gmy6FhYlCY7uOElZUSbxo2UCDH8owEk996gkbrpsgGtrJLM3J7jGxl9Ic7Qwwj4ivOE5AWZWRMecDdF7hqGjFA==}
    engines: {node: '>=10'}
    dev: true

  /caniuse-lite@1.0.30001660:
    resolution: {integrity: sha512-GacvNTTuATm26qC74pt+ad1fW15mlQ/zuTzzY1ZoIzECTP8HURDfF43kNxPgf7H1jmelCBQTTbBNxdSXOA7Bqg==}
    dev: true

  /chalk@2.4.2:
    resolution: {integrity: sha512-Mti+f9lpJNcwF4tWV8/OrTTtF1gZi+f8FqlyAdouralcFWFQWF2+NgCHShjkCb+IFBLq9buZwE1xckQU4peSuQ==}
    engines: {node: '>=4'}
    dependencies:
      ansi-styles: 3.2.1
      escape-string-regexp: 1.0.5
      supports-color: 5.5.0

  /chalk@4.1.2:
    resolution: {integrity: sha512-oKnbhFyRIXpUuez8iBMmyEa4nbj4IOQyuhc/wy9kY7/WVPcwIO9VA668Pu8RkO7+0G76SLROeyw9CpQ061i4mA==}
    engines: {node: '>=10'}
    dependencies:
      ansi-styles: 4.3.0
      supports-color: 7.2.0
    dev: true

  /char-regex@1.0.2:
    resolution: {integrity: sha512-kWWXztvZ5SBQV+eRgKFeh8q5sLuZY2+8WUIzlxWVTg+oGwY14qylx1KbKzHd8P6ZYkAg0xyIDU9JMHhyJMZ1jw==}
    engines: {node: '>=10'}
    dev: true

  /chart.js@4.4.4:
    resolution: {integrity: sha512-emICKGBABnxhMjUjlYRR12PmOXhJ2eJjEHL2/dZlWjxRAZT1D8xplLFq5M0tMQK8ja+wBS/tuVEJB5C6r7VxJA==}
    engines: {pnpm: '>=8'}
    dependencies:
      '@kurkle/color': 0.3.2
    dev: false

  /chartjs-adapter-moment@1.0.1(chart.js@4.4.4)(moment@2.30.1):
    resolution: {integrity: sha512-Uz+nTX/GxocuqXpGylxK19YG4R3OSVf8326D+HwSTsNw1LgzyIGRo+Qujwro1wy6X+soNSnfj5t2vZ+r6EaDmA==}
    peerDependencies:
      chart.js: '>=3.0.0'
      moment: ^2.10.2
    dependencies:
      chart.js: 4.4.4
      moment: 2.30.1
    dev: false

  /chokidar@3.6.0:
    resolution: {integrity: sha512-7VT13fmjotKpGipCW9JEQAusEPE+Ei8nl6/g4FBAmIm0GOOLMua9NDDo/DWp0ZAxCr3cPq5ZpBqmPAQgDda2Pw==}
    engines: {node: '>= 8.10.0'}
    dependencies:
      anymatch: 3.1.3
      braces: 3.0.3
      glob-parent: 5.1.2
      is-binary-path: 2.1.0
      is-glob: 4.0.3
      normalize-path: 3.0.0
      readdirp: 3.6.0
    optionalDependencies:
      fsevents: 2.3.3
    dev: true

  /chrome-trace-event@1.0.4:
    resolution: {integrity: sha512-rNjApaLzuwaOTjCiT8lSDdGN1APCiqkChLMJxJPWLunPAt5fy8xgU9/jNOchV84wfIxrA0lRQB7oCT8jrn/wrQ==}
    engines: {node: '>=6.0'}
    dev: true

  /ci-info@3.9.0:
    resolution: {integrity: sha512-NIxF55hv4nSqQswkAeiOi1r83xy8JldOFDTWiug55KBu9Jnblncd2U6ViHmYgHf01TPZS77NJBhBMKdWj9HQMQ==}
    engines: {node: '>=8'}
    dev: true

  /cjs-module-lexer@1.4.1:
    resolution: {integrity: sha512-cuSVIHi9/9E/+821Qjdvngor+xpnlwnuwIyZOaLmHBVdXL+gP+I6QQB9VkO7RI77YIcTV+S1W9AreJ5eN63JBA==}
    dev: true

  /clean-css@5.3.3:
    resolution: {integrity: sha512-D5J+kHaVb/wKSFcyyV75uCn8fiY4sV38XJoe4CUyGQ+mOU/fMVYUdH1hJC+CJQ5uY3EnW27SbJYS4X8BiLrAFg==}
    engines: {node: '>= 10.0'}
    dependencies:
      source-map: 0.6.1
    dev: true

  /cliui@7.0.4:
    resolution: {integrity: sha512-OcRE68cOsVMXp1Yvonl/fzkQOyjLSu/8bhPDfQt0e0/Eb283TKP20Fs2MqoPsr9SwA595rRCA+QMzYc9nBP+JQ==}
    dependencies:
      string-width: 4.2.3
      strip-ansi: 6.0.1
      wrap-ansi: 7.0.0
    dev: true

  /clone-deep@4.0.1:
    resolution: {integrity: sha512-neHB9xuzh/wk0dIHweyAXv2aPGZIVk3pLMe+/RNzINf17fe0OG96QroktYAUm7SM1PBnzTabaLboqqxDyMU+SQ==}
    engines: {node: '>=6'}
    dependencies:
      is-plain-object: 2.0.4
      kind-of: 6.0.3
      shallow-clone: 3.0.1
    dev: true

  /clsx@1.2.1:
    resolution: {integrity: sha512-EcR6r5a8bj6pu3ycsa/E/cKVGuTgZJZdsyUYHOksG/UHIiKfjxzRxYJpyVBwYaQeOvghal9fcc4PidlgzugAQg==}
    engines: {node: '>=6'}
    dev: false

  /clsx@2.1.1:
    resolution: {integrity: sha512-eYm0QWBtUrBWZWG0d386OGAw16Z995PiOVo2B7bjWSbHedGl5e0ZWaq65kOGgUSNesEIDkB9ISbTg/JK9dhCZA==}
    engines: {node: '>=6'}
    dev: false

  /co@4.6.0:
    resolution: {integrity: sha512-QVb0dM5HvG+uaxitm8wONl7jltx8dqhfU33DcqtOZcLSVIKSDDLDi7+0LbAKiyI8hD9u42m2YxXSkMGWThaecQ==}
    engines: {iojs: '>= 1.0.0', node: '>= 0.12.0'}
    dev: true

  /collect-v8-coverage@1.0.2:
    resolution: {integrity: sha512-lHl4d5/ONEbLlJvaJNtsF/Lz+WvB07u2ycqTYbdrq7UypDXailES4valYb2eWiJFxZlVmpGekfqoxQhzyFdT4Q==}
    dev: true

  /color-convert@1.9.3:
    resolution: {integrity: sha512-QfAUtd+vFdAtFQcC8CCyYt1fYWxSqAiK2cSD6zDB8N3cpsEBAvRxp9zOGg6G/SHHJYAT88/az/IuDGALsNVbGg==}
    dependencies:
      color-name: 1.1.3

  /color-convert@2.0.1:
    resolution: {integrity: sha512-RRECPsj7iu/xb5oKYcsFHSppFNnsj/52OVTRKb4zP5onXwVF3zVmmToNcOfGC+CRDpfK/U584fMg38ZHCaElKQ==}
    engines: {node: '>=7.0.0'}
    dependencies:
      color-name: 1.1.4
    dev: true

  /color-name@1.1.3:
    resolution: {integrity: sha512-72fSenhMw2HZMTVHeCA9KCmpEIbzWiQsjN+BHcBbS9vr1mtt+vJjPdksIBNUmKAW8TFUDPJK5SUU3QhE9NEXDw==}

  /color-name@1.1.4:
    resolution: {integrity: sha512-dOy+3AuW3a2wNbZHIuMZpTcgjGuLU/uBL/ubcZF9OXbDo8ff4O8yVp5Bf0efS8uEoYo5q4Fx7dY9OgQGXgAsQA==}
    dev: true

  /color-name@2.0.0:
    resolution: {integrity: sha512-SbtvAMWvASO5TE2QP07jHBMXKafgdZz8Vrsrn96fiL+O92/FN/PLARzUW5sKt013fjAprK2d2iCn2hk2Xb5oow==}
    engines: {node: '>=12.20'}
    dev: false

  /color-parse@2.0.2:
    resolution: {integrity: sha512-eCtOz5w5ttWIUcaKLiktF+DxZO1R9KLNY/xhbV6CkhM7sR3GhVghmt6X6yOnzeaM24po+Z9/S1apbXMwA3Iepw==}
    dependencies:
      color-name: 2.0.0
    dev: false

  /color-rgba@3.0.0:
    resolution: {integrity: sha512-PPwZYkEY3M2THEHHV6Y95sGUie77S7X8v+h1r6LSAPF3/LL2xJ8duUXSrkic31Nzc4odPwHgUbiX/XuTYzQHQg==}
    dependencies:
      color-parse: 2.0.2
      color-space: 2.0.1
    dev: false

  /color-space@2.0.1:
    resolution: {integrity: sha512-nKqUYlo0vZATVOFHY810BSYjmCARrG7e5R3UE3CQlyjJTvv5kSSmPG1kzm/oDyyqjehM+lW1RnEt9It9GNa5JA==}
    dev: false

  /colorette@2.0.20:
    resolution: {integrity: sha512-IfEDxwoWIjkeXL1eXcDiow4UbKjhLdq6/EuSVR9GMN7KVH3r9gQ83e73hsz1Nd1T3ijd5xv1wcWRYO+D6kCI2w==}
    dev: true

  /combined-stream@1.0.8:
    resolution: {integrity: sha512-FQN4MRfuJeHf7cBbBMJFXhKSDq+2kAArBlmRBvcvFE5BB1HZKXtSFASDhdlz9zOYwxh8lDdnvmMOe/+5cdoEdg==}
    engines: {node: '>= 0.8'}
    dependencies:
      delayed-stream: 1.0.0

  /commander@10.0.1:
    resolution: {integrity: sha512-y4Mg2tXshplEbSGzx7amzPwKKOCGuoSRP/CjEdwwk0FOGlUbq6lKuoyDZTNZkmxHdJtp54hdfY/JUrdL7Xfdug==}
    engines: {node: '>=14'}
    dev: true

  /commander@2.20.3:
    resolution: {integrity: sha512-GpVkmM8vF2vQUkj2LvZmD35JxeJOLCwJ9cUkugyk2nuhbv3+mJvpLYYt+0+USMxE+oj+ey/lJEnhZw75x/OMcQ==}
    dev: true

  /commander@6.2.1:
    resolution: {integrity: sha512-U7VdrJFnJgo4xjrHpTzu0yrHPGImdsmD95ZlgYSEajAn2JKzDhDTPG9kBTefmObL2w/ngeZnilk+OV9CG3d7UA==}
    engines: {node: '>= 6'}
    dev: true

  /commander@7.2.0:
    resolution: {integrity: sha512-QrWXB+ZQSVPmIWIhtEO9H+gwHaMGYiF5ChvoJ+K9ZGHG/sVsa6yiesAD1GC/x46sET00Xlwo1u49RVVVzvcSkw==}
    engines: {node: '>= 10'}
    dev: true

  /commander@8.3.0:
    resolution: {integrity: sha512-OkTL9umf+He2DZkUq8f8J9of7yL6RJKI24dVITBmNfZBmri9zYZQrKkuXiKhyfPSu8tUhnVBB1iKXevvnlR4Ww==}
    engines: {node: '>= 12'}
    dev: true

  /commondir@1.0.1:
    resolution: {integrity: sha512-W9pAhw0ja1Edb5GVdIF1mjZw/ASI0AlShXM83UUGe2DVr5TdAPEA1OA8m/g8zWp9x6On7gqufY+FatDbC3MDQg==}
    dev: true

  /compressible@2.0.18:
    resolution: {integrity: sha512-AF3r7P5dWxL8MxyITRMlORQNaOA2IkAFaTr4k7BUumjPtRpGDTZpl0Pb1XCO6JeDCBdp126Cgs9sMxqSjgYyRg==}
    engines: {node: '>= 0.6'}
    dependencies:
      mime-db: 1.53.0
    dev: true

  /compression-webpack-plugin@10.0.0(webpack@5.94.0):
    resolution: {integrity: sha512-wLXLIBwpul/ALcm7Aj+69X0pYT3BYt6DdPn3qrgBIh9YejV9Bju9ShhlAsjujLyWMo6SAweFIWaUoFmXZNuNrg==}
    engines: {node: '>= 14.15.0'}
    peerDependencies:
      webpack: ^5.1.0
    dependencies:
      schema-utils: 4.2.0
      serialize-javascript: 6.0.2
      webpack: 5.94.0(webpack-cli@4.10.0)
    dev: true

  /compression@1.7.4:
    resolution: {integrity: sha512-jaSIDzP9pZVS4ZfQ+TzvtiWhdpFhE2RDHz8QJkpX9SIpLq88VueF5jJw6t+6CUQcAoA6t+x89MLrWAqpfDE8iQ==}
    engines: {node: '>= 0.8.0'}
    dependencies:
      accepts: 1.3.8
      bytes: 3.0.0
      compressible: 2.0.18
      debug: 2.6.9
      on-headers: 1.0.2
      safe-buffer: 5.1.2
      vary: 1.1.2
    dev: true

  /concat-map@0.0.1:
    resolution: {integrity: sha512-/Srv4dswyQNBfohGpz9o6Yb3Gz3SrUDqBH5rTuhGR7ahtlbYKnVxw2bCFMRljaA7EXHaXZ8wsHdodFvbkhKmqg==}
    dev: true

  /confusing-browser-globals@1.0.11:
    resolution: {integrity: sha512-JsPKdmh8ZkmnHxDk55FZ1TqVLvEQTvoByJZRN9jzI0UjxK/QgAmsphz7PGtqgPieQZ/CQcHWXCR7ATDNhGe+YA==}
    dev: true

  /connect-history-api-fallback@2.0.0:
    resolution: {integrity: sha512-U73+6lQFmfiNPrYbXqr6kZ1i1wiRqXnp2nhMsINseWXO8lDau0LGEffJ8kQi4EjLZympVgRdvqjAgiZ1tgzDDA==}
    engines: {node: '>=0.8'}
    dev: true

  /content-disposition@0.5.4:
    resolution: {integrity: sha512-FveZTNuGw04cxlAiWbzi6zTAL/lhehaWbTtgluJh4/E95DqMwTmha3KZN1aAWA8cFIhHzMZUvLevkw5Rqk+tSQ==}
    engines: {node: '>= 0.6'}
    dependencies:
      safe-buffer: 5.2.1
    dev: true

  /content-type@1.0.5:
    resolution: {integrity: sha512-nTjqfcBFEipKdXCv4YDQWCfmcLZKm81ldF0pAopTvyrFGVbcR6P/VAAd5G7N+0tTr8QqiU0tFadD6FK4NtJwOA==}
    engines: {node: '>= 0.6'}
    dev: true

  /convert-source-map@1.9.0:
    resolution: {integrity: sha512-ASFBup0Mz1uyiIjANan1jzLQami9z1PoYSZCiiYW2FczPbenXc45FZdBZLzOT+r6+iciuEModtmCti+hjaAk0A==}

  /convert-source-map@2.0.0:
    resolution: {integrity: sha512-Kvp459HrV2FEJ1CAsi1Ku+MY3kasH19TFykTz2xWmMeq6bk2NU3XXvfJ+Q61m0xktWwt+1HSYf3JZsTms3aRJg==}
    dev: true

  /cookie-signature@1.0.6:
    resolution: {integrity: sha512-QADzlaHc8icV8I7vbaJXJwod9HWYp8uCqf1xa4OfNu1T7JVxQIrUgOWtHdNDtPiywmFbiS12VjotIXLrKM3orQ==}
    dev: true

  /cookie@0.6.0:
    resolution: {integrity: sha512-U71cyTamuh1CRNCfpGY6to28lxvNwPG4Guz/EVjgf3Jmzv0vlDp1atT9eS5dDjMYHucpHbWns6Lwf3BKz6svdw==}
    engines: {node: '>= 0.6'}
    dev: true

  /copy-webpack-plugin@10.2.4(webpack@5.94.0):
    resolution: {integrity: sha512-xFVltahqlsRcyyJqQbDY6EYTtyQZF9rf+JPjwHObLdPFMEISqkFkr7mFoVOC6BfYS/dNThyoQKvziugm+OnwBg==}
    engines: {node: '>= 12.20.0'}
    peerDependencies:
      webpack: ^5.1.0
    dependencies:
      fast-glob: 3.3.2
      glob-parent: 6.0.2
      globby: 12.2.0
      normalize-path: 3.0.0
      schema-utils: 4.2.0
      serialize-javascript: 6.0.2
      webpack: 5.94.0(webpack-cli@4.10.0)
    dev: true

  /core-js-compat@3.38.1:
    resolution: {integrity: sha512-JRH6gfXxGmrzF3tZ57lFx97YARxCXPaMzPo6jELZhv88pBH5VXpQ+y0znKGlFnzuaihqhLbefxSJxWJMPtfDzw==}
    dependencies:
      browserslist: 4.23.3
    dev: true

  /core-js-pure@3.38.1:
    resolution: {integrity: sha512-BY8Etc1FZqdw1glX0XNOq2FDwfrg/VGqoZOZCdaL+UmdaqDwQwYXkMJT4t6In+zfEfOJDcM9T0KdbBeJg8KKCQ==}
    requiresBuild: true
    dev: true

  /core-util-is@1.0.3:
    resolution: {integrity: sha512-ZQBvi1DcpJ4GDqanjucZ2Hj3wEO5pZDS89BWbkcrvdxksJorwUDDZamX9ldFkp9aw2lmBDLgkObEA4DWNJ9FYQ==}
    dev: true

  /cosmiconfig@7.1.0:
    resolution: {integrity: sha512-AdmX6xUzdNASswsFtmwSt7Vj8po9IuqXm0UXz7QKPuEUmPB4XyjGfaAr2PSuELMwkRMVH1EpIkX5bTZGRB3eCA==}
    engines: {node: '>=10'}
    dependencies:
      '@types/parse-json': 4.0.2
      import-fresh: 3.3.0
      parse-json: 5.2.0
      path-type: 4.0.0
      yaml: 1.10.2
    dev: false

  /cross-fetch@3.1.5:
    resolution: {integrity: sha512-lvb1SBsI0Z7GDwmuid+mU3kWVBwTVUbe7S0H52yaaAdQOXq2YktTCZdlAcNKFzE6QtRz0snpw9bNiPeOIkkQvw==}
    dependencies:
      node-fetch: 2.6.7
    transitivePeerDependencies:
      - encoding
    dev: false

  /cross-spawn@7.0.3:
    resolution: {integrity: sha512-iRDPJKUPVEND7dHPO8rkbOnPpyDygcDFtWjpeWNCgy8WP2rXcxXL8TskReQl6OrB2G7+UJrags1q15Fudc7G6w==}
    engines: {node: '>= 8'}
    dependencies:
      path-key: 3.1.1
      shebang-command: 2.0.0
      which: 2.0.2
    dev: true

  /css-loader@6.11.0(webpack@5.94.0):
    resolution: {integrity: sha512-CTJ+AEQJjq5NzLga5pE39qdiSV56F8ywCIsqNIRF0r7BDgWsN25aazToqAFg7ZrtA/U016xudB3ffgweORxX7g==}
    engines: {node: '>= 12.13.0'}
    peerDependencies:
      '@rspack/core': 0.x || 1.x
      webpack: ^5.0.0
    peerDependenciesMeta:
      '@rspack/core':
        optional: true
      webpack:
        optional: true
    dependencies:
      icss-utils: 5.1.0(postcss@8.4.45)
      postcss: 8.4.45
      postcss-modules-extract-imports: 3.1.0(postcss@8.4.45)
      postcss-modules-local-by-default: 4.0.5(postcss@8.4.45)
      postcss-modules-scope: 3.2.0(postcss@8.4.45)
      postcss-modules-values: 4.0.0(postcss@8.4.45)
      postcss-value-parser: 4.2.0
      semver: 7.6.3
      webpack: 5.94.0(webpack-cli@4.10.0)
    dev: true

  /css-select@4.3.0:
    resolution: {integrity: sha512-wPpOYtnsVontu2mODhA19JrqWxNsfdatRKd64kmpRbQgh1KtItko5sTnEpPdpSaJszTOhEMlF/RPz28qj4HqhQ==}
    dependencies:
      boolbase: 1.0.0
      css-what: 6.1.0
      domhandler: 4.3.1
      domutils: 2.8.0
      nth-check: 2.1.1
    dev: true

  /css-vendor@2.0.8:
    resolution: {integrity: sha512-x9Aq0XTInxrkuFeHKbYC7zWY8ai7qJ04Kxd9MnvbC1uO5DagxoHQjm4JvG+vCdXOoFtCjbL2XSZfxmoYa9uQVQ==}
    dependencies:
      '@babel/runtime': 7.25.6
      is-in-browser: 1.1.3
    dev: false

  /css-what@6.1.0:
    resolution: {integrity: sha512-HTUrgRJ7r4dsZKU6GjmpfRK1O76h97Z8MfS1G0FozR+oF2kG6Vfe8JE6zwrkbxigziPHinCJ+gCPjA9EaBDtRw==}
    engines: {node: '>= 6'}
    dev: true

  /csscolorparser@1.0.3:
    resolution: {integrity: sha512-umPSgYwZkdFoUrH5hIq5kf0wPSXiro51nPw0j2K/c83KflkPSTBGMz6NJvMB+07VlL0y7VPo6QJcDjcgKTTm3w==}
    dev: false

  /cssesc@3.0.0:
    resolution: {integrity: sha512-/Tb/JcjK111nNScGob5MNtsntNM1aCNUDipB/TkwZFhyDrrE47SOx/18wF2bbjgc3ZzCSKW1T5nt5EbFoAz/Vg==}
    engines: {node: '>=4'}
    hasBin: true
    dev: true

  /cssom@0.3.8:
    resolution: {integrity: sha512-b0tGHbfegbhPJpxpiBPU2sCkigAqtM9O121le6bbOlgyV+NyGyCmVfJ6QW9eRjz8CpNfWEOYBIMIGRYkLwsIYg==}
    dev: true

  /cssom@0.4.4:
    resolution: {integrity: sha512-p3pvU7r1MyyqbTk+WbNJIgJjG2VmTIaB10rI93LzVPrmDJKkzKYMtxxyAvQXR/NS6otuzveI7+7BBq3SjBS2mw==}
    dev: true

  /cssstyle@2.3.0:
    resolution: {integrity: sha512-AZL67abkUzIuvcHqk7c09cezpGNcxUxU4Ioi/05xHk4DQeTkWmGYftIE6ctU6AEt+Gn4n1lDStOtj7FKycP71A==}
    engines: {node: '>=8'}
    dependencies:
      cssom: 0.3.8
    dev: true

  /csstype@3.1.3:
    resolution: {integrity: sha512-M1uQkMl8rQK/szD0LNhtqxIPLpimGm8sOBwU7lLnCpSbTyY3yeU1Vc7l4KT5zT4s/yOxHH5O7tIuuLOCnLADRw==}

  /damerau-levenshtein@1.0.8:
    resolution: {integrity: sha512-sdQSFB7+llfUcQHUQO3+B8ERRj0Oa4w9POWMI/puGtuf7gFywGmkaLCElnudfTiKZV+NvHqL0ifzdrI8Ro7ESA==}
    dev: true

  /data-urls@2.0.0:
    resolution: {integrity: sha512-X5eWTSXO/BJmpdIKCRuKUgSCgAN0OwliVK3yPKbwIWU1Tdw5BRajxlzMidvh+gwko9AfQ9zIj52pzF91Q3YAvQ==}
    engines: {node: '>=10'}
    dependencies:
      abab: 2.0.6
      whatwg-mimetype: 2.3.0
      whatwg-url: 8.7.0
    dev: true

  /data-view-buffer@1.0.1:
    resolution: {integrity: sha512-0lht7OugA5x3iJLOWFhWK/5ehONdprk0ISXqVFn/NFrDu+cuc8iADFrGQz5BnRK7LLU3JmkbXSxaqX+/mXYtUA==}
    engines: {node: '>= 0.4'}
    dependencies:
      call-bind: 1.0.7
      es-errors: 1.3.0
      is-data-view: 1.0.1
    dev: true

  /data-view-byte-length@1.0.1:
    resolution: {integrity: sha512-4J7wRJD3ABAzr8wP+OcIcqq2dlUKp4DVflx++hs5h5ZKydWMI6/D/fAot+yh6g2tHh8fLFTvNOaVN357NvSrOQ==}
    engines: {node: '>= 0.4'}
    dependencies:
      call-bind: 1.0.7
      es-errors: 1.3.0
      is-data-view: 1.0.1
    dev: true

  /data-view-byte-offset@1.0.0:
    resolution: {integrity: sha512-t/Ygsytq+R995EJ5PZlD4Cu56sWa8InXySaViRzw9apusqsOO2bQP+SbYzAhR0pFKoB+43lYy8rWban9JSuXnA==}
    engines: {node: '>= 0.4'}
    dependencies:
      call-bind: 1.0.7
      es-errors: 1.3.0
      is-data-view: 1.0.1
    dev: true

  /dayjs@1.11.13:
    resolution: {integrity: sha512-oaMBel6gjolK862uaPQOVTA7q3TZhuSvuMQAAglQDOWYO9A91IrAOUJEyKVlqJlHE0vq5p5UXxzdPfMH/x6xNg==}
    dev: false

  /debounce@1.2.1:
    resolution: {integrity: sha512-XRRe6Glud4rd/ZGQfiV1ruXSfbvfJedlV9Y6zOlP+2K04vBYiJEte6stfFkCP03aMnY5tsipamumUjL14fofug==}
    dev: true

  /debug@2.6.9:
    resolution: {integrity: sha512-bC7ElrdJaJnPbAP+1EotYvqZsb3ecl5wi6Bfi6BJTUcNowp6cvspg0jXznRTKDjm/E7AdgFBVeAPVMNcKGsHMA==}
    dependencies:
      ms: 2.0.0
    dev: true

  /debug@3.2.7:
    resolution: {integrity: sha512-CFjzYYAi4ThfiQvizrFQevTTXHtnCqWfe7x1AhgEscTz6ZbLbfoLRLPugTQyBth6f8ZERVUSyWHFD/7Wu4t1XQ==}
    dependencies:
      ms: 2.1.3
    dev: true

  /debug@4.3.7:
    resolution: {integrity: sha512-Er2nc/H7RrMXZBFCEim6TCmMk02Z8vLC2Rbi1KEBggpo0fS6l0S1nnapwmIi3yW/+GOJap1Krg4w0Hg80oCqgQ==}
    engines: {node: '>=6.0'}
    peerDependencies:
      supports-color: '*'
    peerDependenciesMeta:
      supports-color:
        optional: true
    dependencies:
      ms: 2.1.3

  /decimal.js@10.4.3:
    resolution: {integrity: sha512-VBBaLc1MgL5XpzgIP7ny5Z6Nx3UrRkIViUkPUdtl9aya5amy3De1gsUUSB1g3+3sExYNjCAsAznmukyxCb1GRA==}
    dev: true

  /decode-uri-component@0.2.2:
    resolution: {integrity: sha512-FqUYQ+8o158GyGTrMFJms9qh3CqTKvAqgqsTnkLI8sKu0028orqBhxNMFkFen0zGyg6epACD32pjVk58ngIErQ==}
    engines: {node: '>=0.10'}
    dev: false

  /dedent@0.7.0:
    resolution: {integrity: sha512-Q6fKUPqnAHAyhiUgFU7BUzLiv0kd8saH9al7tnu5Q/okj6dnupxyTgFIBjVzJATdfIAm9NAsvXNzjaKa+bxVyA==}
    dev: true

  /deep-equal@2.2.3:
    resolution: {integrity: sha512-ZIwpnevOurS8bpT4192sqAowWM76JDKSHYzMLty3BZGSswgq6pBaH3DhCSW5xVAZICZyKdOBPjwww5wfgT/6PA==}
    engines: {node: '>= 0.4'}
    dependencies:
      array-buffer-byte-length: 1.0.1
      call-bind: 1.0.7
      es-get-iterator: 1.1.3
      get-intrinsic: 1.2.4
      is-arguments: 1.1.1
      is-array-buffer: 3.0.4
      is-date-object: 1.0.5
      is-regex: 1.1.4
      is-shared-array-buffer: 1.0.3
      isarray: 2.0.5
      object-is: 1.1.6
      object-keys: 1.1.1
      object.assign: 4.1.5
      regexp.prototype.flags: 1.5.2
      side-channel: 1.0.6
      which-boxed-primitive: 1.0.2
      which-collection: 1.0.2
      which-typed-array: 1.1.15
    dev: true

  /deep-is@0.1.4:
    resolution: {integrity: sha512-oIPzksmTg4/MriiaYGO+okXDT7ztn/w3Eptv/+gSIdMdKsJo0u4CfYNFJPy+4SKMuCqGw2wxnA+URMg3t8a/bQ==}
    dev: true

  /deepmerge@4.3.1:
    resolution: {integrity: sha512-3sUqbMEc77XqpdNO7FRyRog+eW3ph+GYCbj+rK+uYyRMuwsVy0rMiVtPn+QJlKFvWP/1PYpapqYn0Me2knFn+A==}
    engines: {node: '>=0.10.0'}

  /default-gateway@6.0.3:
    resolution: {integrity: sha512-fwSOJsbbNzZ/CUFpqFBqYfYNLj1NbMPm8MMCIzHjC83iSJRBEGmDUxU+WP661BaBQImeC2yHwXtz+P/O9o+XEg==}
    engines: {node: '>= 10'}
    dependencies:
      execa: 5.1.1
    dev: true

  /define-data-property@1.1.4:
    resolution: {integrity: sha512-rBMvIzlpA8v6E+SJZoo++HAYqsLrkg7MSfIinMPFhmkorw7X+dOXVJQs+QT69zGkzMyfDnIMN2Wid1+NbL3T+A==}
    engines: {node: '>= 0.4'}
    dependencies:
      es-define-property: 1.0.0
      es-errors: 1.3.0
      gopd: 1.0.1
    dev: true

  /define-lazy-prop@2.0.0:
    resolution: {integrity: sha512-Ds09qNh8yw3khSjiJjiUInaGX9xlqZDY7JVryGxdxV7NPeuqQfplOpQ66yJFZut3jLa5zOwkXw1g9EI2uKh4Og==}
    engines: {node: '>=8'}
    dev: true

  /define-properties@1.2.1:
    resolution: {integrity: sha512-8QmQKqEASLd5nx0U1B1okLElbUuuttJ/AnYmRXbbbGDWh6uS208EjD4Xqq/I9wK7u0v6O08XhTWnt5XtEbR6Dg==}
    engines: {node: '>= 0.4'}
    dependencies:
      define-data-property: 1.1.4
      has-property-descriptors: 1.0.2
      object-keys: 1.1.1
    dev: true

  /delayed-stream@1.0.0:
    resolution: {integrity: sha512-ZySD7Nf91aLB0RxL4KGrKHBXl7Eds1DAmEdcoVawXnLD7SDhpNgtuII2aAkg7a7QS41jxPSZ17p4VdGnMHk3MQ==}
    engines: {node: '>=0.4.0'}

  /depd@1.1.2:
    resolution: {integrity: sha512-7emPTl6Dpo6JRXOXjLRxck+FlLRX5847cLKEn00PLAgc3g2hTZZgr+e4c2v6QpSmLeFP3n5yUo7ft6avBK/5jQ==}
    engines: {node: '>= 0.6'}
    dev: true

  /depd@2.0.0:
    resolution: {integrity: sha512-g7nH6P6dyDioJogAAGprGpCtVImJhpPk/roCzdb3fIh61/s/nPsfR6onyMwkCAR/OlC3yBC0lESvUoQEAssIrw==}
    engines: {node: '>= 0.8'}
    dev: true

  /destroy@1.2.0:
    resolution: {integrity: sha512-2sJGJTaXIIaR1w4iJSNoN0hnMY7Gpc/n8D4qSCJw8QqFWXf7cuAgnEHxBpweaVcPevC2l3KpjYCx3NypQQgaJg==}
    engines: {node: '>= 0.8', npm: 1.2.8000 || >= 1.4.16}
    dev: true

  /detect-newline@3.1.0:
    resolution: {integrity: sha512-TLz+x/vEXm/Y7P7wn1EJFNLxYpUD4TgMosxY6fAVJUnJMbupHBOncxyWUG9OpTaH9EBD7uFI5LfEgmMOc54DsA==}
    engines: {node: '>=8'}
    dev: true

  /detect-node@2.1.0:
    resolution: {integrity: sha512-T0NIuQpnTvFDATNuHN5roPwSBG83rFsuO+MXXH9/3N1eFbn4wcPjttvjMLEPWJ0RGUYgQE7cGgS3tNxbqCGM7g==}
    dev: true

  /diff-sequences@27.5.1:
    resolution: {integrity: sha512-k1gCAXAsNgLwEL+Y8Wvl+M6oEFj5bgazfZULpS5CneoPPXRaCCW7dm+q21Ky2VEE5X+VeRDBVg1Pcvvsr4TtNQ==}
    engines: {node: ^10.13.0 || ^12.13.0 || ^14.15.0 || >=15.0.0}
    dev: true

  /dir-glob@3.0.1:
    resolution: {integrity: sha512-WkrWp9GR4KXfKGYzOLmTuGVi1UWFfws377n9cc55/tb6DuqyF6pcQ5AbiHEshaDpY9v6oaSr2XCDidGmMwdzIA==}
    engines: {node: '>=8'}
    dependencies:
      path-type: 4.0.0
    dev: true

  /dns-packet@5.6.1:
    resolution: {integrity: sha512-l4gcSouhcgIKRvyy99RNVOgxXiicE+2jZoNmaNmZ6JXiGajBOJAesk1OBlJuM5k2c+eudGdLxDqXuPCKIj6kpw==}
    engines: {node: '>=6'}
    dependencies:
      '@leichtgewicht/ip-codec': 2.0.5
    dev: true

  /doctrine@2.1.0:
    resolution: {integrity: sha512-35mSku4ZXK0vfCuHEDAwt55dg2jNajHZ1odvF+8SSr82EsZY4QmXfuWso8oEd8zRhVObSN18aM0CjSdoBX7zIw==}
    engines: {node: '>=0.10.0'}
    dependencies:
      esutils: 2.0.3
    dev: true

  /doctrine@3.0.0:
    resolution: {integrity: sha512-yS+Q5i3hBf7GBkd4KG8a7eBNNWNGLTaEwwYWUijIYM7zrlYDM0BFXHjjPWlWZ1Rg7UaddZeIDmi9jF3HmqiQ2w==}
    engines: {node: '>=6.0.0'}
    dependencies:
      esutils: 2.0.3
    dev: true

  /dom-converter@0.2.0:
    resolution: {integrity: sha512-gd3ypIPfOMr9h5jIKq8E3sHOTCjeirnl0WK5ZdS1AW0Odt0b1PaWaHdJ4Qk4klv+YB9aJBS7mESXjFoDQPu6DA==}
    dependencies:
      utila: 0.4.0
    dev: true

  /dom-helpers@5.2.1:
    resolution: {integrity: sha512-nRCa7CK3VTrM2NmGkIy4cbK7IZlgBE/PYMn55rrXefr5xXDP0LdtfPnblFDoVdcAfslJ7or6iqAUnx0CCGIWQA==}
    dependencies:
      '@babel/runtime': 7.25.6
      csstype: 3.1.3
    dev: false

  /dom-serializer@1.4.1:
    resolution: {integrity: sha512-VHwB3KfrcOOkelEG2ZOfxqLZdfkil8PtJi4P8N2MMXucZq2yLp75ClViUlOVwyoHEDjYU433Aq+5zWP61+RGag==}
    dependencies:
      domelementtype: 2.3.0
      domhandler: 4.3.1
      entities: 2.2.0

  /dom-serializer@2.0.0:
    resolution: {integrity: sha512-wIkAryiqt/nV5EQKqQpo3SToSOV9J0DnbJqwK7Wv/Trc92zIAYZ4FlMu+JPFW1DfGFt81ZTCGgDEabffXeLyJg==}
    dependencies:
      domelementtype: 2.3.0
      domhandler: 5.0.3
      entities: 4.5.0

  /domelementtype@2.3.0:
    resolution: {integrity: sha512-OLETBj6w0OsagBwdXnPdN0cnMfF9opN69co+7ZrbfPGrdpPVNBUj02spi6B1N7wChLQiPn4CSH/zJvXw56gmHw==}

  /domexception@2.0.1:
    resolution: {integrity: sha512-yxJ2mFy/sibVQlu5qHjOkf9J3K6zgmCxgJ94u2EdvDOV09H+32LtRswEcUsmUWN72pVLOEnTSRaIVVzVQgS0dg==}
    engines: {node: '>=8'}
    deprecated: Use your platform's native DOMException instead
    dependencies:
      webidl-conversions: 5.0.0
    dev: true

  /domhandler@4.3.1:
    resolution: {integrity: sha512-GrwoxYN+uWlzO8uhUXRl0P+kHE4GtVPfYzVLcUxPL7KNdHKj66vvlhiweIHqYYXWlw+T8iLMp42Lm67ghw4WMQ==}
    engines: {node: '>= 4'}
    dependencies:
      domelementtype: 2.3.0

  /domhandler@5.0.3:
    resolution: {integrity: sha512-cgwlv/1iFQiFnU96XXgROh8xTeetsnJiDsTc7TYCLFd9+/WNkIqPTxiM/8pSd8VIrhXGTf1Ny1q1hquVqDJB5w==}
    engines: {node: '>= 4'}
    dependencies:
      domelementtype: 2.3.0

  /domutils@2.8.0:
    resolution: {integrity: sha512-w96Cjofp72M5IIhpjgobBimYEfoPjx1Vx0BSX9P30WBdZW2WIKU0T1Bd0kz2eNZ9ikjKgHbEyKx8BB6H1L3h3A==}
    dependencies:
      dom-serializer: 1.4.1
      domelementtype: 2.3.0
      domhandler: 4.3.1

  /domutils@3.1.0:
    resolution: {integrity: sha512-H78uMmQtI2AhgDJjWeQmHwJJ2bLPD3GMmO7Zja/ZZh84wkm+4ut+IUnUdRa8uCGX88DiVx1j6FRe1XfxEgjEZA==}
    dependencies:
      dom-serializer: 2.0.0
      domelementtype: 2.3.0
      domhandler: 5.0.3

  /dot-case@3.0.4:
    resolution: {integrity: sha512-Kv5nKlh6yRrdrGvxeJ2e5y2eRUpkUosIW4A2AS38zwSz27zu7ufDwQPi5Jhs3XAlGNetl3bmnGhQsMtkKJnj3w==}
    dependencies:
      no-case: 3.0.4
      tslib: 2.7.0
    dev: true

  /duplexer@0.1.2:
    resolution: {integrity: sha512-jtD6YG370ZCIi/9GTaJKQxWTZD045+4R4hTk/x1UyoqadyJ9x9CgSi1RlVDQF8U2sxLLSnFkCaMihqljHIWgMg==}
    dev: true

  /earcut@3.0.0:
    resolution: {integrity: sha512-41Fs7Q/PLq1SDbqjsgcY7GA42T0jvaCNGXgGtsNdvg+Yv8eIu06bxv4/PoREkZ9nMDNwnUSG9OFB9+yv8eKhDg==}
    dev: false

  /ee-first@1.1.1:
    resolution: {integrity: sha512-WMwm9LhRUo+WUaRN+vRuETqG89IgZphVSNkdFgeb6sS/E4OrDIN7t48CAewSHXc6C8lefD8KKfr5vY61brQlow==}
    dev: true

  /electron-to-chromium@1.5.22:
    resolution: {integrity: sha512-tKYm5YHPU1djz0O+CGJ+oJIvimtsCcwR2Z9w7Skh08lUdyzXY5djods3q+z2JkWdb7tCcmM//eVavSRAiaPRNg==}
    dev: true

  /email-addresses@3.1.0:
    resolution: {integrity: sha512-k0/r7GrWVL32kZlGwfPNgB2Y/mMXVTq/decgLczm/j34whdaspNrZO8CnXPf1laaHxI6ptUlsnAxN+UAPw+fzg==}
    dev: true

  /emittery@0.8.1:
    resolution: {integrity: sha512-uDfvUjVrfGJJhymx/kz6prltenw1u7WrCg1oa94zYY8xxVpLLUu045LAT0dhDZdXG58/EpPL/5kA180fQ/qudg==}
    engines: {node: '>=10'}
    dev: true

  /emoji-regex@8.0.0:
    resolution: {integrity: sha512-MSjYzcWNOA0ewAHpz0MxpYFvwg6yjy1NG3xteoqz644VCo/RPgnr1/GGt+ic3iJTzQ8Eu3TdM14SawnVUmGE6A==}
    dev: true

  /emoji-regex@9.2.2:
    resolution: {integrity: sha512-L18DaJsXSUk2+42pv8mLs5jJT2hqFkFE4j21wOmgbUqsZ2hL72NsUU785g9RXgo3s0ZNgVl42TiHp3ZtOv/Vyg==}
    dev: true

  /emojis-list@3.0.0:
    resolution: {integrity: sha512-/kyM18EfinwXZbno9FyUGeFh87KC8HRQBQGildHZbEuRyWFOmv1U10o9BBp8XVZDVNNuQKyIGIu5ZYAAXJ0V2Q==}
    engines: {node: '>= 4'}
    dev: true

  /encodeurl@1.0.2:
    resolution: {integrity: sha512-TPJXq8JqFaVYm2CWmPvnP2Iyo4ZSM7/QKcSmuMLDObfpH5fi7RUGmd/rTDf+rut/saiDiQEeVTNgAmJEdAOx0w==}
    engines: {node: '>= 0.8'}
    dev: true

  /encodeurl@2.0.0:
    resolution: {integrity: sha512-Q0n9HRi4m6JuGIV1eFlmvJB7ZEVxu93IrMyiMsGC0lrMJMWzRgx6WGquyfQgZVb31vhGgXnfmPNNXmxnOkRBrg==}
    engines: {node: '>= 0.8'}
    dev: true

  /enhanced-resolve@5.17.1:
    resolution: {integrity: sha512-LMHl3dXhTcfv8gM4kEzIUeTQ+7fpdA0l2tUf34BddXPkz2A5xJ5L/Pchd5BL6rdccM9QGvu0sWZzK1Z1t4wwyg==}
    engines: {node: '>=10.13.0'}
    dependencies:
      graceful-fs: 4.2.11
      tapable: 2.2.1
    dev: true

  /entities@2.2.0:
    resolution: {integrity: sha512-p92if5Nz619I0w+akJrLZH0MX0Pb5DX39XOwQTtXSdQQOaYH03S1uIQp4mhOZtAXrxq4ViO67YTiLBo2638o9A==}

  /entities@3.0.1:
    resolution: {integrity: sha512-WiyBqoomrwMdFG1e0kqvASYfnlb0lp8M5o5Fw2OFq1hNZxxcNk8Ik0Xm7LxzBhuidnZB/UtBqVCgUz3kBOP51Q==}
    engines: {node: '>=0.12'}
    dev: false

  /entities@4.5.0:
    resolution: {integrity: sha512-V0hjH4dGPh9Ao5p0MoRY6BVqtwCjhz6vI5LT8AJ55H+4g9/4vbHx1I54fS0XuclLhDHArPQCiMjDxjaL8fPxhw==}
    engines: {node: '>=0.12'}

  /envinfo@7.14.0:
    resolution: {integrity: sha512-CO40UI41xDQzhLB1hWyqUKgFhs250pNcGbyGKe1l/e4FSaI/+YE4IMG76GDt0In67WLPACIITC+sOi08x4wIvg==}
    engines: {node: '>=4'}
    hasBin: true
    dev: true

  /error-ex@1.3.2:
    resolution: {integrity: sha512-7dFHNmqeFSEt2ZBsCriorKnn3Z2pj+fd9kmI6QoWw4//DL+icEBfc0U7qJCisqrTsKTjw4fNFy2pW9OqStD84g==}
    dependencies:
      is-arrayish: 0.2.1

  /es-abstract@1.23.3:
    resolution: {integrity: sha512-e+HfNH61Bj1X9/jLc5v1owaLYuHdeHHSQlkhCBiTK8rBvKaULl/beGMxwrMXjpYrv4pz22BlY570vVePA2ho4A==}
    engines: {node: '>= 0.4'}
    dependencies:
      array-buffer-byte-length: 1.0.1
      arraybuffer.prototype.slice: 1.0.3
      available-typed-arrays: 1.0.7
      call-bind: 1.0.7
      data-view-buffer: 1.0.1
      data-view-byte-length: 1.0.1
      data-view-byte-offset: 1.0.0
      es-define-property: 1.0.0
      es-errors: 1.3.0
      es-object-atoms: 1.0.0
      es-set-tostringtag: 2.0.3
      es-to-primitive: 1.2.1
      function.prototype.name: 1.1.6
      get-intrinsic: 1.2.4
      get-symbol-description: 1.0.2
      globalthis: 1.0.4
      gopd: 1.0.1
      has-property-descriptors: 1.0.2
      has-proto: 1.0.3
      has-symbols: 1.0.3
      hasown: 2.0.2
      internal-slot: 1.0.7
      is-array-buffer: 3.0.4
      is-callable: 1.2.7
      is-data-view: 1.0.1
      is-negative-zero: 2.0.3
      is-regex: 1.1.4
      is-shared-array-buffer: 1.0.3
      is-string: 1.0.7
      is-typed-array: 1.1.13
      is-weakref: 1.0.2
      object-inspect: 1.13.2
      object-keys: 1.1.1
      object.assign: 4.1.5
      regexp.prototype.flags: 1.5.2
      safe-array-concat: 1.1.2
      safe-regex-test: 1.0.3
      string.prototype.trim: 1.2.9
      string.prototype.trimend: 1.0.8
      string.prototype.trimstart: 1.0.8
      typed-array-buffer: 1.0.2
      typed-array-byte-length: 1.0.1
      typed-array-byte-offset: 1.0.2
      typed-array-length: 1.0.6
      unbox-primitive: 1.0.2
      which-typed-array: 1.1.15
    dev: true

  /es-define-property@1.0.0:
    resolution: {integrity: sha512-jxayLKShrEqqzJ0eumQbVhTYQM27CfT1T35+gCgDFoL82JLsXqTJ76zv6A0YLOgEnLUMvLzsDsGIrl8NFpT2gQ==}
    engines: {node: '>= 0.4'}
    dependencies:
      get-intrinsic: 1.2.4
    dev: true

  /es-errors@1.3.0:
    resolution: {integrity: sha512-Zf5H2Kxt2xjTvbJvP2ZWLEICxA6j+hAmMzIlypy4xcBg1vKVnx89Wy0GbS+kf5cwCVFFzdCFh2XSCFNULS6csw==}
    engines: {node: '>= 0.4'}
    dev: true

  /es-get-iterator@1.1.3:
    resolution: {integrity: sha512-sPZmqHBe6JIiTfN5q2pEi//TwxmAFHwj/XEuYjTuse78i8KxaqMTTzxPoFKuzRpDpTJ+0NAbpfenkmH2rePtuw==}
    dependencies:
      call-bind: 1.0.7
      get-intrinsic: 1.2.4
      has-symbols: 1.0.3
      is-arguments: 1.1.1
      is-map: 2.0.3
      is-set: 2.0.3
      is-string: 1.0.7
      isarray: 2.0.5
      stop-iteration-iterator: 1.0.0
    dev: true

  /es-iterator-helpers@1.0.19:
    resolution: {integrity: sha512-zoMwbCcH5hwUkKJkT8kDIBZSz9I6mVG//+lDCinLCGov4+r7NIy0ld8o03M0cJxl2spVf6ESYVS6/gpIfq1FFw==}
    engines: {node: '>= 0.4'}
    dependencies:
      call-bind: 1.0.7
      define-properties: 1.2.1
      es-abstract: 1.23.3
      es-errors: 1.3.0
      es-set-tostringtag: 2.0.3
      function-bind: 1.1.2
      get-intrinsic: 1.2.4
      globalthis: 1.0.4
      has-property-descriptors: 1.0.2
      has-proto: 1.0.3
      has-symbols: 1.0.3
      internal-slot: 1.0.7
      iterator.prototype: 1.1.2
      safe-array-concat: 1.1.2
    dev: true

  /es-module-lexer@1.5.4:
    resolution: {integrity: sha512-MVNK56NiMrOwitFB7cqDwq0CQutbw+0BvLshJSse0MUNU+y1FC3bUS/AQg7oUng+/wKrrki7JfmwtVHkVfPLlw==}
    dev: true

  /es-object-atoms@1.0.0:
    resolution: {integrity: sha512-MZ4iQ6JwHOBQjahnjwaC1ZtIBH+2ohjamzAO3oaHcXYup7qxjF2fixyH+Q71voWHeOkI2q/TnJao/KfXYIZWbw==}
    engines: {node: '>= 0.4'}
    dependencies:
      es-errors: 1.3.0
    dev: true

  /es-set-tostringtag@2.0.3:
    resolution: {integrity: sha512-3T8uNMC3OQTHkFUsFq8r/BwAXLHvU/9O9mE0fBc/MY5iq/8H7ncvO947LmYA6ldWw9Uh8Yhf25zu6n7nML5QWQ==}
    engines: {node: '>= 0.4'}
    dependencies:
      get-intrinsic: 1.2.4
      has-tostringtag: 1.0.2
      hasown: 2.0.2
    dev: true

  /es-shim-unscopables@1.0.2:
    resolution: {integrity: sha512-J3yBRXCzDu4ULnQwxyToo/OjdMx6akgVC7K6few0a7F/0wLtmKKN7I73AH5T2836UuXRqN7Qg+IIUw/+YJksRw==}
    dependencies:
      hasown: 2.0.2
    dev: true

  /es-to-primitive@1.2.1:
    resolution: {integrity: sha512-QCOllgZJtaUo9miYBcLChTUaHNjJF3PYs1VidD7AwiEj1kYxKeQTctLAezAOH5ZKRH0g2IgPn6KwB4IT8iRpvA==}
    engines: {node: '>= 0.4'}
    dependencies:
      is-callable: 1.2.7
      is-date-object: 1.0.5
      is-symbol: 1.0.4
    dev: true

  /escalade@3.2.0:
    resolution: {integrity: sha512-WUj2qlxaQtO4g6Pq5c29GTcWGDyd8itL8zTlipgECz3JesAiiOKotd8JU6otB3PACgG6xkJUyVhboMS+bje/jA==}
    engines: {node: '>=6'}
    dev: true

  /escape-html@1.0.3:
    resolution: {integrity: sha512-NiSupZ4OeuGwr68lGIeym/ksIZMJodUGOSCZ/FSnTxcrekbvqrgdUxlJOMpijaKZVjAJrWrGs/6Jy8OMuyj9ow==}
    dev: true

  /escape-string-regexp@1.0.5:
    resolution: {integrity: sha512-vbRorB5FUQWvla16U8R/qgaFIya2qGzwDrNmCZuYKrbdSUMG6I1ZCGQRefkRVhuOkIGVne7BQ35DSfo1qvJqFg==}
    engines: {node: '>=0.8.0'}

  /escape-string-regexp@2.0.0:
    resolution: {integrity: sha512-UpzcLCXolUWcNu5HtVMHYdXJjArjsF9C0aNnquZYY4uW/Vu0miy5YoWvbV345HauVvcAUnpRuhMMcqTcGOY2+w==}
    engines: {node: '>=8'}
    dev: true

  /escape-string-regexp@4.0.0:
    resolution: {integrity: sha512-TtpcNJ3XAzx3Gq8sWRzJaVajRs0uVxA2YAkdb1jm2YkPz4G6egUFAyA3n5vtEIZefPk5Wa4UXbKuS5fKkJWdgA==}
    engines: {node: '>=10'}

  /escodegen@2.1.0:
    resolution: {integrity: sha512-2NlIDTwUWJN0mRPQOdtQBzbUHvdGY2P1VXSyU83Q3xKxM7WHX2Ql8dKq782Q9TgQUNOLEzEYu9bzLNj1q88I5w==}
    engines: {node: '>=6.0'}
    hasBin: true
    dependencies:
      esprima: 4.0.1
      estraverse: 5.3.0
      esutils: 2.0.3
    optionalDependencies:
      source-map: 0.6.1
    dev: true

  /eslint-config-airbnb-base@15.0.0(eslint-plugin-import@2.30.0)(eslint@8.57.0):
    resolution: {integrity: sha512-xaX3z4ZZIcFLvh2oUNvcX5oEofXda7giYmuplVxoOg5A7EXJMrUyqRgR+mhDhPK8LZ4PttFOBvCYDbX3sUoUig==}
    engines: {node: ^10.12.0 || >=12.0.0}
    peerDependencies:
      eslint: ^7.32.0 || ^8.2.0
      eslint-plugin-import: ^2.25.2
    dependencies:
      confusing-browser-globals: 1.0.11
      eslint: 8.57.0
      eslint-plugin-import: 2.30.0(eslint@8.57.0)
      object.assign: 4.1.5
      object.entries: 1.1.8
      semver: 6.3.1
    dev: true

  /eslint-config-airbnb@19.0.4(eslint-plugin-import@2.30.0)(eslint-plugin-jsx-a11y@6.10.0)(eslint-plugin-react-hooks@4.6.2)(eslint-plugin-react@7.36.1)(eslint@8.57.0):
    resolution: {integrity: sha512-T75QYQVQX57jiNgpF9r1KegMICE94VYwoFQyMGhrvc+lB8YF2E/M/PYDaQe1AJcWaEgqLE+ErXV1Og/+6Vyzew==}
    engines: {node: ^10.12.0 || ^12.22.0 || ^14.17.0 || >=16.0.0}
    peerDependencies:
      eslint: ^7.32.0 || ^8.2.0
      eslint-plugin-import: ^2.25.3
      eslint-plugin-jsx-a11y: ^6.5.1
      eslint-plugin-react: ^7.28.0
      eslint-plugin-react-hooks: ^4.3.0
    dependencies:
      eslint: 8.57.0
      eslint-config-airbnb-base: 15.0.0(eslint-plugin-import@2.30.0)(eslint@8.57.0)
      eslint-plugin-import: 2.30.0(eslint@8.57.0)
      eslint-plugin-jsx-a11y: 6.10.0(eslint@8.57.0)
      eslint-plugin-react: 7.36.1(eslint@8.57.0)
      eslint-plugin-react-hooks: 4.6.2(eslint@8.57.0)
      object.assign: 4.1.5
      object.entries: 1.1.8
    dev: true

  /eslint-config-prettier@8.10.0(eslint@8.57.0):
    resolution: {integrity: sha512-SM8AMJdeQqRYT9O9zguiruQZaN7+z+E4eAP9oiLNGKMtomwaB1E9dcgUD6ZAn/eQAb52USbvezbiljfZUhbJcg==}
    hasBin: true
    peerDependencies:
      eslint: '>=7.0.0'
    dependencies:
      eslint: 8.57.0
    dev: true

  /eslint-import-resolver-node@0.3.9:
    resolution: {integrity: sha512-WFj2isz22JahUv+B788TlO3N6zL3nNJGU8CcZbPZvVEkBPaJdCV4vy5wyghty5ROFbCRnm132v8BScu5/1BQ8g==}
    dependencies:
      debug: 3.2.7
      is-core-module: 2.15.1
      resolve: 1.22.8
    dev: true

  /eslint-module-utils@2.11.0(eslint@8.57.0):
    resolution: {integrity: sha512-gbBE5Hitek/oG6MUVj6sFuzEjA/ClzNflVrLovHi/JgLdC7fiN5gLAY1WIPW1a0V5I999MnsrvVrCOGmmVqDBQ==}
    engines: {node: '>=4'}
    peerDependencies:
      eslint: '*'
    peerDependenciesMeta:
      eslint:
        optional: true
    dependencies:
      debug: 3.2.7
      eslint: 8.57.0
    dev: true

  /eslint-plugin-import@2.30.0(eslint@8.57.0):
    resolution: {integrity: sha512-/mHNE9jINJfiD2EKkg1BKyPyUk4zdnT54YgbOgfjSakWT5oyX/qQLVNTkehyfpcMxZXMy1zyonZ2v7hZTX43Yw==}
    engines: {node: '>=4'}
    peerDependencies:
      eslint: ^2 || ^3 || ^4 || ^5 || ^6 || ^7.2.0 || ^8
    dependencies:
      '@rtsao/scc': 1.1.0
      array-includes: 3.1.8
      array.prototype.findlastindex: 1.2.5
      array.prototype.flat: 1.3.2
      array.prototype.flatmap: 1.3.2
      debug: 3.2.7
      doctrine: 2.1.0
      eslint: 8.57.0
      eslint-import-resolver-node: 0.3.9
      eslint-module-utils: 2.11.0(eslint@8.57.0)
      hasown: 2.0.2
      is-core-module: 2.15.1
      is-glob: 4.0.3
      minimatch: 3.1.2
      object.fromentries: 2.0.8
      object.groupby: 1.0.3
      object.values: 1.2.0
      semver: 6.3.1
      tsconfig-paths: 3.15.0
    dev: true

  /eslint-plugin-jest@26.9.0(@typescript-eslint/eslint-plugin@7.8.0)(eslint@8.57.0)(jest@27.5.1)(typescript@4.9.5):
    resolution: {integrity: sha512-TWJxWGp1J628gxh2KhaH1H1paEdgE2J61BBF1I59c6xWeL5+D1BzMxGDN/nXAfX+aSkR5u80K+XhskK6Gwq9ng==}
    engines: {node: ^12.22.0 || ^14.17.0 || >=16.0.0}
    peerDependencies:
      '@typescript-eslint/eslint-plugin': ^5.0.0
      eslint: ^6.0.0 || ^7.0.0 || ^8.0.0
      jest: '*'
    peerDependenciesMeta:
      '@typescript-eslint/eslint-plugin':
        optional: true
      jest:
        optional: true
    dependencies:
      '@typescript-eslint/eslint-plugin': 7.8.0(@typescript-eslint/parser@7.8.0)(eslint@8.57.0)(typescript@4.9.5)
      '@typescript-eslint/utils': 5.62.0(eslint@8.57.0)(typescript@4.9.5)
      eslint: 8.57.0
      jest: 27.5.1
    transitivePeerDependencies:
      - supports-color
      - typescript
    dev: true

  /eslint-plugin-jsx-a11y@6.10.0(eslint@8.57.0):
    resolution: {integrity: sha512-ySOHvXX8eSN6zz8Bywacm7CvGNhUtdjvqfQDVe6020TUK34Cywkw7m0KsCCk1Qtm9G1FayfTN1/7mMYnYO2Bhg==}
    engines: {node: '>=4.0'}
    peerDependencies:
      eslint: ^3 || ^4 || ^5 || ^6 || ^7 || ^8 || ^9
    dependencies:
      aria-query: 5.1.3
      array-includes: 3.1.8
      array.prototype.flatmap: 1.3.2
      ast-types-flow: 0.0.8
      axe-core: 4.10.0
      axobject-query: 4.1.0
      damerau-levenshtein: 1.0.8
      emoji-regex: 9.2.2
      es-iterator-helpers: 1.0.19
      eslint: 8.57.0
      hasown: 2.0.2
      jsx-ast-utils: 3.3.5
      language-tags: 1.0.9
      minimatch: 3.1.2
      object.fromentries: 2.0.8
      safe-regex-test: 1.0.3
      string.prototype.includes: 2.0.0
    dev: true

  /eslint-plugin-prettier@4.2.1(eslint-config-prettier@8.10.0)(eslint@8.57.0)(prettier@2.8.8):
    resolution: {integrity: sha512-f/0rXLXUt0oFYs8ra4w49wYZBG5GKZpAYsJSm6rnYL5uVDjd+zowwMwVZHnAjf4edNrKpCDYfXDgmRE/Ak7QyQ==}
    engines: {node: '>=12.0.0'}
    peerDependencies:
      eslint: '>=7.28.0'
      eslint-config-prettier: '*'
      prettier: '>=2.0.0'
    peerDependenciesMeta:
      eslint-config-prettier:
        optional: true
    dependencies:
      eslint: 8.57.0
      eslint-config-prettier: 8.10.0(eslint@8.57.0)
      prettier: 2.8.8
      prettier-linter-helpers: 1.0.0
    dev: true

  /eslint-plugin-react-hooks@4.6.2(eslint@8.57.0):
    resolution: {integrity: sha512-QzliNJq4GinDBcD8gPB5v0wh6g8q3SUi6EFF0x8N/BL9PoVs0atuGc47ozMRyOWAKdwaZ5OnbOEa3WR+dSGKuQ==}
    engines: {node: '>=10'}
    peerDependencies:
      eslint: ^3.0.0 || ^4.0.0 || ^5.0.0 || ^6.0.0 || ^7.0.0 || ^8.0.0-0
    dependencies:
      eslint: 8.57.0
    dev: true

  /eslint-plugin-react@7.36.1(eslint@8.57.0):
    resolution: {integrity: sha512-/qwbqNXZoq+VP30s1d4Nc1C5GTxjJQjk4Jzs4Wq2qzxFM7dSmuG2UkIjg2USMLh3A/aVcUNrK7v0J5U1XEGGwA==}
    engines: {node: '>=4'}
    peerDependencies:
      eslint: ^3 || ^4 || ^5 || ^6 || ^7 || ^8 || ^9.7
    dependencies:
      array-includes: 3.1.8
      array.prototype.findlast: 1.2.5
      array.prototype.flatmap: 1.3.2
      array.prototype.tosorted: 1.1.4
      doctrine: 2.1.0
      es-iterator-helpers: 1.0.19
      eslint: 8.57.0
      estraverse: 5.3.0
      hasown: 2.0.2
      jsx-ast-utils: 3.3.5
      minimatch: 3.1.2
      object.entries: 1.1.8
      object.fromentries: 2.0.8
      object.values: 1.2.0
      prop-types: 15.8.1
      resolve: 2.0.0-next.5
      semver: 6.3.1
      string.prototype.matchall: 4.0.11
      string.prototype.repeat: 1.0.0
    dev: true

  /eslint-scope@5.1.1:
    resolution: {integrity: sha512-2NxwbF/hZ0KpepYN0cNbo+FN6XoK7GaHlQhgx/hIZl6Va0bF45RQOOwhLIy8lQDbuCiadSLCBnH2CFYquit5bw==}
    engines: {node: '>=8.0.0'}
    dependencies:
      esrecurse: 4.3.0
      estraverse: 4.3.0
    dev: true

  /eslint-scope@7.2.2:
    resolution: {integrity: sha512-dOt21O7lTMhDM+X9mB4GX+DZrZtCUJPL/wlcTqxyrx5IvO0IYtILdtrQGQp+8n5S0gwSVmOf9NQrjMOgfQZlIg==}
    engines: {node: ^12.22.0 || ^14.17.0 || >=16.0.0}
    dependencies:
      esrecurse: 4.3.0
      estraverse: 5.3.0
    dev: true

  /eslint-visitor-keys@2.1.0:
    resolution: {integrity: sha512-0rSmRBzXgDzIsD6mGdJgevzgezI534Cer5L/vyMX0kHzT/jiB43jRhd9YUlMGYLQy2zprNmoT8qasCGtY+QaKw==}
    engines: {node: '>=10'}
    dev: true

  /eslint-visitor-keys@3.4.3:
    resolution: {integrity: sha512-wpc+LXeiyiisxPlEkUzU6svyS1frIO3Mgxj1fdy7Pm8Ygzguax2N3Fa/D/ag1WqbOprdI+uY6wMUl8/a2G+iag==}
    engines: {node: ^12.22.0 || ^14.17.0 || >=16.0.0}
    dev: true

  /eslint@8.57.0:
    resolution: {integrity: sha512-dZ6+mexnaTIbSBZWgou51U6OmzIhYM2VcNdtiTtI7qPNZm35Akpr0f6vtw3w1Kmn5PYo+tZVfh13WrhpS6oLqQ==}
    engines: {node: ^12.22.0 || ^14.17.0 || >=16.0.0}
    hasBin: true
    dependencies:
      '@eslint-community/eslint-utils': 4.4.0(eslint@8.57.0)
      '@eslint-community/regexpp': 4.11.0
      '@eslint/eslintrc': 2.1.4
      '@eslint/js': 8.57.0
      '@humanwhocodes/config-array': 0.11.14
      '@humanwhocodes/module-importer': 1.0.1
      '@nodelib/fs.walk': 1.2.8
      '@ungap/structured-clone': 1.2.0
      ajv: 6.12.6
      chalk: 4.1.2
      cross-spawn: 7.0.3
      debug: 4.3.7
      doctrine: 3.0.0
      escape-string-regexp: 4.0.0
      eslint-scope: 7.2.2
      eslint-visitor-keys: 3.4.3
      espree: 9.6.1
      esquery: 1.6.0
      esutils: 2.0.3
      fast-deep-equal: 3.1.3
      file-entry-cache: 6.0.1
      find-up: 5.0.0
      glob-parent: 6.0.2
      globals: 13.24.0
      graphemer: 1.4.0
      ignore: 5.3.2
      imurmurhash: 0.1.4
      is-glob: 4.0.3
      is-path-inside: 3.0.3
      js-yaml: 4.1.0
      json-stable-stringify-without-jsonify: 1.0.1
      levn: 0.4.1
      lodash.merge: 4.6.2
      minimatch: 3.1.2
      natural-compare: 1.4.0
      optionator: 0.9.4
      strip-ansi: 6.0.1
      text-table: 0.2.0
    transitivePeerDependencies:
      - supports-color
    dev: true

  /espree@9.6.1:
    resolution: {integrity: sha512-oruZaFkjorTpF32kDSI5/75ViwGeZginGGy2NoOSg3Q9bnwlnmDm4HLnkl0RE3n+njDXR037aY1+x58Z/zFdwQ==}
    engines: {node: ^12.22.0 || ^14.17.0 || >=16.0.0}
    dependencies:
      acorn: 8.12.1
      acorn-jsx: 5.3.2(acorn@8.12.1)
      eslint-visitor-keys: 3.4.3
    dev: true

  /esprima@4.0.1:
    resolution: {integrity: sha512-eGuFFw7Upda+g4p+QHvnW0RyTX/SVeJBDM/gCtMARO0cLuT2HcEKnTPvhjV6aGeqrCB/sbNop0Kszm0jsaWU4A==}
    engines: {node: '>=4'}
    hasBin: true
    dev: true

  /esquery@1.6.0:
    resolution: {integrity: sha512-ca9pw9fomFcKPvFLXhBKUK90ZvGibiGOvRJNbjljY7s7uq/5YO4BOzcYtJqExdx99rF6aAcnRxHmcUHcz6sQsg==}
    engines: {node: '>=0.10'}
    dependencies:
      estraverse: 5.3.0
    dev: true

  /esrecurse@4.3.0:
    resolution: {integrity: sha512-KmfKL3b6G+RXvP8N1vr3Tq1kL/oCFgn2NYXEtqP8/L3pKapUA4G8cFVaoF3SU323CD4XypR/ffioHmkti6/Tag==}
    engines: {node: '>=4.0'}
    dependencies:
      estraverse: 5.3.0
    dev: true

  /estraverse@4.3.0:
    resolution: {integrity: sha512-39nnKffWz8xN1BU/2c79n9nB9HDzo0niYUqx6xyqUnyoAnQyyWpOTdZEeiCch8BBu515t4wp9ZmgVfVhn9EBpw==}
    engines: {node: '>=4.0'}
    dev: true

  /estraverse@5.3.0:
    resolution: {integrity: sha512-MMdARuVEQziNTeJD8DgMqmhwR11BRQ/cBP+pLtYdSTnf3MIO8fFeiINEbX36ZdNlfU/7A9f3gUw49B3oQsvwBA==}
    engines: {node: '>=4.0'}
    dev: true

  /esutils@2.0.3:
    resolution: {integrity: sha512-kVscqXk4OCp68SZ0dkgEKVi6/8ij300KBWTJq32P/dYeWTSwK41WyTxalN1eRmA5Z9UU/LX9D7FWSmV9SAYx6g==}
    engines: {node: '>=0.10.0'}
    dev: true

  /etag@1.8.1:
    resolution: {integrity: sha512-aIL5Fx7mawVa300al2BnEE4iNvo1qETxLrPI/o05L7z6go7fCw1J6EQmbK4FmJ2AS7kgVF/KEZWufBfdClMcPg==}
    engines: {node: '>= 0.6'}
    dev: true

  /eventemitter3@4.0.7:
    resolution: {integrity: sha512-8guHBZCwKnFhYdHr2ysuRWErTwhoN2X8XELRlrRwpmfeY2jjuUN4taQMsULKUVo1K4DvZl+0pgfyoysHxvmvEw==}
    dev: true

  /events@3.3.0:
    resolution: {integrity: sha512-mQw+2fkQbALzQ7V0MY0IqdnXNOeTtP4r0lN9z7AAawCXgqea7bDii20AYrIBrFd/Hx0M2Ocz6S111CaFkUcb0Q==}
    engines: {node: '>=0.8.x'}
    dev: true

  /execa@5.1.1:
    resolution: {integrity: sha512-8uSpZZocAZRBAPIEINJj3Lo9HyGitllczc27Eh5YYojjMFMn8yHMDMaUHE2Jqfq05D/wucwI4JGURyXt1vchyg==}
    engines: {node: '>=10'}
    dependencies:
      cross-spawn: 7.0.3
      get-stream: 6.0.1
      human-signals: 2.1.0
      is-stream: 2.0.1
      merge-stream: 2.0.0
      npm-run-path: 4.0.1
      onetime: 5.1.2
      signal-exit: 3.0.7
      strip-final-newline: 2.0.0
    dev: true

  /exit@0.1.2:
    resolution: {integrity: sha512-Zk/eNKV2zbjpKzrsQ+n1G6poVbErQxJ0LBOJXaKZ1EViLzH+hrLu9cdXI4zw9dBQJslwBEpbQ2P1oS7nDxs6jQ==}
    engines: {node: '>= 0.8.0'}
    dev: true

  /expect@27.5.1:
    resolution: {integrity: sha512-E1q5hSUG2AmYQwQJ041nvgpkODHQvB+RKlB4IYdru6uJsyFTRyZAP463M+1lINorwbqAmUggi6+WwkD8lCS/Dw==}
    engines: {node: ^10.13.0 || ^12.13.0 || ^14.15.0 || >=15.0.0}
    dependencies:
      '@jest/types': 27.5.1
      jest-get-type: 27.5.1
      jest-matcher-utils: 27.5.1
      jest-message-util: 27.5.1
    dev: true

  /export-to-csv@0.2.2:
    resolution: {integrity: sha512-KHExLOjF2yvo8JU8Sv+5RuJAHzP1TpFvUgnWn8ex7zBrv1ZsABJAOpvG1RNRRWr1spYpDJmBBaR5/cV/8aBQSw==}
    dev: false

  /express@4.21.0:
    resolution: {integrity: sha512-VqcNGcj/Id5ZT1LZ/cfihi3ttTn+NJmkli2eZADigjq29qTlWi/hAQ43t/VLPq8+UX06FCEx3ByOYet6ZFblng==}
    engines: {node: '>= 0.10.0'}
    dependencies:
      accepts: 1.3.8
      array-flatten: 1.1.1
      body-parser: 1.20.3
      content-disposition: 0.5.4
      content-type: 1.0.5
      cookie: 0.6.0
      cookie-signature: 1.0.6
      debug: 2.6.9
      depd: 2.0.0
      encodeurl: 2.0.0
      escape-html: 1.0.3
      etag: 1.8.1
      finalhandler: 1.3.1
      fresh: 0.5.2
      http-errors: 2.0.0
      merge-descriptors: 1.0.3
      methods: 1.1.2
      on-finished: 2.4.1
      parseurl: 1.3.3
      path-to-regexp: 0.1.10
      proxy-addr: 2.0.7
      qs: 6.13.0
      range-parser: 1.2.1
      safe-buffer: 5.2.1
      send: 0.19.0
      serve-static: 1.16.2
      setprototypeof: 1.2.0
      statuses: 2.0.1
      type-is: 1.6.18
      utils-merge: 1.0.1
      vary: 1.1.2
    dev: true

  /fast-deep-equal@3.1.3:
    resolution: {integrity: sha512-f3qQ9oQy9j2AhBe/H9VC91wLmKBCCU/gDOnKNAYG5hswO7BLKj09Hc5HYNz9cGI++xlpDCIgDaitVs03ATR84Q==}

  /fast-diff@1.3.0:
    resolution: {integrity: sha512-VxPP4NqbUjj6MaAOafWeUn2cXWLcCtljklUtZf0Ind4XQ+QPtmA0b18zZy0jIQx+ExRVCR/ZQpBmik5lXshNsw==}
    dev: true

  /fast-glob@3.3.2:
    resolution: {integrity: sha512-oX2ruAFQwf/Orj8m737Y5adxDQO0LAB7/S5MnxCdTNDd4p6BsyIVsv9JQsATbTSq8KHRpLwIHbVlUNatxd+1Ow==}
    engines: {node: '>=8.6.0'}
    dependencies:
      '@nodelib/fs.stat': 2.0.5
      '@nodelib/fs.walk': 1.2.8
      glob-parent: 5.1.2
      merge2: 1.4.1
      micromatch: 4.0.8
    dev: true

  /fast-json-stable-stringify@2.1.0:
    resolution: {integrity: sha512-lhd/wF+Lk98HZoTCtlVraHtfh5XYijIjalXck7saUtuanSDyLMxnHhSXEDJqHxD7msR8D0uCmqlkwjCV8xvwHw==}
    dev: true

  /fast-levenshtein@2.0.6:
    resolution: {integrity: sha512-DCXu6Ifhqcks7TZKY3Hxp3y6qphY5SJZmrWMDrKcERSOXWQdMhU9Ig/PYrzyw/ul9jOIyh0N4M0tbC5hodg8dw==}
    dev: true

  /fast-uri@3.0.1:
    resolution: {integrity: sha512-MWipKbbYiYI0UC7cl8m/i/IWTqfC8YXsqjzybjddLsFjStroQzsHXkc73JutMvBiXmOvapk+axIl79ig5t55Bw==}

  /fastest-levenshtein@1.0.16:
    resolution: {integrity: sha512-eRnCtTTtGZFpQCwhJiUOuxPQWRXVKYDn0b2PeHfXL6/Zi53SLAzAHfVhVWK2AryC/WH05kGfxhFIPvTF0SXQzg==}
    engines: {node: '>= 4.9.1'}
    dev: true

  /fastq@1.17.1:
    resolution: {integrity: sha512-sRVD3lWVIXWg6By68ZN7vho9a1pQcN/WBFaAAsDDFzlJjvoGx0P8z7V1t72grFJfJhu3YPZBuu25f7Kaw2jN1w==}
    dependencies:
      reusify: 1.0.4
    dev: true

  /faye-websocket@0.11.4:
    resolution: {integrity: sha512-CzbClwlXAuiRQAlUyfqPgvPoNKTckTPGfwZV4ZdAhVcP2lh9KUxJg2b5GkE7XbjKQ3YJnQ9z6D9ntLAlB+tP8g==}
    engines: {node: '>=0.8.0'}
    dependencies:
      websocket-driver: 0.7.4
    dev: true

  /fb-watchman@2.0.2:
    resolution: {integrity: sha512-p5161BqbuCaSnB8jIbzQHOlpgsPmK5rJVDfDKO91Axs5NC1uu3HRQm6wt9cd9/+GtQQIO53JdGXXoyDpTAsgYA==}
    dependencies:
      bser: 2.1.1
    dev: true

  /file-entry-cache@6.0.1:
    resolution: {integrity: sha512-7Gps/XWymbLk2QLYK4NzpMOrYjMhdIxXuIvy2QBsLE6ljuodKvdkWs/cpyJJ3CVIVpH0Oi1Hvg1ovbMzLdFBBg==}
    engines: {node: ^10.12.0 || >=12.0.0}
    dependencies:
      flat-cache: 3.2.0
    dev: true

  /file-loader@6.2.0(webpack@5.94.0):
    resolution: {integrity: sha512-qo3glqyTa61Ytg4u73GultjHGjdRyig3tG6lPtyX/jOEJvHif9uB0/OCI2Kif6ctF3caQTW2G5gym21oAsI4pw==}
    engines: {node: '>= 10.13.0'}
    peerDependencies:
      webpack: ^4.0.0 || ^5.0.0
    dependencies:
      loader-utils: 2.0.4
      schema-utils: 3.3.0
      webpack: 5.94.0(webpack-cli@4.10.0)
    dev: true

  /file-selector@0.6.0:
    resolution: {integrity: sha512-QlZ5yJC0VxHxQQsQhXvBaC7VRJ2uaxTf+Tfpu4Z/OcVQJVpZO+DGU0rkoVW5ce2SccxugvpBJoMvUs59iILYdw==}
    engines: {node: '>= 12'}
    dependencies:
      tslib: 2.7.0
    dev: false

  /filename-reserved-regex@2.0.0:
    resolution: {integrity: sha512-lc1bnsSr4L4Bdif8Xb/qrtokGbq5zlsms/CYH8PP+WtCkGNF65DPiQY8vG3SakEdRn8Dlnm+gW/qWKKjS5sZzQ==}
    engines: {node: '>=4'}
    dev: true

  /filenamify@4.3.0:
    resolution: {integrity: sha512-hcFKyUG57yWGAzu1CMt/dPzYZuv+jAJUT85bL8mrXvNe6hWj6yEHEc4EdcgiA6Z3oi1/9wXJdZPXF2dZNgwgOg==}
    engines: {node: '>=8'}
    dependencies:
      filename-reserved-regex: 2.0.0
      strip-outer: 1.0.1
      trim-repeated: 1.0.0
    dev: true

  /filesize@3.6.1:
    resolution: {integrity: sha512-7KjR1vv6qnicaPMi1iiTcI85CyYwRO/PSFCu6SvqL8jN2Wjt/NIYQTFtFs7fSDCYOstUkEWIQGFUg5YZQfjlcg==}
    engines: {node: '>= 0.4.0'}
    dev: true

  /fill-range@7.1.1:
    resolution: {integrity: sha512-YsGpe3WHLK8ZYi4tWDg2Jy3ebRz2rXowDxnld4bkQB00cc/1Zw9AWnC0i9ztDJitivtQvaI9KaLyKrc+hBW0yg==}
    engines: {node: '>=8'}
    requiresBuild: true
    dependencies:
      to-regex-range: 5.0.1
    dev: true

  /filter-obj@1.1.0:
    resolution: {integrity: sha512-8rXg1ZnX7xzy2NGDVkBVaAy+lSlPNwad13BtgSlLuxfIslyt5Vg64U7tFcCt4WS1R0hvtnQybT/IyCkGZ3DpXQ==}
    engines: {node: '>=0.10.0'}
    dev: false

  /finalhandler@1.3.1:
    resolution: {integrity: sha512-6BN9trH7bp3qvnrRyzsBz+g3lZxTNZTbVO2EV1CS0WIcDbawYVdYvGflME/9QP0h0pYlCDBCTjYa9nZzMDpyxQ==}
    engines: {node: '>= 0.8'}
    dependencies:
      debug: 2.6.9
      encodeurl: 2.0.0
      escape-html: 1.0.3
      on-finished: 2.4.1
      parseurl: 1.3.3
      statuses: 2.0.1
      unpipe: 1.0.0
    dev: true

  /find-cache-dir@3.3.2:
    resolution: {integrity: sha512-wXZV5emFEjrridIgED11OoUKLxiYjAcqot/NJdAkOhlJ+vGzwhOAfcG5OX1jP+S0PcjEn8bdMJv+g2jwQ3Onig==}
    engines: {node: '>=8'}
    dependencies:
      commondir: 1.0.1
      make-dir: 3.1.0
      pkg-dir: 4.2.0
    dev: true

  /find-root@1.1.0:
    resolution: {integrity: sha512-NKfW6bec6GfKc0SGx1e07QZY9PE99u0Bft/0rzSD5k3sO/vwkVUpDUKVm5Gpp5Ue3YfShPFTX2070tDs5kB9Ng==}
    dev: false

  /find-up@4.1.0:
    resolution: {integrity: sha512-PpOwAdQ/YlXQ2vj8a3h8IipDuYRi3wceVQQGYWxNINccq40Anw7BlsEXCMbt1Zt+OLA6Fq9suIpIWD0OsnISlw==}
    engines: {node: '>=8'}
    dependencies:
      locate-path: 5.0.0
      path-exists: 4.0.0
    dev: true

  /find-up@5.0.0:
    resolution: {integrity: sha512-78/PXT1wlLLDgTzDs7sjq9hzz0vXD+zn+7wypEe4fXQxCmdmqfGsEPQxmiCSQI3ajFV91bVSsvNtrJRiW6nGng==}
    engines: {node: '>=10'}
    dependencies:
      locate-path: 6.0.0
      path-exists: 4.0.0
    dev: true

  /flat-cache@3.2.0:
    resolution: {integrity: sha512-CYcENa+FtcUKLmhhqyctpclsq7QF38pKjZHsGNiSQF5r4FtoKDWabFDl3hzaEQMvT1LHEysw5twgLvpYYb4vbw==}
    engines: {node: ^10.12.0 || >=12.0.0}
    dependencies:
      flatted: 3.3.1
      keyv: 4.5.4
      rimraf: 3.0.2
    dev: true

  /flat@5.0.2:
    resolution: {integrity: sha512-b6suED+5/3rTpUBdG1gupIl8MPFCAMA0QXwmljLhvCUKcUvdE4gWky9zpuGCcXHOsz4J9wPGNWq6OKpmIzz3hQ==}
    hasBin: true
    dev: true

  /flatted@3.3.1:
    resolution: {integrity: sha512-X8cqMLLie7KsNUDSdzeN8FYK9rEt4Dt67OsG/DNGnYTSDBG4uFAJFBnUeiV+zCVAvwFy56IjM9sH51jVaEhNxw==}
    dev: true

  /follow-redirects@1.15.9:
    resolution: {integrity: sha512-gew4GsXizNgdoRyqmyfMHyAmXsZDk6mHkSxZFCzW9gwlbtOW44CDtYavM+y+72qD/Vq2l550kMF52DT8fOLJqQ==}
    engines: {node: '>=4.0'}
    peerDependencies:
      debug: '*'
    peerDependenciesMeta:
      debug:
        optional: true

  /for-each@0.3.3:
    resolution: {integrity: sha512-jqYfLp7mo9vIyQf8ykW2v7A+2N4QjeCeI5+Dz9XraiO1ign81wjiH7Fb9vSOWvQfNtmSa4H2RoQTrrXivdUZmw==}
    dependencies:
      is-callable: 1.2.7
    dev: true

  /form-data@3.0.1:
    resolution: {integrity: sha512-RHkBKtLWUVwd7SqRIvCZMEvAMoGUp0XU+seQiZejj0COz3RI3hWP4sCv3gZWWLjJTd7rGwcsF5eKZGii0r/hbg==}
    engines: {node: '>= 6'}
    dependencies:
      asynckit: 0.4.0
      combined-stream: 1.0.8
      mime-types: 2.1.35
    dev: true

  /form-data@4.0.0:
    resolution: {integrity: sha512-ETEklSGi5t0QMZuiXoA/Q6vcnxcLQP5vdugSpuAyi6SVGi2clPPp+xgEhuMaHC+zGgn31Kd235W35f7Hykkaww==}
    engines: {node: '>= 6'}
    dependencies:
      asynckit: 0.4.0
      combined-stream: 1.0.8
      mime-types: 2.1.35
    dev: false

  /forwarded@0.2.0:
    resolution: {integrity: sha512-buRG0fpBtRHSTCOASe6hD258tEubFoRLb4ZNA6NxMVHNw2gOcwHo9wyablzMzOA5z9xA9L1KNjk/Nt6MT9aYow==}
    engines: {node: '>= 0.6'}
    dev: true

  /fresh@0.5.2:
    resolution: {integrity: sha512-zJ2mQYM18rEFOudeV4GShTGIQ7RbzA7ozbU9I/XBpm7kqgMywgmylMwXHxZJmkVoYkna9d2pVXVXPdYTP9ej8Q==}
    engines: {node: '>= 0.6'}
    dev: true

  /fs-extra@8.1.0:
    resolution: {integrity: sha512-yhlQgA6mnOJUKOsRUFsgJdQCvkKhcz8tlZG5HBQfReYZy46OwLcY+Zia0mtdHsOo9y/hP+CxMN0TU9QxoOtG4g==}
    engines: {node: '>=6 <7 || >=8'}
    dependencies:
      graceful-fs: 4.2.11
      jsonfile: 4.0.0
      universalify: 0.1.2
    dev: true

  /fs-monkey@1.0.6:
    resolution: {integrity: sha512-b1FMfwetIKymC0eioW7mTywihSQE4oLzQn1dB6rZB5fx/3NpNEdAWeCSMB+60/AeT0TCXsxzAlcYVEFCTAksWg==}
    dev: true

  /fs-readdir-recursive@1.1.0:
    resolution: {integrity: sha512-GNanXlVr2pf02+sPN40XN8HG+ePaNcvM0q5mZBd668Obwb0yD5GiUbZOFgwn8kGMY6I3mdyDJzieUy3PTYyTRA==}
    dev: true

  /fs.realpath@1.0.0:
    resolution: {integrity: sha512-OO0pH2lK6a0hZnAdau5ItzHPI6pUlvI7jMVnxUQRtw4owF2wk8lOSabtGDCTP4Ggrg2MbGnWO9X8K1t4+fGMDw==}
    dev: true

  /fsevents@2.3.3:
    resolution: {integrity: sha512-5xoDfX+fL7faATnagmWPpbFtwh/R77WmMMqqHGS65C3vvB0YHrgF+B1YmZ3441tMj5n63k0212XNoJwzlhffQw==}
    engines: {node: ^8.16.0 || ^10.6.0 || >=11.0.0}
    os: [darwin]
    requiresBuild: true
    dev: true
    optional: true

  /function-bind@1.1.2:
    resolution: {integrity: sha512-7XHNxH7qX9xG5mIwxkhumTox/MIRNcOgDrxWsMt2pAr23WHp6MrRlN7FBSFpCpr+oVO0F744iUgR82nJMfG2SA==}

  /function.prototype.name@1.1.6:
    resolution: {integrity: sha512-Z5kx79swU5P27WEayXM1tBi5Ze/lbIyiNgU3qyXUOf9b2rgXYyF9Dy9Cx+IQv/Lc8WCG6L82zwUPpSS9hGehIg==}
    engines: {node: '>= 0.4'}
    dependencies:
      call-bind: 1.0.7
      define-properties: 1.2.1
      es-abstract: 1.23.3
      functions-have-names: 1.2.3
    dev: true

  /functions-have-names@1.2.3:
    resolution: {integrity: sha512-xckBUXyTIqT97tq2x2AMb+g163b5JFysYk0x4qxNFwbfQkmNZoiRHb6sPzI9/QV33WeuvVYBUIiD4NzNIyqaRQ==}
    dev: true

  /gensync@1.0.0-beta.2:
    resolution: {integrity: sha512-3hN7NaskYvMDLQY55gnW3NQ+mesEAepTqlg+VEbj7zzqEMBVNhzcGYYeqFo/TlYz6eQiFcp1HcsCZO+nGgS8zg==}
    engines: {node: '>=6.9.0'}
    dev: true

  /geotiff@2.1.3:
    resolution: {integrity: sha512-PT6uoF5a1+kbC3tHmZSUsLHBp2QJlHasxxxxPW47QIY1VBKpFB+FcDvX+MxER6UzgLQZ0xDzJ9s48B9JbOCTqA==}
    engines: {node: '>=10.19'}
    dependencies:
      '@petamoriken/float16': 3.8.7
      lerc: 3.0.0
      pako: 2.1.0
      parse-headers: 2.0.5
      quick-lru: 6.1.2
      web-worker: 1.3.0
      xml-utils: 1.10.1
      zstddec: 0.1.0
    dev: false

  /get-caller-file@2.0.5:
    resolution: {integrity: sha512-DyFP3BM/3YHTQOCUL/w0OZHR0lpKeGrxotcHWcqNEdnltqFwXVfhEBQ94eIo34AfQpo0rGki4cyIiftY06h2Fg==}
    engines: {node: 6.* || 8.* || >= 10.*}
    dev: true

  /get-intrinsic@1.2.4:
    resolution: {integrity: sha512-5uYhsJH8VJBTv7oslg4BznJYhDoRI6waYCxMmCdnTrcCrHA/fCFKoTFz2JKKE0HdDFUF7/oQuhzumXJK7paBRQ==}
    engines: {node: '>= 0.4'}
    dependencies:
      es-errors: 1.3.0
      function-bind: 1.1.2
      has-proto: 1.0.3
      has-symbols: 1.0.3
      hasown: 2.0.2
    dev: true

  /get-package-type@0.1.0:
    resolution: {integrity: sha512-pjzuKtY64GYfWizNAJ0fr9VqttZkNiK2iS430LtIHzjBEr6bX8Am2zm4sW4Ro5wjWW5cAlRL1qAMTcXbjNAO2Q==}
    engines: {node: '>=8.0.0'}
    dev: true

  /get-stream@6.0.1:
    resolution: {integrity: sha512-ts6Wi+2j3jQjqi70w5AlN8DFnkSwC+MqmxEzdEALB2qXZYV3X/b1CTfgPLGJNMeAWxdPfU8FO1ms3NUfaHCPYg==}
    engines: {node: '>=10'}
    dev: true

  /get-symbol-description@1.0.2:
    resolution: {integrity: sha512-g0QYk1dZBxGwk+Ngc+ltRH2IBp2f7zBkBMBJZCDerh6EhlhSR6+9irMCuT/09zD6qkarHUSn529sK/yL4S27mg==}
    engines: {node: '>= 0.4'}
    dependencies:
      call-bind: 1.0.7
      es-errors: 1.3.0
      get-intrinsic: 1.2.4
    dev: true

  /gh-pages@3.2.3:
    resolution: {integrity: sha512-jA1PbapQ1jqzacECfjUaO9gV8uBgU6XNMV0oXLtfCX3haGLe5Atq8BxlrADhbD6/UdG9j6tZLWAkAybndOXTJg==}
    engines: {node: '>=10'}
    hasBin: true
    dependencies:
      async: 2.6.4
      commander: 2.20.3
      email-addresses: 3.1.0
      filenamify: 4.3.0
      find-cache-dir: 3.3.2
      fs-extra: 8.1.0
      globby: 6.1.0
    dev: true

  /glob-parent@5.1.2:
    resolution: {integrity: sha512-AOIgSQCepiJYwP3ARnGx+5VnTu2HBYdzbGP45eLw1vr3zB3vZLeyed1sC9hnbcOc9/SrMyM5RPQrkGz4aS9Zow==}
    engines: {node: '>= 6'}
    dependencies:
      is-glob: 4.0.3
    dev: true

  /glob-parent@6.0.2:
    resolution: {integrity: sha512-XxwI8EOhVQgWp6iDL+3b0r86f4d6AX6zSU55HfB4ydCEuXLXc5FcYeOu+nnGftS4TEju/11rt4KJPTMgbfmv4A==}
    engines: {node: '>=10.13.0'}
    dependencies:
      is-glob: 4.0.3
    dev: true

  /glob-to-regexp@0.4.1:
    resolution: {integrity: sha512-lkX1HJXwyMcprw/5YUZc2s7DrpAiHB21/V+E1rHUrVNokkvB6bqMzT0VfV6/86ZNabt1k14YOIaT7nDvOX3Iiw==}
    dev: true

  /glob@7.2.3:
    resolution: {integrity: sha512-nFR0zLpU2YCaRxwoCJvL6UvCH2JFyFVIvwTLsIf21AuHlMskA1hhTdk+LlYJtOlYt9v6dvszD2BGRqBL+iQK9Q==}
    deprecated: Glob versions prior to v9 are no longer supported
    dependencies:
      fs.realpath: 1.0.0
      inflight: 1.0.6
      inherits: 2.0.4
      minimatch: 3.1.2
      once: 1.4.0
      path-is-absolute: 1.0.1
    dev: true

  /globals@11.12.0:
    resolution: {integrity: sha512-WOBp/EEGUiIsJSp7wcv/y6MO+lV9UoncWqxuFfm8eBwzWNgyfBd6Gz+IeKQ9jCmyhoH99g15M3T+QaVHFjizVA==}
    engines: {node: '>=4'}

  /globals@13.24.0:
    resolution: {integrity: sha512-AhO5QUcj8llrbG09iWhPU2B204J1xnPeL8kQmVorSsy+Sjj1sk8gIyh6cUocGmH4L0UuhAJy+hJMRA4mgA4mFQ==}
    engines: {node: '>=8'}
    dependencies:
      type-fest: 0.20.2
    dev: true

  /globalthis@1.0.4:
    resolution: {integrity: sha512-DpLKbNU4WylpxJykQujfCcwYWiV/Jhm50Goo0wrVILAv5jOr9d+H+UR3PhSCD2rCCEIg0uc+G+muBTwD54JhDQ==}
    engines: {node: '>= 0.4'}
    dependencies:
      define-properties: 1.2.1
      gopd: 1.0.1
    dev: true

  /globby@11.1.0:
    resolution: {integrity: sha512-jhIXaOzy1sb8IyocaruWSn1TjmnBVs8Ayhcy83rmxNJ8q2uWKCAj3CnJY+KpGSXCueAPc0i05kVvVKtP1t9S3g==}
    engines: {node: '>=10'}
    dependencies:
      array-union: 2.1.0
      dir-glob: 3.0.1
      fast-glob: 3.3.2
      ignore: 5.3.2
      merge2: 1.4.1
      slash: 3.0.0
    dev: true

  /globby@12.2.0:
    resolution: {integrity: sha512-wiSuFQLZ+urS9x2gGPl1H5drc5twabmm4m2gTR27XDFyjUHJUNsS8o/2aKyIF6IoBaR630atdher0XJ5g6OMmA==}
    engines: {node: ^12.20.0 || ^14.13.1 || >=16.0.0}
    dependencies:
      array-union: 3.0.1
      dir-glob: 3.0.1
      fast-glob: 3.3.2
      ignore: 5.3.2
      merge2: 1.4.1
      slash: 4.0.0
    dev: true

  /globby@6.1.0:
    resolution: {integrity: sha512-KVbFv2TQtbzCoxAnfD6JcHZTYCzyliEaaeM/gH8qQdkKr5s0OP9scEgvdcngyk7AVdY6YVW/TJHd+lQ/Df3Daw==}
    engines: {node: '>=0.10.0'}
    dependencies:
      array-union: 1.0.2
      glob: 7.2.3
      object-assign: 4.1.1
      pify: 2.3.0
      pinkie-promise: 2.0.1
    dev: true

  /gopd@1.0.1:
    resolution: {integrity: sha512-d65bNlIadxvpb/A2abVdlqKqV563juRnZ1Wtk6s1sIR8uNsXR70xqIzVqxVf1eTqDunwT2MkczEeaezCKTZhwA==}
    dependencies:
      get-intrinsic: 1.2.4
    dev: true

  /graceful-fs@4.2.11:
    resolution: {integrity: sha512-RbJ5/jmFcNNCcDV5o9eTnBLJ/HszWV0P73bc+Ff4nS/rJj+YaS6IGyiOL0VoBYX+l1Wrl3k63h/KrH+nhJ0XvQ==}
    dev: true

  /graphemer@1.4.0:
    resolution: {integrity: sha512-EtKwoO6kxCL9WO5xipiHTZlSzBm7WLT627TqC/uVRd0HKmq8NXyebnNYxDoBi7wt8eTWrUrKXCOVaFq9x1kgag==}
    dev: true

  /gzip-size@6.0.0:
    resolution: {integrity: sha512-ax7ZYomf6jqPTQ4+XCpUGyXKHk5WweS+e05MBO4/y3WJ5RkmPXNKvX+bx1behVILVwr6JSQvZAku021CHPXG3Q==}
    engines: {node: '>=10'}
    dependencies:
      duplexer: 0.1.2
    dev: true

  /handle-thing@2.0.1:
    resolution: {integrity: sha512-9Qn4yBxelxoh2Ow62nP+Ka/kMnOXRi8BXnRaUwezLNhqelnN49xKz4F/dPP8OYLxLxq6JDtZb2i9XznUQbNPTg==}
    dev: true

  /has-bigints@1.0.2:
    resolution: {integrity: sha512-tSvCKtBr9lkF0Ex0aQiP9N+OpV4zi2r/Nee5VkRDbaqv35RLYMzbwQfFSZZH0kR+Rd6302UJZ2p/bJCEoR3VoQ==}
    dev: true

  /has-flag@3.0.0:
    resolution: {integrity: sha512-sKJf1+ceQBr4SMkvQnBDNDtf4TXpVhVGateu0t918bl30FnbE2m4vNLX+VWe/dpjlb+HugGYzW7uQXH98HPEYw==}
    engines: {node: '>=4'}

  /has-flag@4.0.0:
    resolution: {integrity: sha512-EykJT/Q1KjTWctppgIAgfSO0tKVuZUjhgMr17kqTumMl6Afv3EISleU7qZUzoXDFTAHTDC4NOoG/ZxU3EvlMPQ==}
    engines: {node: '>=8'}
    dev: true

  /has-property-descriptors@1.0.2:
    resolution: {integrity: sha512-55JNKuIW+vq4Ke1BjOTjM2YctQIvCT7GFzHwmfZPGo5wnrgkid0YQtnAleFSqumZm4az3n2BS+erby5ipJdgrg==}
    dependencies:
      es-define-property: 1.0.0
    dev: true

  /has-proto@1.0.3:
    resolution: {integrity: sha512-SJ1amZAJUiZS+PhsVLf5tGydlaVB8EdFpaSO4gmiUKUOxk8qzn5AIy4ZeJUmh22znIdk/uMAUT2pl3FxzVUH+Q==}
    engines: {node: '>= 0.4'}
    dev: true

  /has-symbols@1.0.3:
    resolution: {integrity: sha512-l3LCuF6MgDNwTDKkdYGEihYjt5pRPbEg46rtlmnSPlUbgmB8LOIrKJbYYFBSbnPaJexMKtiPO8hmeRjRz2Td+A==}
    engines: {node: '>= 0.4'}
    dev: true

  /has-tostringtag@1.0.2:
    resolution: {integrity: sha512-NqADB8VjPFLM2V0VvHUewwwsw0ZWBaIdgo+ieHtK3hasLz4qeCRjYcqfB6AQrBggRKppKF8L52/VqdVsO47Dlw==}
    engines: {node: '>= 0.4'}
    dependencies:
      has-symbols: 1.0.3
    dev: true

  /hasown@2.0.2:
    resolution: {integrity: sha512-0hJU9SCPvmMzIBdZFqNPXWa6dqh7WdH0cII9y+CyS8rG3nL48Bclra9HmKhVVUHyPWNH5Y7xDwAB7bfgSjkUMQ==}
    engines: {node: '>= 0.4'}
    dependencies:
      function-bind: 1.1.2

  /he@1.2.0:
    resolution: {integrity: sha512-F/1DnUGPopORZi0ni+CvrCgHQ5FyEAHRLSApuYWMmrbSwoN2Mn/7k+Gl38gJnR7yyDZk6WLXwiGod1JOWNDKGw==}
    hasBin: true
    dev: true

  /highlight-words@1.2.2:
    resolution: {integrity: sha512-Mf4xfPXYm8Ay1wTibCrHpNWeR2nUMynMVFkXCi4mbl+TEgmNOe+I4hV7W3OCZcSvzGL6kupaqpfHOemliMTGxQ==}
    engines: {node: '>= 16', npm: '>= 8'}
    dev: false

  /hoist-non-react-statics@3.3.2:
    resolution: {integrity: sha512-/gGivxi8JPKWNm/W0jSmzcMPpfpPLc3dY/6GxhX2hQ9iGj3aDfklV4ET7NjKpSinLpJ5vafa9iiGIEZg10SfBw==}
    dependencies:
      react-is: 16.13.1
    dev: false

  /hpack.js@2.1.6:
    resolution: {integrity: sha512-zJxVehUdMGIKsRaNt7apO2Gqp0BdqW5yaiGHXXmbpvxgBYVZnAql+BJb4RO5ad2MgpbZKn5G6nMnegrH1FcNYQ==}
    dependencies:
      inherits: 2.0.4
      obuf: 1.1.2
      readable-stream: 2.3.8
      wbuf: 1.7.3
    dev: true

  /html-dom-parser@1.2.0:
    resolution: {integrity: sha512-2HIpFMvvffsXHFUFjso0M9LqM+1Lm22BF+Df2ba+7QHJXjk63pWChEnI6YG27eaWqUdfnh5/Vy+OXrNTtepRsg==}
    dependencies:
      domhandler: 4.3.1
      htmlparser2: 7.2.0
    dev: false

  /html-encoding-sniffer@2.0.1:
    resolution: {integrity: sha512-D5JbOMBIR/TVZkubHT+OyT2705QvogUW4IBn6nHd756OwieSF9aDYFj4dv6HHEVGYbHaLETa3WggZYWWMyy3ZQ==}
    engines: {node: '>=10'}
    dependencies:
      whatwg-encoding: 1.0.5
    dev: true

  /html-entities@2.5.2:
    resolution: {integrity: sha512-K//PSRMQk4FZ78Kyau+mZurHn3FH0Vwr+H36eE0rPbeYkRRi9YxceYPhuN60UwWorxyKHhqoAJl2OFKa4BVtaA==}
    dev: true

  /html-escaper@2.0.2:
    resolution: {integrity: sha512-H2iMtd0I4Mt5eYiapRdIDjp+XzelXQ0tFE4JS7YFwFevXXMmOp9myNrUvCg0D6ws8iqkRPBfKHgbwig1SmlLfg==}
    dev: true

  /html-loader@5.0.0(webpack@5.94.0):
    resolution: {integrity: sha512-puaGKdjdVVIFRtgIC2n5dt5bt0N5j6heXlAQZ4Do1MLjHmOT1gCE1Ogg7XZNeJlnOVHHsrZKGs5dfh+XwZ3XPw==}
    engines: {node: '>= 18.12.0'}
    peerDependencies:
      webpack: ^5.0.0
    dependencies:
      html-minifier-terser: 7.2.0
      parse5: 7.1.2
      webpack: 5.94.0(webpack-cli@4.10.0)
    dev: true

  /html-minifier-terser@6.1.0:
    resolution: {integrity: sha512-YXxSlJBZTP7RS3tWnQw74ooKa6L9b9i9QYXY21eUEvhZ3u9XLfv6OnFsQq6RxkhHygsaUMvYsZRV5rU/OVNZxw==}
    engines: {node: '>=12'}
    hasBin: true
    dependencies:
      camel-case: 4.1.2
      clean-css: 5.3.3
      commander: 8.3.0
      he: 1.2.0
      param-case: 3.0.4
      relateurl: 0.2.7
      terser: 5.32.0
    dev: true

  /html-minifier-terser@7.2.0:
    resolution: {integrity: sha512-tXgn3QfqPIpGl9o+K5tpcj3/MN4SfLtsx2GWwBC3SSd0tXQGyF3gsSqad8loJgKZGM3ZxbYDd5yhiBIdWpmvLA==}
    engines: {node: ^14.13.1 || >=16.0.0}
    hasBin: true
    dependencies:
      camel-case: 4.1.2
      clean-css: 5.3.3
      commander: 10.0.1
      entities: 4.5.0
      param-case: 3.0.4
      relateurl: 0.2.7
      terser: 5.32.0
    dev: true

  /html-parse-stringify@3.0.1:
    resolution: {integrity: sha512-KknJ50kTInJ7qIScF3jeaFRpMpE8/lfiTdzf/twXyPBLAGrLRTmkz3AdTnKeh40X8k9L2fdYwEp/42WGXIRGcg==}
    dependencies:
      void-elements: 3.1.0
    dev: false

  /html-react-parser@1.4.14(react@18.3.1):
    resolution: {integrity: sha512-pxhNWGie8Y+DGDpSh8cTa0k3g8PsDcwlfolA+XxYo1AGDeB6e2rdlyv4ptU9bOTiZ2i3fID+6kyqs86MN0FYZQ==}
    peerDependencies:
      react: 0.14 || 15 || 16 || 17 || 18
    dependencies:
      domhandler: 4.3.1
      html-dom-parser: 1.2.0
      react: 18.3.1
      react-property: 2.0.0
      style-to-js: 1.1.1
    dev: false

  /html-to-image@1.11.11:
    resolution: {integrity: sha512-9gux8QhvjRO/erSnDPv28noDZcPZmYE7e1vFsBLKLlRlKDSqNJYebj6Qz1TGd5lsRV+X+xYyjCKjuZdABinWjA==}
    dev: false

  /html-webpack-plugin@5.6.0(webpack@5.94.0):
    resolution: {integrity: sha512-iwaY4wzbe48AfKLZ/Cc8k0L+FKG6oSNRaZ8x5A/T/IVDGyXcbHncM9TdDa93wn0FsSm82FhTKW7f3vS61thXAw==}
    engines: {node: '>=10.13.0'}
    peerDependencies:
      '@rspack/core': 0.x || 1.x
      webpack: ^5.20.0
    peerDependenciesMeta:
      '@rspack/core':
        optional: true
      webpack:
        optional: true
    dependencies:
      '@types/html-minifier-terser': 6.1.0
      html-minifier-terser: 6.1.0
      lodash: 4.17.21
      pretty-error: 4.0.0
      tapable: 2.2.1
      webpack: 5.94.0(webpack-cli@4.10.0)
    dev: true

  /htmlparser2@6.1.0:
    resolution: {integrity: sha512-gyyPk6rgonLFEDGoeRgQNaEUvdJ4ktTmmUh/h2t7s+M8oPpIPxgNACWa+6ESR57kXstwqPiCut0V8NRpcwgU7A==}
    dependencies:
      domelementtype: 2.3.0
      domhandler: 4.3.1
      domutils: 2.8.0
      entities: 2.2.0
    dev: true

  /htmlparser2@7.2.0:
    resolution: {integrity: sha512-H7MImA4MS6cw7nbyURtLPO1Tms7C5H602LRETv95z1MxO/7CP7rDVROehUYeYBUYEON94NXXDEPmZuq+hX4sog==}
    dependencies:
      domelementtype: 2.3.0
      domhandler: 4.3.1
      domutils: 2.8.0
      entities: 3.0.1
    dev: false

  /htmlparser2@8.0.2:
    resolution: {integrity: sha512-GYdjWKDkbRLkZ5geuHs5NY1puJ+PXwP7+fHPRz06Eirsb9ugf6d8kkXav6ADhcODhFFPMIXyxkxSuMf3D6NCFA==}
    dependencies:
      domelementtype: 2.3.0
      domhandler: 5.0.3
      domutils: 3.1.0
      entities: 4.5.0

  /http-deceiver@1.2.7:
    resolution: {integrity: sha512-LmpOGxTfbpgtGVxJrj5k7asXHCgNZp5nLfp+hWc8QQRqtb7fUy6kRY3BO1h9ddF6yIPYUARgxGOwB42DnxIaNw==}
    dev: true

  /http-errors@1.6.3:
    resolution: {integrity: sha512-lks+lVC8dgGyh97jxvxeYTWQFvh4uw4yC12gVl63Cg30sjPX4wuGcdkICVXDAESr6OJGjqGA8Iz5mkeN6zlD7A==}
    engines: {node: '>= 0.6'}
    dependencies:
      depd: 1.1.2
      inherits: 2.0.3
      setprototypeof: 1.1.0
      statuses: 1.5.0
    dev: true

  /http-errors@2.0.0:
    resolution: {integrity: sha512-FtwrG/euBzaEjYeRqOgly7G0qviiXoJWnvEH2Z1plBdXgbyjv34pHTSb9zoeHMyDy33+DWy5Wt9Wo+TURtOYSQ==}
    engines: {node: '>= 0.8'}
    dependencies:
      depd: 2.0.0
      inherits: 2.0.4
      setprototypeof: 1.2.0
      statuses: 2.0.1
      toidentifier: 1.0.1
    dev: true

  /http-parser-js@0.5.8:
    resolution: {integrity: sha512-SGeBX54F94Wgu5RH3X5jsDtf4eHyRogWX1XGT3b4HuW3tQPM4AaBzoUji/4AAJNXCEOWZ5O0DgZmJw1947gD5Q==}
    dev: true

  /http-proxy-agent@4.0.1:
    resolution: {integrity: sha512-k0zdNgqWTGA6aeIRVpvfVob4fL52dTfaehylg0Y4UvSySvOq/Y+BOyPrgpUrA7HylqvU8vIZGsRuXmspskV0Tg==}
    engines: {node: '>= 6'}
    dependencies:
      '@tootallnate/once': 1.1.2
      agent-base: 6.0.2
      debug: 4.3.7
    transitivePeerDependencies:
      - supports-color
    dev: true

  /http-proxy-middleware@2.0.6(@types/express@4.17.21):
    resolution: {integrity: sha512-ya/UeJ6HVBYxrgYotAZo1KvPWlgB48kUJLDePFeneHsVujFaW5WNj2NgWCAE//B1Dl02BIfYlpNgBy8Kf8Rjmw==}
    engines: {node: '>=12.0.0'}
    peerDependencies:
      '@types/express': ^4.17.13
    peerDependenciesMeta:
      '@types/express':
        optional: true
    dependencies:
      '@types/express': 4.17.21
      '@types/http-proxy': 1.17.15
      http-proxy: 1.18.1
      is-glob: 4.0.3
      is-plain-obj: 3.0.0
      micromatch: 4.0.8
    transitivePeerDependencies:
      - debug
    dev: true

  /http-proxy@1.18.1:
    resolution: {integrity: sha512-7mz/721AbnJwIVbnaSv1Cz3Am0ZLT/UBwkC92VlxhXv/k/BBQfM2fXElQNC27BVGr0uwUpplYPQM9LnaBMR5NQ==}
    engines: {node: '>=8.0.0'}
    dependencies:
      eventemitter3: 4.0.7
      follow-redirects: 1.15.9
      requires-port: 1.0.0
    transitivePeerDependencies:
      - debug
    dev: true

  /https-proxy-agent@5.0.1:
    resolution: {integrity: sha512-dFcAjpTQFgoLMzC2VwU+C/CbS7uRL0lWmxDITmqm7C+7F0Odmj6s9l6alZc6AELXhrnggM2CeWSXHGOdX2YtwA==}
    engines: {node: '>= 6'}
    dependencies:
      agent-base: 6.0.2
      debug: 4.3.7
    transitivePeerDependencies:
      - supports-color
    dev: true

  /human-signals@2.1.0:
    resolution: {integrity: sha512-B4FFZ6q/T2jhhksgkbEW3HBvWIfDW85snkQgawt07S7J5QXTk6BkNV+0yAeZrM5QpMAdYlocGoljn0sJ/WQkFw==}
    engines: {node: '>=10.17.0'}
    dev: true

  /humanize@0.0.9:
    resolution: {integrity: sha512-bvZZ7vXpr1RKoImjuQ45hJb5OvE2oJafHysiD/AL3nkqTZH2hFCjQ3YZfCd63FefDitbJze/ispUPP0gfDsT2Q==}
    dev: true

  /hyphenate-style-name@1.1.0:
    resolution: {integrity: sha512-WDC/ui2VVRrz3jOVi+XtjqkDjiVjTtFaAGiW37k6b+ohyQ5wYDOGkvCZa8+H0nx3gyvv0+BST9xuOgIyGQ00gw==}
    dev: false

  /i18next-http-backend@1.4.5:
    resolution: {integrity: sha512-tLuHWuLWl6CmS07o+UB6EcQCaUjrZ1yhdseIN7sfq0u7phsMePJ8pqlGhIAdRDPF/q7ooyo5MID5DRFBCH+x5w==}
    dependencies:
      cross-fetch: 3.1.5
    transitivePeerDependencies:
      - encoding
    dev: false

  /i18next@22.5.1:
    resolution: {integrity: sha512-8TGPgM3pAD+VRsMtUMNknRz3kzqwp/gPALrWMsDnmC1mKqJwpWyooQRLMcbTwq8z8YwSmuj+ZYvc+xCuEpkssA==}
    dependencies:
      '@babel/runtime': 7.25.6
    dev: false

  /i18next@23.15.1:
    resolution: {integrity: sha512-wB4abZ3uK7EWodYisHl/asf8UYEhrI/vj/8aoSsrj/ZDxj4/UXPOa1KvFt1Fq5hkUHquNqwFlDprmjZ8iySgYA==}
    dependencies:
      '@babel/runtime': 7.25.6
    dev: false

  /iconv-lite@0.4.24:
    resolution: {integrity: sha512-v3MXnZAcvnywkTUEZomIActle7RXXeedOR31wwl7VlyoXO4Qi9arvSenNQWne1TcRwhCL1HwLI21bEqdpj8/rA==}
    engines: {node: '>=0.10.0'}
    dependencies:
      safer-buffer: 2.1.2
    dev: true

  /icss-utils@5.1.0(postcss@8.4.45):
    resolution: {integrity: sha512-soFhflCVWLfRNOPU3iv5Z9VUdT44xFRbzjLsEzSr5AQmgqPMTHdU3PMT1Cf1ssx8fLNJDA1juftYl+PUcv3MqA==}
    engines: {node: ^10 || ^12 || >= 14}
    peerDependencies:
      postcss: ^8.1.0
    dependencies:
      postcss: 8.4.45
    dev: true

  /ignore@5.3.2:
    resolution: {integrity: sha512-hsBTNUqQTDwkWtcdYI2i06Y/nUBEsNEDJKjWdigLvegy8kDuJAS8uRlpkkcQpyEXL0Z/pjDy5HBmMjRCJ2gq+g==}
    engines: {node: '>= 4'}
    dev: true

  /immutable@4.3.7:
    resolution: {integrity: sha512-1hqclzwYwjRDFLjcFxOM5AYkkG0rpFPpr1RLPMEuGczoS7YA8gLhy8SWXYRAA/XwfEHpfo3cw5JGioS32fnMRw==}

  /import-fresh@3.3.0:
    resolution: {integrity: sha512-veYYhQa+D1QBKznvhUHxb8faxlrwUnxseDAbAp457E0wLNio2bOSKnjYDhMj+YiAq61xrMGhQk9iXVk5FzgQMw==}
    engines: {node: '>=6'}
    dependencies:
      parent-module: 1.0.1
      resolve-from: 4.0.0

  /import-local@3.2.0:
    resolution: {integrity: sha512-2SPlun1JUPWoM6t3F0dw0FkCF/jWY8kttcY4f599GLTSjh2OCuuhdTkJQsEcZzBqbXZGKMK2OqW1oZsjtf/gQA==}
    engines: {node: '>=8'}
    hasBin: true
    dependencies:
      pkg-dir: 4.2.0
      resolve-cwd: 3.0.0
    dev: true

  /imurmurhash@0.1.4:
    resolution: {integrity: sha512-JmXMZ6wuvDmLiHEml9ykzqO6lwFbof0GG4IkcGaENdCRDDmMVnny7s5HsIgHCbaq0w2MyPhDqkhTUgS2LU2PHA==}
    engines: {node: '>=0.8.19'}
    dev: true

  /inflight@1.0.6:
    resolution: {integrity: sha512-k92I/b08q4wvFscXCLvqfsHCrjrF7yiXsQuIVvVE7N82W3+aqpzuUdBbfhWcy/FZR3/4IgflMgKLOsvPDrGCJA==}
    deprecated: This module is not supported, and leaks memory. Do not use it. Check out lru-cache if you want a good and tested way to coalesce async requests by a key value, which is much more comprehensive and powerful.
    dependencies:
      once: 1.4.0
      wrappy: 1.0.2
    dev: true

  /inherits@2.0.3:
    resolution: {integrity: sha512-x00IRNXNy63jwGkJmzPigoySHbaqpNuzKbBOmzK+g2OdZpQ9w+sxCN+VSB3ja7IAge2OP2qpfxTjeNcyjmW1uw==}
    dev: true

  /inherits@2.0.4:
    resolution: {integrity: sha512-k/vGaX4/Yla3WzyMCvTQOXYeIHvqOKtnqBduzTHpzpQZzAskKMhZ2K+EnBiSM9zGSoIFeMpXKxa4dYeZIQqewQ==}
    dev: true

  /inline-style-parser@0.1.1:
    resolution: {integrity: sha512-7NXolsK4CAS5+xvdj5OMMbI962hU/wvwoxk+LWR9Ek9bVtyuuYScDN6eS0rUm6TxApFpw7CX1o4uJzcd4AyD3Q==}
    dev: false

  /internal-slot@1.0.7:
    resolution: {integrity: sha512-NGnrKwXzSms2qUUih/ILZ5JBqNTSa1+ZmP6flaIp6KmSElgE9qdndzS3cqjrDovwFdmwsGsLdeFgB6suw+1e9g==}
    engines: {node: '>= 0.4'}
    dependencies:
      es-errors: 1.3.0
      hasown: 2.0.2
      side-channel: 1.0.6
    dev: true

  /interpret@2.2.0:
    resolution: {integrity: sha512-Ju0Bz/cEia55xDwUWEa8+olFpCiQoypjnQySseKtmjNrnps3P+xfpUmGr90T7yjlVJmOtybRvPXhKMbHr+fWnw==}
    engines: {node: '>= 0.10'}
    dev: true

  /ipaddr.js@1.9.1:
    resolution: {integrity: sha512-0KI/607xoxSToH7GjN1FfSbLoU0+btTicjsQSWQlh/hZykN8KpmMf7uYwPW3R+akZ6R/w18ZlXSHBYXiYUPO3g==}
    engines: {node: '>= 0.10'}
    dev: true

  /ipaddr.js@2.2.0:
    resolution: {integrity: sha512-Ag3wB2o37wslZS19hZqorUnrnzSkpOVy+IiiDEiTqNubEYpYuHWIf6K4psgN2ZWKExS4xhVCrRVfb/wfW8fWJA==}
    engines: {node: '>= 10'}
    dev: true

  /is-arguments@1.1.1:
    resolution: {integrity: sha512-8Q7EARjzEnKpt/PCD7e1cgUS0a6X8u5tdSiMqXhojOdoV9TsMsiO+9VLC5vAmO8N7/GmXn7yjR8qnA6bVAEzfA==}
    engines: {node: '>= 0.4'}
    dependencies:
      call-bind: 1.0.7
      has-tostringtag: 1.0.2
    dev: true

  /is-array-buffer@3.0.4:
    resolution: {integrity: sha512-wcjaerHw0ydZwfhiKbXJWLDY8A7yV7KhjQOpb83hGgGfId/aQa4TOvwyzn2PuswW2gPCYEL/nEAiSVpdOj1lXw==}
    engines: {node: '>= 0.4'}
    dependencies:
      call-bind: 1.0.7
      get-intrinsic: 1.2.4
    dev: true

  /is-arrayish@0.2.1:
    resolution: {integrity: sha512-zz06S8t0ozoDXMG+ube26zeCTNXcKIPJZJi8hBrF4idCLms4CG9QtK7qBl1boi5ODzFpjswb5JPmHCbMpjaYzg==}

  /is-async-function@2.0.0:
    resolution: {integrity: sha512-Y1JXKrfykRJGdlDwdKlLpLyMIiWqWvuSd17TvZk68PLAOGOoF4Xyav1z0Xhoi+gCYjZVeC5SI+hYFOfvXmGRCA==}
    engines: {node: '>= 0.4'}
    dependencies:
      has-tostringtag: 1.0.2
    dev: true

  /is-bigint@1.0.4:
    resolution: {integrity: sha512-zB9CruMamjym81i2JZ3UMn54PKGsQzsJeo6xvN3HJJ4CAsQNB6iRutp2To77OfCNuoxspsIhzaPoO1zyCEhFOg==}
    dependencies:
      has-bigints: 1.0.2
    dev: true

  /is-binary-path@2.1.0:
    resolution: {integrity: sha512-ZMERYes6pDydyuGidse7OsHxtbI7WVeUEozgR/g7rd0xUimYNlvZRE/K2MgZTjWy725IfelLeVcEM97mmtRGXw==}
    engines: {node: '>=8'}
    requiresBuild: true
    dependencies:
      binary-extensions: 2.3.0
    dev: true

  /is-boolean-object@1.1.2:
    resolution: {integrity: sha512-gDYaKHJmnj4aWxyj6YHyXVpdQawtVLHU5cb+eztPGczf6cjuTdwve5ZIEfgXqH4e57An1D1AKf8CZ3kYrQRqYA==}
    engines: {node: '>= 0.4'}
    dependencies:
      call-bind: 1.0.7
      has-tostringtag: 1.0.2
    dev: true

  /is-callable@1.2.7:
    resolution: {integrity: sha512-1BC0BVFhS/p0qtw6enp8e+8OD0UrK0oFLztSjNzhcKA3WDuJxxAPXzPuPtKkjEY9UUoEWlX/8fgKeu2S8i9JTA==}
    engines: {node: '>= 0.4'}
    dev: true

  /is-core-module@2.15.1:
    resolution: {integrity: sha512-z0vtXSwucUJtANQWldhbtbt7BnL0vxiFjIdDLAatwhDYty2bad6s+rijD6Ri4YuYJubLzIJLUidCh09e1djEVQ==}
    engines: {node: '>= 0.4'}
    dependencies:
      hasown: 2.0.2

  /is-data-view@1.0.1:
    resolution: {integrity: sha512-AHkaJrsUVW6wq6JS8y3JnM/GJF/9cf+k20+iDzlSaJrinEo5+7vRiteOSwBhHRiAyQATN1AmY4hwzxJKPmYf+w==}
    engines: {node: '>= 0.4'}
    dependencies:
      is-typed-array: 1.1.13
    dev: true

  /is-date-object@1.0.5:
    resolution: {integrity: sha512-9YQaSxsAiSwcvS33MBk3wTCVnWK+HhF8VZR2jRxehM16QcVOdHqPn4VPHmRK4lSr38n9JriurInLcP90xsYNfQ==}
    engines: {node: '>= 0.4'}
    dependencies:
      has-tostringtag: 1.0.2
    dev: true

  /is-docker@2.2.1:
    resolution: {integrity: sha512-F+i2BKsFrH66iaUFc0woD8sLy8getkwTwtOBjvs56Cx4CgJDeKQeqfz8wAYiSb8JOprWhHH5p77PbmYCvvUuXQ==}
    engines: {node: '>=8'}
    hasBin: true
    dev: true

  /is-extglob@2.1.1:
    resolution: {integrity: sha512-SbKbANkN603Vi4jEZv49LeVJMn4yGwsbzZworEoyEiutsN3nJYdbO36zfhGJ6QEDpOZIFkDtnq5JRxmvl3jsoQ==}
    engines: {node: '>=0.10.0'}
    dev: true

  /is-finalizationregistry@1.0.2:
    resolution: {integrity: sha512-0by5vtUJs8iFQb5TYUHHPudOR+qXYIMKtiUzvLIZITZUjknFmziyBJuLhVRc+Ds0dREFlskDNJKYIdIzu/9pfw==}
    dependencies:
      call-bind: 1.0.7
    dev: true

  /is-fullwidth-code-point@3.0.0:
    resolution: {integrity: sha512-zymm5+u+sCsSWyD9qNaejV3DFvhCKclKdizYaJUuHA83RLjb7nSuGnddCHGv0hk+KY7BMAlsWeK4Ueg6EV6XQg==}
    engines: {node: '>=8'}
    dev: true

  /is-generator-fn@2.1.0:
    resolution: {integrity: sha512-cTIB4yPYL/Grw0EaSzASzg6bBy9gqCofvWN8okThAYIxKJZC+udlRAmGbM0XLeniEJSs8uEgHPGuHSe1XsOLSQ==}
    engines: {node: '>=6'}
    dev: true

  /is-generator-function@1.0.10:
    resolution: {integrity: sha512-jsEjy9l3yiXEQ+PsXdmBwEPcOxaXWLspKdplFUVI9vq1iZgIekeC0L167qeu86czQaxed3q/Uzuw0swL0irL8A==}
    engines: {node: '>= 0.4'}
    dependencies:
      has-tostringtag: 1.0.2
    dev: true

  /is-glob@4.0.3:
    resolution: {integrity: sha512-xelSayHH36ZgE7ZWhli7pW34hNbNl8Ojv5KVmkJD4hBdD3th8Tfk9vYasLM+mXWOZhFkgZfxhLSnrwRr4elSSg==}
    engines: {node: '>=0.10.0'}
    dependencies:
      is-extglob: 2.1.1
    dev: true

  /is-in-browser@1.1.3:
    resolution: {integrity: sha512-FeXIBgG/CPGd/WUxuEyvgGTEfwiG9Z4EKGxjNMRqviiIIfsmgrpnHLffEDdwUHqNva1VEW91o3xBT/m8Elgl9g==}
    dev: false

  /is-map@2.0.3:
    resolution: {integrity: sha512-1Qed0/Hr2m+YqxnM09CjA2d/i6YZNfF6R2oRAOj36eUdS6qIV/huPJNSEpKbupewFs+ZsJlxsjjPbc0/afW6Lw==}
    engines: {node: '>= 0.4'}
    dev: true

  /is-negative-zero@2.0.3:
    resolution: {integrity: sha512-5KoIu2Ngpyek75jXodFvnafB6DJgr3u8uuK0LEZJjrU19DrMD3EVERaR8sjz8CCGgpZvxPl9SuE1GMVPFHx1mw==}
    engines: {node: '>= 0.4'}
    dev: true

  /is-number-object@1.0.7:
    resolution: {integrity: sha512-k1U0IRzLMo7ZlYIfzRu23Oh6MiIFasgpb9X76eqfFZAqwH44UI4KTBvBYIZ1dSL9ZzChTB9ShHfLkR4pdW5krQ==}
    engines: {node: '>= 0.4'}
    dependencies:
      has-tostringtag: 1.0.2
    dev: true

  /is-number@7.0.0:
    resolution: {integrity: sha512-41Cifkg6e8TylSpdtTpeLVMqvSBEVzTttHvERD741+pnZ8ANv0004MRL43QKPDlK9cGvNp6NZWZUBlbGXYxxng==}
    engines: {node: '>=0.12.0'}
    requiresBuild: true
    dev: true

  /is-path-inside@3.0.3:
    resolution: {integrity: sha512-Fd4gABb+ycGAmKou8eMftCupSir5lRxqf4aD/vd0cD2qc4HL07OjCeuHMr8Ro4CoMaeCKDB0/ECBOVWjTwUvPQ==}
    engines: {node: '>=8'}
    dev: true

  /is-plain-obj@3.0.0:
    resolution: {integrity: sha512-gwsOE28k+23GP1B6vFl1oVh/WOzmawBrKwo5Ev6wMKzPkaXaCDIQKzLnvsA42DRlbVTWorkgTKIviAKCWkfUwA==}
    engines: {node: '>=10'}
    dev: true

  /is-plain-object@2.0.4:
    resolution: {integrity: sha512-h5PpgXkWitc38BBMYawTYMWJHFZJVnBquFE57xFpjB8pJFiF6gZ+bU+WyI/yqXiFR5mdLsgYNaPe8uao6Uv9Og==}
    engines: {node: '>=0.10.0'}
    dependencies:
      isobject: 3.0.1
    dev: true

  /is-plain-object@5.0.0:
    resolution: {integrity: sha512-VRSzKkbMm5jMDoKLbltAkFQ5Qr7VDiTFGXxYFXXowVj387GeGNOCsOH6Msy00SGZ3Fp84b1Naa1psqgcCIEP5Q==}
    engines: {node: '>=0.10.0'}
    dev: false

  /is-potential-custom-element-name@1.0.1:
    resolution: {integrity: sha512-bCYeRA2rVibKZd+s2625gGnGF/t7DSqDs4dP7CrLA1m7jKWz6pps0LpYLJN8Q64HtmPKJ1hrN3nzPNKFEKOUiQ==}
    dev: true

  /is-regex@1.1.4:
    resolution: {integrity: sha512-kvRdxDsxZjhzUX07ZnLydzS1TU/TJlTUHHY4YLL87e37oUA49DfkLqgy+VjFocowy29cKvcSiu+kIv728jTTVg==}
    engines: {node: '>= 0.4'}
    dependencies:
      call-bind: 1.0.7
      has-tostringtag: 1.0.2
    dev: true

  /is-set@2.0.3:
    resolution: {integrity: sha512-iPAjerrse27/ygGLxw+EBR9agv9Y6uLeYVJMu+QNCoouJ1/1ri0mGrcWpfCqFZuzzx3WjtwxG098X+n4OuRkPg==}
    engines: {node: '>= 0.4'}
    dev: true

  /is-shared-array-buffer@1.0.3:
    resolution: {integrity: sha512-nA2hv5XIhLR3uVzDDfCIknerhx8XUKnstuOERPNNIinXG7v9u+ohXF67vxm4TPTEPU6lm61ZkwP3c9PCB97rhg==}
    engines: {node: '>= 0.4'}
    dependencies:
      call-bind: 1.0.7
    dev: true

  /is-stream@2.0.1:
    resolution: {integrity: sha512-hFoiJiTl63nn+kstHGBtewWSKnQLpyb155KHheA1l39uvtO9nWIop1p3udqPcUd/xbF1VLMO4n7OI6p7RbngDg==}
    engines: {node: '>=8'}
    dev: true

  /is-string@1.0.7:
    resolution: {integrity: sha512-tE2UXzivje6ofPW7l23cjDOMa09gb7xlAqG6jG5ej6uPV32TlWP3NKPigtaGeHNu9fohccRYvIiZMfOOnOYUtg==}
    engines: {node: '>= 0.4'}
    dependencies:
      has-tostringtag: 1.0.2
    dev: true

  /is-symbol@1.0.4:
    resolution: {integrity: sha512-C/CPBqKWnvdcxqIARxyOh4v1UUEOCHpgDa0WYgpKDFMszcrPcffg5uhwSgPCLD2WWxmq6isisz87tzT01tuGhg==}
    engines: {node: '>= 0.4'}
    dependencies:
      has-symbols: 1.0.3
    dev: true

  /is-typed-array@1.1.13:
    resolution: {integrity: sha512-uZ25/bUAlUY5fR4OKT4rZQEBrzQWYV9ZJYGGsUmEJ6thodVJ1HX64ePQ6Z0qPWP+m+Uq6e9UugrE38jeYsDSMw==}
    engines: {node: '>= 0.4'}
    dependencies:
      which-typed-array: 1.1.15
    dev: true

  /is-typedarray@1.0.0:
    resolution: {integrity: sha512-cyA56iCMHAh5CdzjJIa4aohJyeO1YbwLi3Jc35MmRU6poroFjIGZzUzupGiRPOjgHg9TLu43xbpwXk523fMxKA==}
    dev: true

  /is-weakmap@2.0.2:
    resolution: {integrity: sha512-K5pXYOm9wqY1RgjpL3YTkF39tni1XajUIkawTLUo9EZEVUFga5gSQJF8nNS7ZwJQ02y+1YCNYcMh+HIf1ZqE+w==}
    engines: {node: '>= 0.4'}
    dev: true

  /is-weakref@1.0.2:
    resolution: {integrity: sha512-qctsuLZmIQ0+vSSMfoVvyFe2+GSEvnmZ2ezTup1SBse9+twCCeial6EEi3Nc2KFcf6+qz2FBPnjXsk8xhKSaPQ==}
    dependencies:
      call-bind: 1.0.7
    dev: true

  /is-weakset@2.0.3:
    resolution: {integrity: sha512-LvIm3/KWzS9oRFHugab7d+M/GcBXuXX5xZkzPmN+NxihdQlZUQ4dWuSV1xR/sq6upL1TJEDrfBgRepHFdBtSNQ==}
    engines: {node: '>= 0.4'}
    dependencies:
      call-bind: 1.0.7
      get-intrinsic: 1.2.4
    dev: true

  /is-wsl@2.2.0:
    resolution: {integrity: sha512-fKzAra0rGJUUBwGBgNkHZuToZcn+TtXHpeCgmkMJMMYx1sQDYaCSyjJBSCa2nH1DGm7s3n1oBnohoVTBaN7Lww==}
    engines: {node: '>=8'}
    dependencies:
      is-docker: 2.2.1
    dev: true

  /isarray@1.0.0:
    resolution: {integrity: sha512-VLghIWNM6ELQzo7zwmcg0NmTVyWKYjvIeM83yjp0wRDTmUnrM678fQbcKBo6n2CJEF0szoG//ytg+TKla89ALQ==}
    dev: true

  /isarray@2.0.5:
    resolution: {integrity: sha512-xHjhDr3cNBK0BzdUJSPXZntQUx/mwMS5Rw4A7lPJ90XGAO6ISP/ePDNuo0vhqOZU+UD5JoodwCAAoZQd3FeAKw==}
    dev: true

  /isexe@2.0.0:
    resolution: {integrity: sha512-RHxMLp9lnKHGHRng9QFhRCMbYAcVpn69smSGcq3f36xjgVVWThj4qqLbTLlq7Ssj8B+fIQ1EuCEGI2lKsyQeIw==}
    dev: true

  /isobject@3.0.1:
    resolution: {integrity: sha512-WhB9zCku7EGTj/HQQRz5aUQEUeoQZH2bWcltRErOpymJ4boYE6wL9Tbr23krRPSZ+C5zqNSrSw+Cc7sZZ4b7vg==}
    engines: {node: '>=0.10.0'}
    dev: true

  /istanbul-lib-coverage@3.2.2:
    resolution: {integrity: sha512-O8dpsF+r0WV/8MNRKfnmrtCWhuKjxrq2w+jpzBL5UZKTi2LeVWnWOmWRxFlesJONmc+wLAGvKQZEOanko0LFTg==}
    engines: {node: '>=8'}
    dev: true

  /istanbul-lib-instrument@5.2.1:
    resolution: {integrity: sha512-pzqtp31nLv/XFOzXGuvhCb8qhjmTVo5vjVk19XE4CRlSWz0KoeJ3bw9XsA7nOp9YBf4qHjwBxkDzKcME/J29Yg==}
    engines: {node: '>=8'}
    dependencies:
      '@babel/core': 7.25.2
      '@babel/parser': 7.25.6
      '@istanbuljs/schema': 0.1.3
      istanbul-lib-coverage: 3.2.2
      semver: 6.3.1
    transitivePeerDependencies:
      - supports-color
    dev: true

  /istanbul-lib-report@3.0.1:
    resolution: {integrity: sha512-GCfE1mtsHGOELCU8e/Z7YWzpmybrx/+dSTfLrvY8qRmaY6zXTKWn6WQIjaAFw069icm6GVMNkgu0NzI4iPZUNw==}
    engines: {node: '>=10'}
    dependencies:
      istanbul-lib-coverage: 3.2.2
      make-dir: 4.0.0
      supports-color: 7.2.0
    dev: true

  /istanbul-lib-source-maps@4.0.1:
    resolution: {integrity: sha512-n3s8EwkdFIJCG3BPKBYvskgXGoy88ARzvegkitk60NxRdwltLOTaH7CUiMRXvwYorl0Q712iEjcWB+fK/MrWVw==}
    engines: {node: '>=10'}
    dependencies:
      debug: 4.3.7
      istanbul-lib-coverage: 3.2.2
      source-map: 0.6.1
    transitivePeerDependencies:
      - supports-color
    dev: true

  /istanbul-reports@3.1.7:
    resolution: {integrity: sha512-BewmUXImeuRk2YY0PVbxgKAysvhRPUQE0h5QRM++nVWyubKGV0l8qQ5op8+B2DOmwSe63Jivj0BjkPQVf8fP5g==}
    engines: {node: '>=8'}
    dependencies:
      html-escaper: 2.0.2
      istanbul-lib-report: 3.0.1
    dev: true

  /iterator.prototype@1.1.2:
    resolution: {integrity: sha512-DR33HMMr8EzwuRL8Y9D3u2BMj8+RqSE850jfGu59kS7tbmPLzGkZmVSfyCFSDxuZiEY6Rzt3T2NA/qU+NwVj1w==}
    dependencies:
      define-properties: 1.2.1
      get-intrinsic: 1.2.4
      has-symbols: 1.0.3
      reflect.getprototypeof: 1.0.6
      set-function-name: 2.0.2
    dev: true

  /jest-changed-files@27.5.1:
    resolution: {integrity: sha512-buBLMiByfWGCoMsLLzGUUSpAmIAGnbR2KJoMN10ziLhOLvP4e0SlypHnAel8iqQXTrcbmfEY9sSqae5sgUsTvw==}
    engines: {node: ^10.13.0 || ^12.13.0 || ^14.15.0 || >=15.0.0}
    dependencies:
      '@jest/types': 27.5.1
      execa: 5.1.1
      throat: 6.0.2
    dev: true

  /jest-circus@27.5.1:
    resolution: {integrity: sha512-D95R7x5UtlMA5iBYsOHFFbMD/GVA4R/Kdq15f7xYWUfWHBto9NYRsOvnSauTgdF+ogCpJ4tyKOXhUifxS65gdw==}
    engines: {node: ^10.13.0 || ^12.13.0 || ^14.15.0 || >=15.0.0}
    dependencies:
      '@jest/environment': 27.5.1
      '@jest/test-result': 27.5.1
      '@jest/types': 27.5.1
      '@types/node': 22.5.4
      chalk: 4.1.2
      co: 4.6.0
      dedent: 0.7.0
      expect: 27.5.1
      is-generator-fn: 2.1.0
      jest-each: 27.5.1
      jest-matcher-utils: 27.5.1
      jest-message-util: 27.5.1
      jest-runtime: 27.5.1
      jest-snapshot: 27.5.1
      jest-util: 27.5.1
      pretty-format: 27.5.1
      slash: 3.0.0
      stack-utils: 2.0.6
      throat: 6.0.2
    transitivePeerDependencies:
      - supports-color
    dev: true

  /jest-cli@27.5.1:
    resolution: {integrity: sha512-Hc6HOOwYq4/74/c62dEE3r5elx8wjYqxY0r0G/nFrLDPMFRu6RA/u8qINOIkvhxG7mMQ5EJsOGfRpI8L6eFUVw==}
    engines: {node: ^10.13.0 || ^12.13.0 || ^14.15.0 || >=15.0.0}
    hasBin: true
    peerDependencies:
      node-notifier: ^8.0.1 || ^9.0.0 || ^10.0.0
    peerDependenciesMeta:
      node-notifier:
        optional: true
    dependencies:
      '@jest/core': 27.5.1
      '@jest/test-result': 27.5.1
      '@jest/types': 27.5.1
      chalk: 4.1.2
      exit: 0.1.2
      graceful-fs: 4.2.11
      import-local: 3.2.0
      jest-config: 27.5.1
      jest-util: 27.5.1
      jest-validate: 27.5.1
      prompts: 2.4.2
      yargs: 16.2.0
    transitivePeerDependencies:
      - bufferutil
      - canvas
      - supports-color
      - ts-node
      - utf-8-validate
    dev: true

  /jest-config@27.5.1:
    resolution: {integrity: sha512-5sAsjm6tGdsVbW9ahcChPAFCk4IlkQUknH5AvKjuLTSlcO/wCZKyFdn7Rg0EkC+OGgWODEy2hDpWB1PgzH0JNA==}
    engines: {node: ^10.13.0 || ^12.13.0 || ^14.15.0 || >=15.0.0}
    peerDependencies:
      ts-node: '>=9.0.0'
    peerDependenciesMeta:
      ts-node:
        optional: true
    dependencies:
      '@babel/core': 7.25.2
      '@jest/test-sequencer': 27.5.1
      '@jest/types': 27.5.1
      babel-jest: 27.5.1(@babel/core@7.25.2)
      chalk: 4.1.2
      ci-info: 3.9.0
      deepmerge: 4.3.1
      glob: 7.2.3
      graceful-fs: 4.2.11
      jest-circus: 27.5.1
      jest-environment-jsdom: 27.5.1
      jest-environment-node: 27.5.1
      jest-get-type: 27.5.1
      jest-jasmine2: 27.5.1
      jest-regex-util: 27.5.1
      jest-resolve: 27.5.1
      jest-runner: 27.5.1
      jest-util: 27.5.1
      jest-validate: 27.5.1
      micromatch: 4.0.8
      parse-json: 5.2.0
      pretty-format: 27.5.1
      slash: 3.0.0
      strip-json-comments: 3.1.1
    transitivePeerDependencies:
      - bufferutil
      - canvas
      - supports-color
      - utf-8-validate
    dev: true

  /jest-diff@27.5.1:
    resolution: {integrity: sha512-m0NvkX55LDt9T4mctTEgnZk3fmEg3NRYutvMPWM/0iPnkFj2wIeF45O1718cMSOFO1vINkqmxqD8vE37uTEbqw==}
    engines: {node: ^10.13.0 || ^12.13.0 || ^14.15.0 || >=15.0.0}
    dependencies:
      chalk: 4.1.2
      diff-sequences: 27.5.1
      jest-get-type: 27.5.1
      pretty-format: 27.5.1
    dev: true

  /jest-docblock@27.5.1:
    resolution: {integrity: sha512-rl7hlABeTsRYxKiUfpHrQrG4e2obOiTQWfMEH3PxPjOtdsfLQO4ReWSZaQ7DETm4xu07rl4q/h4zcKXyU0/OzQ==}
    engines: {node: ^10.13.0 || ^12.13.0 || ^14.15.0 || >=15.0.0}
    dependencies:
      detect-newline: 3.1.0
    dev: true

  /jest-each@27.5.1:
    resolution: {integrity: sha512-1Ff6p+FbhT/bXQnEouYy00bkNSY7OUpfIcmdl8vZ31A1UUaurOLPA8a8BbJOF2RDUElwJhmeaV7LnagI+5UwNQ==}
    engines: {node: ^10.13.0 || ^12.13.0 || ^14.15.0 || >=15.0.0}
    dependencies:
      '@jest/types': 27.5.1
      chalk: 4.1.2
      jest-get-type: 27.5.1
      jest-util: 27.5.1
      pretty-format: 27.5.1
    dev: true

  /jest-environment-jsdom@27.5.1:
    resolution: {integrity: sha512-TFBvkTC1Hnnnrka/fUb56atfDtJ9VMZ94JkjTbggl1PEpwrYtUBKMezB3inLmWqQsXYLcMwNoDQwoBTAvFfsfw==}
    engines: {node: ^10.13.0 || ^12.13.0 || ^14.15.0 || >=15.0.0}
    dependencies:
      '@jest/environment': 27.5.1
      '@jest/fake-timers': 27.5.1
      '@jest/types': 27.5.1
      '@types/node': 22.5.4
      jest-mock: 27.5.1
      jest-util: 27.5.1
      jsdom: 16.7.0
    transitivePeerDependencies:
      - bufferutil
      - canvas
      - supports-color
      - utf-8-validate
    dev: true

  /jest-environment-node@27.5.1:
    resolution: {integrity: sha512-Jt4ZUnxdOsTGwSRAfKEnE6BcwsSPNOijjwifq5sDFSA2kesnXTvNqKHYgM0hDq3549Uf/KzdXNYn4wMZJPlFLw==}
    engines: {node: ^10.13.0 || ^12.13.0 || ^14.15.0 || >=15.0.0}
    dependencies:
      '@jest/environment': 27.5.1
      '@jest/fake-timers': 27.5.1
      '@jest/types': 27.5.1
      '@types/node': 22.5.4
      jest-mock: 27.5.1
      jest-util: 27.5.1
    dev: true

  /jest-get-type@27.5.1:
    resolution: {integrity: sha512-2KY95ksYSaK7DMBWQn6dQz3kqAf3BB64y2udeG+hv4KfSOb9qwcYQstTJc1KCbsix+wLZWZYN8t7nwX3GOBLRw==}
    engines: {node: ^10.13.0 || ^12.13.0 || ^14.15.0 || >=15.0.0}
    dev: true

  /jest-haste-map@27.5.1:
    resolution: {integrity: sha512-7GgkZ4Fw4NFbMSDSpZwXeBiIbx+t/46nJ2QitkOjvwPYyZmqttu2TDSimMHP1EkPOi4xUZAN1doE5Vd25H4Jng==}
    engines: {node: ^10.13.0 || ^12.13.0 || ^14.15.0 || >=15.0.0}
    dependencies:
      '@jest/types': 27.5.1
      '@types/graceful-fs': 4.1.9
      '@types/node': 22.5.4
      anymatch: 3.1.3
      fb-watchman: 2.0.2
      graceful-fs: 4.2.11
      jest-regex-util: 27.5.1
      jest-serializer: 27.5.1
      jest-util: 27.5.1
      jest-worker: 27.5.1
      micromatch: 4.0.8
      walker: 1.0.8
    optionalDependencies:
      fsevents: 2.3.3
    dev: true

  /jest-jasmine2@27.5.1:
    resolution: {integrity: sha512-jtq7VVyG8SqAorDpApwiJJImd0V2wv1xzdheGHRGyuT7gZm6gG47QEskOlzsN1PG/6WNaCo5pmwMHDf3AkG2pQ==}
    engines: {node: ^10.13.0 || ^12.13.0 || ^14.15.0 || >=15.0.0}
    dependencies:
      '@jest/environment': 27.5.1
      '@jest/source-map': 27.5.1
      '@jest/test-result': 27.5.1
      '@jest/types': 27.5.1
      '@types/node': 22.5.4
      chalk: 4.1.2
      co: 4.6.0
      expect: 27.5.1
      is-generator-fn: 2.1.0
      jest-each: 27.5.1
      jest-matcher-utils: 27.5.1
      jest-message-util: 27.5.1
      jest-runtime: 27.5.1
      jest-snapshot: 27.5.1
      jest-util: 27.5.1
      pretty-format: 27.5.1
      throat: 6.0.2
    transitivePeerDependencies:
      - supports-color
    dev: true

  /jest-leak-detector@27.5.1:
    resolution: {integrity: sha512-POXfWAMvfU6WMUXftV4HolnJfnPOGEu10fscNCA76KBpRRhcMN2c8d3iT2pxQS3HLbA+5X4sOUPzYO2NUyIlHQ==}
    engines: {node: ^10.13.0 || ^12.13.0 || ^14.15.0 || >=15.0.0}
    dependencies:
      jest-get-type: 27.5.1
      pretty-format: 27.5.1
    dev: true

  /jest-matcher-utils@27.5.1:
    resolution: {integrity: sha512-z2uTx/T6LBaCoNWNFWwChLBKYxTMcGBRjAt+2SbP929/Fflb9aa5LGma654Rz8z9HLxsrUaYzxE9T/EFIL/PAw==}
    engines: {node: ^10.13.0 || ^12.13.0 || ^14.15.0 || >=15.0.0}
    dependencies:
      chalk: 4.1.2
      jest-diff: 27.5.1
      jest-get-type: 27.5.1
      pretty-format: 27.5.1
    dev: true

  /jest-message-util@27.5.1:
    resolution: {integrity: sha512-rMyFe1+jnyAAf+NHwTclDz0eAaLkVDdKVHHBFWsBWHnnh5YeJMNWWsv7AbFYXfK3oTqvL7VTWkhNLu1jX24D+g==}
    engines: {node: ^10.13.0 || ^12.13.0 || ^14.15.0 || >=15.0.0}
    dependencies:
      '@babel/code-frame': 7.24.7
      '@jest/types': 27.5.1
      '@types/stack-utils': 2.0.3
      chalk: 4.1.2
      graceful-fs: 4.2.11
      micromatch: 4.0.8
      pretty-format: 27.5.1
      slash: 3.0.0
      stack-utils: 2.0.6
    dev: true

  /jest-mock@27.5.1:
    resolution: {integrity: sha512-K4jKbY1d4ENhbrG2zuPWaQBvDly+iZ2yAW+T1fATN78hc0sInwn7wZB8XtlNnvHug5RMwV897Xm4LqmPM4e2Og==}
    engines: {node: ^10.13.0 || ^12.13.0 || ^14.15.0 || >=15.0.0}
    dependencies:
      '@jest/types': 27.5.1
      '@types/node': 22.5.4
    dev: true

  /jest-pnp-resolver@1.2.3(jest-resolve@27.5.1):
    resolution: {integrity: sha512-+3NpwQEnRoIBtx4fyhblQDPgJI0H1IEIkX7ShLUjPGA7TtUTvI1oiKi3SR4oBR0hQhQR80l4WAe5RrXBwWMA8w==}
    engines: {node: '>=6'}
    peerDependencies:
      jest-resolve: '*'
    peerDependenciesMeta:
      jest-resolve:
        optional: true
    dependencies:
      jest-resolve: 27.5.1
    dev: true

  /jest-regex-util@27.5.1:
    resolution: {integrity: sha512-4bfKq2zie+x16okqDXjXn9ql2B0dScQu+vcwe4TvFVhkVyuWLqpZrZtXxLLWoXYgn0E87I6r6GRYHF7wFZBUvg==}
    engines: {node: ^10.13.0 || ^12.13.0 || ^14.15.0 || >=15.0.0}
    dev: true

  /jest-resolve-dependencies@27.5.1:
    resolution: {integrity: sha512-QQOOdY4PE39iawDn5rzbIePNigfe5B9Z91GDD1ae/xNDlu9kaat8QQ5EKnNmVWPV54hUdxCVwwj6YMgR2O7IOg==}
    engines: {node: ^10.13.0 || ^12.13.0 || ^14.15.0 || >=15.0.0}
    dependencies:
      '@jest/types': 27.5.1
      jest-regex-util: 27.5.1
      jest-snapshot: 27.5.1
    transitivePeerDependencies:
      - supports-color
    dev: true

  /jest-resolve@27.5.1:
    resolution: {integrity: sha512-FFDy8/9E6CV83IMbDpcjOhumAQPDyETnU2KZ1O98DwTnz8AOBsW/Xv3GySr1mOZdItLR+zDZ7I/UdTFbgSOVCw==}
    engines: {node: ^10.13.0 || ^12.13.0 || ^14.15.0 || >=15.0.0}
    dependencies:
      '@jest/types': 27.5.1
      chalk: 4.1.2
      graceful-fs: 4.2.11
      jest-haste-map: 27.5.1
      jest-pnp-resolver: 1.2.3(jest-resolve@27.5.1)
      jest-util: 27.5.1
      jest-validate: 27.5.1
      resolve: 1.22.8
      resolve.exports: 1.1.1
      slash: 3.0.0
    dev: true

  /jest-runner@27.5.1:
    resolution: {integrity: sha512-g4NPsM4mFCOwFKXO4p/H/kWGdJp9V8kURY2lX8Me2drgXqG7rrZAx5kv+5H7wtt/cdFIjhqYx1HrlqWHaOvDaQ==}
    engines: {node: ^10.13.0 || ^12.13.0 || ^14.15.0 || >=15.0.0}
    dependencies:
      '@jest/console': 27.5.1
      '@jest/environment': 27.5.1
      '@jest/test-result': 27.5.1
      '@jest/transform': 27.5.1
      '@jest/types': 27.5.1
      '@types/node': 22.5.4
      chalk: 4.1.2
      emittery: 0.8.1
      graceful-fs: 4.2.11
      jest-docblock: 27.5.1
      jest-environment-jsdom: 27.5.1
      jest-environment-node: 27.5.1
      jest-haste-map: 27.5.1
      jest-leak-detector: 27.5.1
      jest-message-util: 27.5.1
      jest-resolve: 27.5.1
      jest-runtime: 27.5.1
      jest-util: 27.5.1
      jest-worker: 27.5.1
      source-map-support: 0.5.21
      throat: 6.0.2
    transitivePeerDependencies:
      - bufferutil
      - canvas
      - supports-color
      - utf-8-validate
    dev: true

  /jest-runtime@27.5.1:
    resolution: {integrity: sha512-o7gxw3Gf+H2IGt8fv0RiyE1+r83FJBRruoA+FXrlHw6xEyBsU8ugA6IPfTdVyA0w8HClpbK+DGJxH59UrNMx8A==}
    engines: {node: ^10.13.0 || ^12.13.0 || ^14.15.0 || >=15.0.0}
    dependencies:
      '@jest/environment': 27.5.1
      '@jest/fake-timers': 27.5.1
      '@jest/globals': 27.5.1
      '@jest/source-map': 27.5.1
      '@jest/test-result': 27.5.1
      '@jest/transform': 27.5.1
      '@jest/types': 27.5.1
      chalk: 4.1.2
      cjs-module-lexer: 1.4.1
      collect-v8-coverage: 1.0.2
      execa: 5.1.1
      glob: 7.2.3
      graceful-fs: 4.2.11
      jest-haste-map: 27.5.1
      jest-message-util: 27.5.1
      jest-mock: 27.5.1
      jest-regex-util: 27.5.1
      jest-resolve: 27.5.1
      jest-snapshot: 27.5.1
      jest-util: 27.5.1
      slash: 3.0.0
      strip-bom: 4.0.0
    transitivePeerDependencies:
      - supports-color
    dev: true

  /jest-serializer@27.5.1:
    resolution: {integrity: sha512-jZCyo6iIxO1aqUxpuBlwTDMkzOAJS4a3eYz3YzgxxVQFwLeSA7Jfq5cbqCY+JLvTDrWirgusI/0KwxKMgrdf7w==}
    engines: {node: ^10.13.0 || ^12.13.0 || ^14.15.0 || >=15.0.0}
    dependencies:
      '@types/node': 22.5.4
      graceful-fs: 4.2.11
    dev: true

  /jest-snapshot@27.5.1:
    resolution: {integrity: sha512-yYykXI5a0I31xX67mgeLw1DZ0bJB+gpq5IpSuCAoyDi0+BhgU/RIrL+RTzDmkNTchvDFWKP8lp+w/42Z3us5sA==}
    engines: {node: ^10.13.0 || ^12.13.0 || ^14.15.0 || >=15.0.0}
    dependencies:
      '@babel/core': 7.25.2
      '@babel/generator': 7.25.6
      '@babel/plugin-syntax-typescript': 7.25.4(@babel/core@7.25.2)
      '@babel/traverse': 7.25.6
      '@babel/types': 7.25.6
      '@jest/transform': 27.5.1
      '@jest/types': 27.5.1
      '@types/babel__traverse': 7.20.6
      '@types/prettier': 2.7.3
      babel-preset-current-node-syntax: 1.1.0(@babel/core@7.25.2)
      chalk: 4.1.2
      expect: 27.5.1
      graceful-fs: 4.2.11
      jest-diff: 27.5.1
      jest-get-type: 27.5.1
      jest-haste-map: 27.5.1
      jest-matcher-utils: 27.5.1
      jest-message-util: 27.5.1
      jest-util: 27.5.1
      natural-compare: 1.4.0
      pretty-format: 27.5.1
      semver: 7.6.3
    transitivePeerDependencies:
      - supports-color
    dev: true

  /jest-util@27.5.1:
    resolution: {integrity: sha512-Kv2o/8jNvX1MQ0KGtw480E/w4fBCDOnH6+6DmeKi6LZUIlKA5kwY0YNdlzaWTiVgxqAqik11QyxDOKk543aKXw==}
    engines: {node: ^10.13.0 || ^12.13.0 || ^14.15.0 || >=15.0.0}
    dependencies:
      '@jest/types': 27.5.1
      '@types/node': 22.5.4
      chalk: 4.1.2
      ci-info: 3.9.0
      graceful-fs: 4.2.11
      picomatch: 2.3.1
    dev: true

  /jest-validate@27.5.1:
    resolution: {integrity: sha512-thkNli0LYTmOI1tDB3FI1S1RTp/Bqyd9pTarJwL87OIBFuqEb5Apv5EaApEudYg4g86e3CT6kM0RowkhtEnCBQ==}
    engines: {node: ^10.13.0 || ^12.13.0 || ^14.15.0 || >=15.0.0}
    dependencies:
      '@jest/types': 27.5.1
      camelcase: 6.3.0
      chalk: 4.1.2
      jest-get-type: 27.5.1
      leven: 3.1.0
      pretty-format: 27.5.1
    dev: true

  /jest-watcher@27.5.1:
    resolution: {integrity: sha512-z676SuD6Z8o8qbmEGhoEUFOM1+jfEiL3DXHK/xgEiG2EyNYfFG60jluWcupY6dATjfEsKQuibReS1djInQnoVw==}
    engines: {node: ^10.13.0 || ^12.13.0 || ^14.15.0 || >=15.0.0}
    dependencies:
      '@jest/test-result': 27.5.1
      '@jest/types': 27.5.1
      '@types/node': 22.5.4
      ansi-escapes: 4.3.2
      chalk: 4.1.2
      jest-util: 27.5.1
      string-length: 4.0.2
    dev: true

  /jest-worker@27.5.1:
    resolution: {integrity: sha512-7vuh85V5cdDofPyxn58nrPjBktZo0u9x1g8WtjQol+jZDaE+fhN+cIvTj11GndBnMnyfrUOG1sZQxCdjKh+DKg==}
    engines: {node: '>= 10.13.0'}
    dependencies:
      '@types/node': 22.5.4
      merge-stream: 2.0.0
      supports-color: 8.1.1
    dev: true

  /jest@27.5.1:
    resolution: {integrity: sha512-Yn0mADZB89zTtjkPJEXwrac3LHudkQMR+Paqa8uxJHCBr9agxztUifWCyiYrjhMPBoUVBjyny0I7XH6ozDr7QQ==}
    engines: {node: ^10.13.0 || ^12.13.0 || ^14.15.0 || >=15.0.0}
    hasBin: true
    peerDependencies:
      node-notifier: ^8.0.1 || ^9.0.0 || ^10.0.0
    peerDependenciesMeta:
      node-notifier:
        optional: true
    dependencies:
      '@jest/core': 27.5.1
      import-local: 3.2.0
      jest-cli: 27.5.1
    transitivePeerDependencies:
      - bufferutil
      - canvas
      - supports-color
      - ts-node
      - utf-8-validate
    dev: true

  /js-tokens@4.0.0:
    resolution: {integrity: sha512-RdJUflcE3cUzKiMqQgsCu06FPu9UdIJO0beYbPhHN4k6apgJtifcoCtT9bcxOpYBtpD2kCM6Sbzg4CausW/PKQ==}

  /js-yaml@3.14.1:
    resolution: {integrity: sha512-okMH7OXXJ7YrN9Ok3/SXrnu4iX9yOk+25nqX4imS2npuvTYDmo/QEZoqwZkYaIDk3jVvBOTOIEgEhaLOynBS9g==}
    hasBin: true
    dependencies:
      argparse: 1.0.10
      esprima: 4.0.1
    dev: true

  /js-yaml@4.1.0:
    resolution: {integrity: sha512-wpxZs9NoxZaJESJGIZTyDEaYpl0FKSA+FB9aJiyemKhMwkxQg63h4T1KJgUGHpTqPDNRcmmYLugrRjJlBtWvRA==}
    hasBin: true
    dependencies:
      argparse: 2.0.1
    dev: true

  /jsdom@16.7.0:
    resolution: {integrity: sha512-u9Smc2G1USStM+s/x1ru5Sxrl6mPYCbByG1U/hUmqaVsm4tbNyS7CicOSRyuGQYZhTu0h84qkZZQ/I+dzizSVw==}
    engines: {node: '>=10'}
    peerDependencies:
      canvas: ^2.5.0
    peerDependenciesMeta:
      canvas:
        optional: true
    dependencies:
      abab: 2.0.6
      acorn: 8.12.1
      acorn-globals: 6.0.0
      cssom: 0.4.4
      cssstyle: 2.3.0
      data-urls: 2.0.0
      decimal.js: 10.4.3
      domexception: 2.0.1
      escodegen: 2.1.0
      form-data: 3.0.1
      html-encoding-sniffer: 2.0.1
      http-proxy-agent: 4.0.1
      https-proxy-agent: 5.0.1
      is-potential-custom-element-name: 1.0.1
      nwsapi: 2.2.12
      parse5: 6.0.1
      saxes: 5.0.1
      symbol-tree: 3.2.4
      tough-cookie: 4.1.4
      w3c-hr-time: 1.0.2
      w3c-xmlserializer: 2.0.0
      webidl-conversions: 6.1.0
      whatwg-encoding: 1.0.5
      whatwg-mimetype: 2.3.0
      whatwg-url: 8.7.0
      ws: 7.5.10
      xml-name-validator: 3.0.0
    transitivePeerDependencies:
      - bufferutil
      - supports-color
      - utf-8-validate
    dev: true

  /jsesc@0.5.0:
    resolution: {integrity: sha512-uZz5UnB7u4T9LvwmFqXii7pZSouaRPorGs5who1Ip7VO0wxanFvBL7GkM6dTHlgX+jhBApRetaWpnDabOeTcnA==}
    hasBin: true
    dev: true

  /jsesc@2.5.2:
    resolution: {integrity: sha512-OYu7XEzjkCQ3C5Ps3QIZsQfNpqoJyZZA99wd9aWd05NCtC5pWOkShK2mkL6HXQR6/Cy2lbNdPlZBpuQHXE63gA==}
    engines: {node: '>=4'}
    hasBin: true

  /json-buffer@3.0.1:
    resolution: {integrity: sha512-4bV5BfR2mqfQTJm+V5tPPdf+ZpuhiIvTuAB5g8kcrXOZpTT/QwwVRWBywX1ozr6lEuPdbHxwaJlm9G6mI2sfSQ==}
    dev: true

  /json-parse-even-better-errors@2.3.1:
    resolution: {integrity: sha512-xyFwyhro/JEof6Ghe2iz2NcXoj2sloNsWr/XsERDK/oiPCfaNhl5ONfp+jQdAZRQQ0IJWNzH9zIZF7li91kh2w==}

  /json-schema-traverse@0.4.1:
    resolution: {integrity: sha512-xbbCH5dCYU5T8LcEhhuh7HJ88HXuW3qsI3Y0zOZFKfZEHcpWiHU/Jxzk629Brsab/mMiHQti9wMP+845RPe3Vg==}
    dev: true

  /json-schema-traverse@1.0.0:
    resolution: {integrity: sha512-NM8/P9n3XjXhIZn1lLhkFaACTOURQXjWhV4BA/RnOv8xvgqtqpAX9IO4mRQxSx1Rlo4tqzeqb0sOlruaOy3dug==}

  /json-stable-stringify-without-jsonify@1.0.1:
    resolution: {integrity: sha512-Bdboy+l7tA3OGW6FjyFHWkP5LuByj1Tk33Ljyq0axyzdk9//JSi2u3fP1QSmd1KNwq6VOKYGlAu87CisVir6Pw==}
    dev: true

  /json-stringify-pretty-compact@2.0.0:
    resolution: {integrity: sha512-WRitRfs6BGq4q8gTgOy4ek7iPFXjbra0H3PmDLKm2xnZ+Gh1HUhiKGgCZkSPNULlP7mvfu6FV/mOLhCarspADQ==}
    dev: false

  /json5@1.0.2:
    resolution: {integrity: sha512-g1MWMLBiz8FKi1e4w0UyVL3w+iJceWAFBAaBnnGKOpNa5f8TLktkbre1+s6oICydWAm+HRUGTmI+//xv2hvXYA==}
    hasBin: true
    dependencies:
      minimist: 1.2.8
    dev: true

  /json5@2.2.3:
    resolution: {integrity: sha512-XmOWe7eyHYH14cLdVPoyg+GOH3rYX++KpzrylJwSW98t3Nk+U8XOl8FWKOgwtzdb8lXGf6zYwDUzeHMWfxasyg==}
    engines: {node: '>=6'}
    hasBin: true
    dev: true

  /jsonc-parser@3.3.1:
    resolution: {integrity: sha512-HUgH65KyejrUFPvHFPbqOY0rsFip3Bo5wb4ngvdi1EpCYWUQDC5V+Y7mZws+DLkr4M//zQJoanu1SP+87Dv1oQ==}
    dev: true

  /jsonfile@4.0.0:
    resolution: {integrity: sha512-m6F1R3z8jjlf2imQHS2Qez5sjKWQzbuuhuJ/FKYFRZvPE3PuHcSMVZzfsLhGVOkfd20obL5SWEBew5ShlquNxg==}
    optionalDependencies:
      graceful-fs: 4.2.11
    dev: true

  /jss-plugin-camel-case@10.10.0:
    resolution: {integrity: sha512-z+HETfj5IYgFxh1wJnUAU8jByI48ED+v0fuTuhKrPR+pRBYS2EDwbusU8aFOpCdYhtRc9zhN+PJ7iNE8pAWyPw==}
    dependencies:
      '@babel/runtime': 7.25.6
      hyphenate-style-name: 1.1.0
      jss: 10.10.0
    dev: false

  /jss-plugin-default-unit@10.10.0:
    resolution: {integrity: sha512-SvpajxIECi4JDUbGLefvNckmI+c2VWmP43qnEy/0eiwzRUsafg5DVSIWSzZe4d2vFX1u9nRDP46WCFV/PXVBGQ==}
    dependencies:
      '@babel/runtime': 7.25.6
      jss: 10.10.0
    dev: false

  /jss-plugin-global@10.10.0:
    resolution: {integrity: sha512-icXEYbMufiNuWfuazLeN+BNJO16Ge88OcXU5ZDC2vLqElmMybA31Wi7lZ3lf+vgufRocvPj8443irhYRgWxP+A==}
    dependencies:
      '@babel/runtime': 7.25.6
      jss: 10.10.0
    dev: false

  /jss-plugin-nested@10.10.0:
    resolution: {integrity: sha512-9R4JHxxGgiZhurDo3q7LdIiDEgtA1bTGzAbhSPyIOWb7ZubrjQe8acwhEQ6OEKydzpl8XHMtTnEwHXCARLYqYA==}
    dependencies:
      '@babel/runtime': 7.25.6
      jss: 10.10.0
      tiny-warning: 1.0.3
    dev: false

  /jss-plugin-props-sort@10.10.0:
    resolution: {integrity: sha512-5VNJvQJbnq/vRfje6uZLe/FyaOpzP/IH1LP+0fr88QamVrGJa0hpRRyAa0ea4U/3LcorJfBFVyC4yN2QC73lJg==}
    dependencies:
      '@babel/runtime': 7.25.6
      jss: 10.10.0
    dev: false

  /jss-plugin-rule-value-function@10.10.0:
    resolution: {integrity: sha512-uEFJFgaCtkXeIPgki8ICw3Y7VMkL9GEan6SqmT9tqpwM+/t+hxfMUdU4wQ0MtOiMNWhwnckBV0IebrKcZM9C0g==}
    dependencies:
      '@babel/runtime': 7.25.6
      jss: 10.10.0
      tiny-warning: 1.0.3
    dev: false

  /jss-plugin-vendor-prefixer@10.10.0:
    resolution: {integrity: sha512-UY/41WumgjW8r1qMCO8l1ARg7NHnfRVWRhZ2E2m0DMYsr2DD91qIXLyNhiX83hHswR7Wm4D+oDYNC1zWCJWtqg==}
    dependencies:
      '@babel/runtime': 7.25.6
      css-vendor: 2.0.8
      jss: 10.10.0
    dev: false

  /jss@10.10.0:
    resolution: {integrity: sha512-cqsOTS7jqPsPMjtKYDUpdFC0AbhYFLTcuGRqymgmdJIeQ8cH7+AgX7YSgQy79wXloZq2VvATYxUOUQEvS1V/Zw==}
    dependencies:
      '@babel/runtime': 7.25.6
      csstype: 3.1.3
      is-in-browser: 1.1.3
      tiny-warning: 1.0.3
    dev: false

  /jsx-ast-utils@3.3.5:
    resolution: {integrity: sha512-ZZow9HBI5O6EPgSJLUb8n2NKgmVWTwCvHGwFuJlMjvLFqlGG6pjirPhtdsseaLZjSibD8eegzmYpUZwoIlj2cQ==}
    engines: {node: '>=4.0'}
    dependencies:
      array-includes: 3.1.8
      array.prototype.flat: 1.3.2
      object.assign: 4.1.5
      object.values: 1.2.0
    dev: true

  /keyv@4.5.4:
    resolution: {integrity: sha512-oxVHkHR/EJf2CNXnWxRLW6mg7JyCCUcG0DtEGmL2ctUo1PNTin1PUil+r/+4r5MpVgC/fn1kjsx7mjSujKqIpw==}
    dependencies:
      json-buffer: 3.0.1
    dev: true

  /kind-of@6.0.3:
    resolution: {integrity: sha512-dcS1ul+9tmeD95T+x28/ehLgd9mENa3LsvDTtzm3vyBEO7RPptvAD+t44WVXaUjTBRcrpFeFlC8WCruUR456hw==}
    engines: {node: '>=0.10.0'}
    dev: true

  /kleur@3.0.3:
    resolution: {integrity: sha512-eTIzlVOSUR+JxdDFepEYcBMtZ9Qqdef+rnzWdRZuMbOywu5tO2w2N7rqjoANZ5k9vywhL6Br1VRjUIgTQx4E8w==}
    engines: {node: '>=6'}
    dev: true

  /klona@2.0.6:
    resolution: {integrity: sha512-dhG34DXATL5hSxJbIexCft8FChFXtmskoZYnoPWjXQuebWYCNkVeV3KkGegCK9CP1oswI/vQibS2GY7Em/sJJA==}
    engines: {node: '>= 8'}
    dev: true

  /language-subtag-registry@0.3.23:
    resolution: {integrity: sha512-0K65Lea881pHotoGEa5gDlMxt3pctLi2RplBb7Ezh4rRdLEOtgi7n4EwK9lamnUCkKBqaeKRVebTq6BAxSkpXQ==}
    dev: true

  /language-tags@1.0.9:
    resolution: {integrity: sha512-MbjN408fEndfiQXbFQ1vnd+1NoLDsnQW41410oQBXiyXDMYH5z505juWa4KUE1LqxRC7DgOgZDbKLxHIwm27hA==}
    engines: {node: '>=0.10'}
    dependencies:
      language-subtag-registry: 0.3.23
    dev: true

  /launch-editor@2.9.1:
    resolution: {integrity: sha512-Gcnl4Bd+hRO9P9icCP/RVVT2o8SFlPXofuCxvA2SaZuH45whSvf5p8x5oih5ftLiVhEI4sp5xDY+R+b3zJBh5w==}
    dependencies:
      picocolors: 1.1.0
      shell-quote: 1.8.1
    dev: true

  /lerc@3.0.0:
    resolution: {integrity: sha512-Rm4J/WaHhRa93nCN2mwWDZFoRVF18G1f47C+kvQWyHGEZxFpTUi73p7lMVSAndyxGt6lJ2/CFbOcf9ra5p8aww==}
    dev: false

  /leven@3.1.0:
    resolution: {integrity: sha512-qsda+H8jTaUaN/x5vzW2rzc+8Rw4TAQ/4KjB46IwK5VH+IlVeeeje/EoZRpiXvIqjFgK84QffqPztGI3VBLG1A==}
    engines: {node: '>=6'}
    dev: true

  /levn@0.4.1:
    resolution: {integrity: sha512-+bT2uH4E5LGE7h/n3evcS/sQlJXCpIp6ym8OWJ5eV6+67Dsql/LaaT7qJBAt2rzfoa/5QBGBhxDix1dMt2kQKQ==}
    engines: {node: '>= 0.8.0'}
    dependencies:
      prelude-ls: 1.2.1
      type-check: 0.4.0
    dev: true

  /lines-and-columns@1.2.4:
    resolution: {integrity: sha512-7ylylesZQ/PV29jhEDl3Ufjo6ZX7gCqJr5F7PKrqc93v7fzSymt1BpwEU8nAUXs8qzzvqhbjhK5QZg6Mt/HkBg==}

  /linkify-html@4.1.3(linkifyjs@4.1.3):
    resolution: {integrity: sha512-Ejb8X/pOxB4IVqG1U37tnF85UW3JtX+eHudH3zlZ2pODz2e/J7zQ/vj+VDWffwhTecJqdRehhluwrRmKoJz+iQ==}
    peerDependencies:
      linkifyjs: ^4.0.0
    dependencies:
      linkifyjs: 4.1.3
    dev: false

  /linkifyjs@4.1.3:
    resolution: {integrity: sha512-auMesunaJ8yfkHvK4gfg1K0SaKX/6Wn9g2Aac/NwX+l5VdmFZzo/hdPGxEOETj+ryRa4/fiOPjeeKURSAJx1sg==}
    dev: false

  /loader-runner@4.3.0:
    resolution: {integrity: sha512-3R/1M+yS3j5ou80Me59j7F9IMs4PXs3VqRrm0TU3AbKPxlmpoY1TNscJV/oGJXo8qCatFGTfDbY6W6ipGOYXfg==}
    engines: {node: '>=6.11.5'}
    dev: true

  /loader-utils@2.0.4:
    resolution: {integrity: sha512-xXqpXoINfFhgua9xiqD8fPFHgkoq1mmmpE92WlDbm9rNRd/EbRb+Gqf908T2DMfuHjjJlksiK2RbHVOdD/MqSw==}
    engines: {node: '>=8.9.0'}
    dependencies:
      big.js: 5.2.2
      emojis-list: 3.0.0
      json5: 2.2.3
    dev: true

  /locate-path@5.0.0:
    resolution: {integrity: sha512-t7hw9pI+WvuwNJXwk5zVHpyhIqzg2qTlklJOf0mVxGSbe3Fp2VieZcduNYjaLDoy6p9uGpQEGWG87WpMKlNq8g==}
    engines: {node: '>=8'}
    dependencies:
      p-locate: 4.1.0
    dev: true

  /locate-path@6.0.0:
    resolution: {integrity: sha512-iPZK6eYjbxRu3uB4/WZ3EsEIMJFMqAoopl3R+zuq0UjcAm/MO6KCweDgPfP3elTztoKP3KtnVHxTn2NHBSDVUw==}
    engines: {node: '>=10'}
    dependencies:
      p-locate: 5.0.0
    dev: true

  /lodash-webpack-plugin@0.11.6(webpack@5.94.0):
    resolution: {integrity: sha512-nsHN/+IxZK/C425vGC8pAxkKJ8KQH2+NJnhDul14zYNWr6HJcA95w+oRR7Cp0oZpOdMplDZXmjVROp8prPk7ig==}
    peerDependencies:
      webpack: ^2.0.0 || ^3.0.0 || ^4.0.0 || ^5.1.0
    dependencies:
      lodash: 4.17.21
      webpack: 5.94.0(webpack-cli@4.10.0)
    dev: true

  /lodash.debounce@4.0.8:
    resolution: {integrity: sha512-FT1yDzDYEoYWhnSGnpE/4Kj1fLZkDFyqRb7fNt6FdYOSxlUWAtp42Eh6Wb0rGIv/m9Bgo7x4GhQbm5Ys4SG5ow==}
    dev: true

  /lodash.merge@4.6.2:
    resolution: {integrity: sha512-0KpjqXRVvrYyCsX1swR/XTK0va6VQkQM6MNo7PqW77ByjAhoARA8EfrP1N4+KlKj8YS0ZUCtRT/YUuhyYDujIQ==}
    dev: true

  /lodash@4.17.21:
    resolution: {integrity: sha512-v2kDEe57lecTulaDIuNTPy3Ry4gLGJ6Z1O3vE1krgXZNrsQ+LFTGHVxVjcXPs17LhbZVGedAJv8XZ1tvj5FvSg==}

  /loose-envify@1.4.0:
    resolution: {integrity: sha512-lyuxPGr/Wfhrlem2CL/UcnUc1zcqKAImBDzukY7Y5F/yQiNdko6+fRLevlw1HgMySw7f611UIY408EtxRSoK3Q==}
    hasBin: true
    dependencies:
      js-tokens: 4.0.0

  /lower-case@2.0.2:
    resolution: {integrity: sha512-7fm3l3NAF9WfN6W3JOmf5drwpVqX78JtoGJ3A6W0a6ZnldM41w2fV5D490psKFTpMds8TJse/eHLFFsNHHjHgg==}
    dependencies:
      tslib: 2.7.0
    dev: true

  /lru-cache@5.1.1:
    resolution: {integrity: sha512-KpNARQA3Iwv+jTA0utUVVbrh+Jlrr1Fv0e56GGzAFOXN7dk/FviaDW8LHmK52DlcH4WP2n6gI8vN1aesBFgo9w==}
    dependencies:
      yallist: 3.1.1
    dev: true

  /lunr@2.3.9:
    resolution: {integrity: sha512-zTU3DaZaF3Rt9rhN3uBMGQD3dD2/vFQqnvZCDv4dl5iOzq2IZQqTxu90r4E5J+nP70J3ilqVCrbho2eWaeW8Ow==}
    dev: true

  /make-dir@2.1.0:
    resolution: {integrity: sha512-LS9X+dc8KLxXCb8dni79fLIIUA5VyZoyjSMCwTluaXA0o27cCK0bhXkpgw+sTXVpPy/lSO57ilRixqk0vDmtRA==}
    engines: {node: '>=6'}
    dependencies:
      pify: 4.0.1
      semver: 5.7.2
    dev: true

  /make-dir@3.1.0:
    resolution: {integrity: sha512-g3FeP20LNwhALb/6Cz6Dd4F2ngze0jz7tbzrD2wAV+o9FeNHe4rL+yK2md0J/fiSf1sa1ADhXqi5+oVwOM/eGw==}
    engines: {node: '>=8'}
    dependencies:
      semver: 6.3.1
    dev: true

  /make-dir@4.0.0:
    resolution: {integrity: sha512-hXdUTZYIVOt1Ex//jAQi+wTZZpUpwBj/0QsOzqegb3rGMMeJiSEu5xLHnYfBrRV4RH2+OCSOO95Is/7x1WJ4bw==}
    engines: {node: '>=10'}
    dependencies:
      semver: 7.6.3
    dev: true

  /makeerror@1.0.12:
    resolution: {integrity: sha512-JmqCvUhmt43madlpFzG4BQzG2Z3m6tvQDNKdClZnO3VbIudJYmxsT0FNJMeiB2+JTSlTQTSbU8QdesVmwJcmLg==}
    dependencies:
      tmpl: 1.0.5
    dev: true

  /mapbox-to-css-font@2.4.5:
    resolution: {integrity: sha512-VJ6nB8emkO9VODI0Fk+TQ/0zKBTqmf/Pkt8Xv0kHstoc0iXRajA00DAid4Kc3K5xeFIOoiZrVxijEzj0GLVO2w==}
    dev: false

  /markdown-loader@8.0.0(webpack@5.94.0):
    resolution: {integrity: sha512-dxrR3WhK/hERbStPFb/yeNdEeWCKa2qUDdXiq3VTruBUWufOtERX04X0K44K4dnlN2i9pjSEzYIQJ3LjH0xkEw==}
    engines: {node: '>=12.22.9'}
    peerDependencies:
      webpack: ^5.0.0
    dependencies:
      marked: 4.3.0
      webpack: 5.94.0(webpack-cli@4.10.0)
    dev: true

  /markdown-to-jsx@7.4.7(react@18.3.1):
    resolution: {integrity: sha512-0+ls1IQZdU6cwM1yu0ZjjiVWYtkbExSyUIFU2ZeDIFuZM1W42Mh4OlJ4nb4apX4H8smxDHRdFaoIVJGwfv5hkg==}
    engines: {node: '>= 10'}
    peerDependencies:
      react: '>= 0.14.0'
    dependencies:
      react: 18.3.1

  /marked@4.3.0:
    resolution: {integrity: sha512-PRsaiG84bK+AMvxziE/lCFss8juXjNaWzVbN5tXAm4XjeaS9NAHhop+PjQxz2A9h8Q4M/xGmzP8vqNwy6JeK0A==}
    engines: {node: '>= 12'}
    hasBin: true
    dev: true

  /material-react-table@2.13.3(@emotion/react@11.13.3)(@emotion/styled@11.13.0)(@mui/icons-material@6.1.0)(@mui/material@6.1.0)(@mui/x-date-pickers@7.17.0)(react-dom@18.3.1)(react@18.3.1):
    resolution: {integrity: sha512-xeyAEG6UYG3qgBIo17epAP5zsWT1pH0uCEkaUxvhki9sGcP35OqfOMSZJNhISvmqEqXKYHdqKbZI6iOwsg1sYA==}
    engines: {node: '>=16'}
    peerDependencies:
      '@emotion/react': '>=11.11'
      '@emotion/styled': '>=11.11'
      '@mui/icons-material': '>=5.11'
      '@mui/material': '>=5.13'
      '@mui/x-date-pickers': '>=6.15.0'
      react: '>=17.0'
      react-dom: '>=17.0'
    dependencies:
      '@emotion/react': 11.13.3(@types/react@18.3.5)(react@18.3.1)
      '@emotion/styled': 11.13.0(@emotion/react@11.13.3)(@types/react@18.3.5)(react@18.3.1)
      '@mui/icons-material': 6.1.0(@mui/material@6.1.0)(@types/react@18.3.5)(react@18.3.1)
      '@mui/material': 6.1.0(@emotion/react@11.13.3)(@emotion/styled@11.13.0)(@types/react@18.3.5)(react-dom@18.3.1)(react@18.3.1)
      '@mui/x-date-pickers': 7.17.0(@emotion/react@11.13.3)(@emotion/styled@11.13.0)(@mui/material@6.1.0)(@mui/system@6.1.0)(@types/react@18.3.5)(dayjs@1.11.13)(react-dom@18.3.1)(react@18.3.1)
      '@tanstack/match-sorter-utils': 8.19.4
      '@tanstack/react-table': 8.20.5(react-dom@18.3.1)(react@18.3.1)
      '@tanstack/react-virtual': 3.10.6(react-dom@18.3.1)(react@18.3.1)
      highlight-words: 1.2.2
      react: 18.3.1
      react-dom: 18.3.1(react@18.3.1)
    dev: false

  /media-typer@0.3.0:
    resolution: {integrity: sha512-dq+qelQ9akHpcOl/gUVRTxVIOkAJ1wR3QAvb4RsVjS8oVoFjDGTc679wJYmUmknUF5HwMLOgb5O+a3KxfWapPQ==}
    engines: {node: '>= 0.6'}
    dev: true

  /memfs@3.5.3:
    resolution: {integrity: sha512-UERzLsxzllchadvbPs5aolHh65ISpKpM+ccLbOJ8/vvpBKmAWf+la7dXFy7Mr0ySHbdHrFv5kGFCUHHe6GFEmw==}
    engines: {node: '>= 4.0.0'}
    dependencies:
      fs-monkey: 1.0.6
    dev: true

  /merge-descriptors@1.0.3:
    resolution: {integrity: sha512-gaNvAS7TZ897/rVaZ0nMtAyxNyi/pdbjbAwUpFQpN70GqnVfOiXpeUUMKRBmzXaSQ8DdTX4/0ms62r2K+hE6mQ==}
    dev: true

  /merge-stream@2.0.0:
    resolution: {integrity: sha512-abv/qOcuPfk3URPfDzmZU1LKmuw8kT+0nIHvKrKgFrwifol/doWcdA4ZqsWQ8ENrFKkd67Mfpo/LovbIUsbt3w==}
    dev: true

  /merge2@1.4.1:
    resolution: {integrity: sha512-8q7VEgMJW4J8tcfVPy8g09NcQwZdbwFEqhe/WZkoIzjn/3TGDwtOCYtXGxA3O8tPzpczCCDgv+P2P5y00ZJOOg==}
    engines: {node: '>= 8'}
    dev: true

  /methods@1.1.2:
    resolution: {integrity: sha512-iclAHeNqNm68zFtnZ0e+1L2yUIdvzNoauKU4WBA3VvH/vPFieF7qfRlwUZU+DA9P9bPXIS90ulxoUoCH23sV2w==}
    engines: {node: '>= 0.6'}
    dev: true

  /mgrs@1.0.0:
    resolution: {integrity: sha512-awNbTOqCxK1DBGjalK3xqWIstBZgN6fxsMSiXLs9/spqWkF2pAhb2rrYCFSsr1/tT7PhcDGjZndG8SWYn0byYA==}
    dev: false

  /micromatch@4.0.8:
    resolution: {integrity: sha512-PXwfBhYu0hBCPw8Dn0E+WDYb7af3dSLVWKi3HGv84IdF4TyFoC0ysxFd0Goxw7nSv4T/PzEJQxsYsEiFCKo2BA==}
    engines: {node: '>=8.6'}
    dependencies:
      braces: 3.0.3
      picomatch: 2.3.1
    dev: true

  /mime-db@1.52.0:
    resolution: {integrity: sha512-sPU4uV7dYlvtWJxwwxHD0PuihVNiE7TyAbQ5SWxDCB9mUYvOgroQOwYQQOKPJ8CIbE+1ETVlOoK1UC2nU3gYvg==}
    engines: {node: '>= 0.6'}

  /mime-db@1.53.0:
    resolution: {integrity: sha512-oHlN/w+3MQ3rba9rqFr6V/ypF10LSkdwUysQL7GkXoTgIWeV+tcXGA852TBxH+gsh8UWoyhR1hKcoMJTuWflpg==}
    engines: {node: '>= 0.6'}
    dev: true

  /mime-types@2.1.35:
    resolution: {integrity: sha512-ZDY+bPm5zTTF+YpCrAU9nK0UgICYPT0QtT1NZWFv4s++TNkcgVaT0g6+4R2uI4MjQjzysHB1zxuWL50hzaeXiw==}
    engines: {node: '>= 0.6'}
    dependencies:
      mime-db: 1.52.0

  /mime@1.6.0:
    resolution: {integrity: sha512-x0Vn8spI+wuJ1O6S7gnbaQg8Pxh4NNHb7KSINmEWKiPE4RKOplvijn+NkmYmmRgP68mc70j2EbeTFRsrswaQeg==}
    engines: {node: '>=4'}
    hasBin: true
    dev: true

  /mimic-fn@2.1.0:
    resolution: {integrity: sha512-OqbOk5oEQeAZ8WXWydlu9HJjz9WVdEIvamMCcXmuqUYjTknH/sqsWvhQ3vgwKFRR1HpjvNBKQ37nbJgYzGqGcg==}
    engines: {node: '>=6'}
    dev: true

  /minimalistic-assert@1.0.1:
    resolution: {integrity: sha512-UtJcAD4yEaGtjPezWuO9wC4nwUnVH/8/Im3yEHQP4b67cXlD/Qr9hdITCU1xDbSEXg2XKNaP8jsReV7vQd00/A==}
    dev: true

  /minimatch@3.1.2:
    resolution: {integrity: sha512-J7p63hRiAjw1NDEww1W7i37+ByIrOWO5XQQAzZ3VOcL0PNybwpfmV/N05zFAzwQ9USyEcX6t3UO+K5aqBQOIHw==}
    dependencies:
      brace-expansion: 1.1.11
    dev: true

  /minimatch@7.4.6:
    resolution: {integrity: sha512-sBz8G/YjVniEz6lKPNpKxXwazJe4c19fEfV2GDMX6AjFz+MX9uDWIZW8XreVhkFW3fkIdTv/gxWr/Kks5FFAVw==}
    engines: {node: '>=10'}
    dependencies:
      brace-expansion: 2.0.1
    dev: true

  /minimatch@9.0.5:
    resolution: {integrity: sha512-G6T0ZX48xgozx7587koeX9Ys2NYy6Gmv//P89sEte9V9whIapMNF4idKxnW2QtCcLiTWlb/wfCabAtAFWhhBow==}
    engines: {node: '>=16 || 14 >=14.17'}
    dependencies:
      brace-expansion: 2.0.1
    dev: true

  /minimist@1.2.8:
    resolution: {integrity: sha512-2yyAR8qBkN3YuheJanUpWC5U3bb5osDywNB8RzDVlDwDHbocAJveqqj1u8+SVD7jkWT4yvsHCpWqqWqAxb0zCA==}

  /moment@2.30.1:
    resolution: {integrity: sha512-uEmtNhbDOrWPFS+hdjFCBfy9f2YoyzRpwcl+DqpC6taX21FzsTLQVbMV/W7PzNSX6x/bhC1zA3c2UQ5NzH6how==}
    dev: false

  /mrmime@2.0.0:
    resolution: {integrity: sha512-eu38+hdgojoyq63s+yTpN4XMBdt5l8HhMhc4VKLO9KM5caLIBvUm4thi7fFaxyTmCKeNnXZ5pAlBwCUnhA09uw==}
    engines: {node: '>=10'}
    dev: true

  /ms@2.0.0:
    resolution: {integrity: sha512-Tpp60P6IUJDTuOq/5Z8cdskzJujfwqfOTkrwIwj7IRISpnkJnT6SyJ4PCPnGMoFjC9ddhal5KVIYtAt97ix05A==}
    dev: true

  /ms@2.1.3:
    resolution: {integrity: sha512-6FlzubTLZG3J2a/NVCAleEhjzq5oxgHyaCU9yYXvcLsvoVaHJq/s5xXI6/XXP6tz7R9xAOtHnSO/tXtF3WRTlA==}

  /multicast-dns@7.2.5:
    resolution: {integrity: sha512-2eznPJP8z2BFLX50tf0LuODrpINqP1RVIm/CObbTcBRITQgmC/TjcREF1NeTBzIcR5XO/ukWo+YHOjBbFwIupg==}
    hasBin: true
    dependencies:
      dns-packet: 5.6.1
      thunky: 1.1.0
    dev: true

  /nanoid@3.3.7:
    resolution: {integrity: sha512-eSRppjcPIatRIMC1U6UngP8XFcz8MQWGQdt1MTBQ7NaAmvXDfvNxbvWV3x2y6CdEUciCSsDHDQZbhYaB8QEo2g==}
    engines: {node: ^10 || ^12 || ^13.7 || ^14 || >=15.0.1}
    hasBin: true

  /natural-compare@1.4.0:
    resolution: {integrity: sha512-OWND8ei3VtNC9h7V60qff3SVobHr996CTwgxubgyQYEpg290h9J0buyECNNJexkFm5sOajh5G116RYA1c8ZMSw==}
    dev: true

  /negotiator@0.6.3:
    resolution: {integrity: sha512-+EUsqGPLsM+j/zdChZjsnX51g4XrHFOIXwfnCVPGlQk/k5giakcKsuxCObBRu6DSm9opw/O6slWbJdghQM4bBg==}
    engines: {node: '>= 0.6'}
    dev: true

  /neo-async@2.6.2:
    resolution: {integrity: sha512-Yd3UES5mWCSqR+qNT93S3UoYUkqAZ9lLg8a7g9rimsWmYGK8cVToA4/sF3RrshdyV3sAGMXVUmpMYOw+dLpOuw==}
    dev: true

  /no-case@3.0.4:
    resolution: {integrity: sha512-fgAN3jGAh+RoxUGZHTSOLJIqUc2wmoBwGR4tbpNAKmmovFoWq0OdRkb0VkldReO2a2iBT/OEulG9XSUc10r3zg==}
    dependencies:
      lower-case: 2.0.2
      tslib: 2.7.0
    dev: true

  /node-fetch@2.6.7:
    resolution: {integrity: sha512-ZjMPFEfVx5j+y2yF35Kzx5sF7kDzxuDj6ziH4FFbOp87zKDZNx8yExJIb05OGF4Nlt9IHFIMBkRl41VdvcNdbQ==}
    engines: {node: 4.x || >=6.0.0}
    peerDependencies:
      encoding: ^0.1.0
    peerDependenciesMeta:
      encoding:
        optional: true
    dependencies:
      whatwg-url: 5.0.0
    dev: false

  /node-forge@1.3.1:
    resolution: {integrity: sha512-dPEtOeMvF9VMcYV/1Wb8CPoVAXtp6MKMlcbAt4ddqmGqUJ6fQZFXkNZNkNlfevtNkGtaSoXf/vNNNSvgrdXwtA==}
    engines: {node: '>= 6.13.0'}
    dev: true

  /node-int64@0.4.0:
    resolution: {integrity: sha512-O5lz91xSOeoXP6DulyHfllpq+Eg00MWitZIbtPfoSEvqIHdl5gfcY6hYzDWnj0qD5tz52PI08u9qUvSVeUBeHw==}
    dev: true

  /node-releases@2.0.18:
    resolution: {integrity: sha512-d9VeXT4SJ7ZeOqGX6R5EM022wpL+eWPooLI+5UpWn2jCT1aosUQEhQP214x33Wkwx3JQMvIm+tIoVOdodFS40g==}
    dev: true

  /normalize-path@3.0.0:
    resolution: {integrity: sha512-6eZs5Ls3WtCisHWp9S2GUy8dqkpGi4BVSz3GaqiE6ezub0512ESztXUwUB6C6IKbQkY2Pnb/mD4WYojCRwcwLA==}
    engines: {node: '>=0.10.0'}
    dev: true

  /npm-run-path@4.0.1:
    resolution: {integrity: sha512-S48WzZW777zhNIrn7gxOlISNAqi9ZC/uQFnRdbeIHhZhCA6UqpkOT8T1G7BvfdgP4Er8gF4sUbaS0i7QvIfCWw==}
    engines: {node: '>=8'}
    dependencies:
      path-key: 3.1.1
    dev: true

  /nth-check@2.1.1:
    resolution: {integrity: sha512-lqjrjmaOoAnWfMmBPL+XNnynZh2+swxiX3WUE0s4yEHI6m+AwrK2UZOimIRl3X/4QctVqS8AiZjFqyOGrMXb/w==}
    dependencies:
      boolbase: 1.0.0
    dev: true

  /nwsapi@2.2.12:
    resolution: {integrity: sha512-qXDmcVlZV4XRtKFzddidpfVP4oMSGhga+xdMc25mv8kaLUHtgzCDhUxkrN8exkGdTlLNaXj7CV3GtON7zuGZ+w==}
    dev: true

  /object-assign@4.1.1:
    resolution: {integrity: sha512-rJgTQnkUnH1sFw8yT6VSU3zD3sWmu6sZhIseY8VX+GRu3P6F7Fu+JNDoXfklElbLJSnc3FUQHVe4cU5hj+BcUg==}
    engines: {node: '>=0.10.0'}

  /object-inspect@1.13.2:
    resolution: {integrity: sha512-IRZSRuzJiynemAXPYtPe5BoI/RESNYR7TYm50MC5Mqbd3Jmw5y790sErYw3V6SryFJD64b74qQQs9wn5Bg/k3g==}
    engines: {node: '>= 0.4'}
    dev: true

  /object-is@1.1.6:
    resolution: {integrity: sha512-F8cZ+KfGlSGi09lJT7/Nd6KJZ9ygtvYC0/UYYLI9nmQKLMnydpB9yvbv9K1uSkEu7FU9vYPmVwLg328tX+ot3Q==}
    engines: {node: '>= 0.4'}
    dependencies:
      call-bind: 1.0.7
      define-properties: 1.2.1
    dev: true

  /object-keys@1.1.1:
    resolution: {integrity: sha512-NuAESUOUMrlIXOfHKzD6bpPu3tYt3xvjNdRIQ+FeT0lNb4K8WR70CaDxhuNguS2XG+GjkyMwOzsN5ZktImfhLA==}
    engines: {node: '>= 0.4'}
    dev: true

  /object.assign@4.1.5:
    resolution: {integrity: sha512-byy+U7gp+FVwmyzKPYhW2h5l3crpmGsxl7X2s8y43IgxvG4g3QZ6CffDtsNQy1WsmZpQbO+ybo0AlW7TY6DcBQ==}
    engines: {node: '>= 0.4'}
    dependencies:
      call-bind: 1.0.7
      define-properties: 1.2.1
      has-symbols: 1.0.3
      object-keys: 1.1.1
    dev: true

  /object.entries@1.1.8:
    resolution: {integrity: sha512-cmopxi8VwRIAw/fkijJohSfpef5PdN0pMQJN6VC/ZKvn0LIknWD8KtgY6KlQdEc4tIjcQ3HxSMmnvtzIscdaYQ==}
    engines: {node: '>= 0.4'}
    dependencies:
      call-bind: 1.0.7
      define-properties: 1.2.1
      es-object-atoms: 1.0.0
    dev: true

  /object.fromentries@2.0.8:
    resolution: {integrity: sha512-k6E21FzySsSK5a21KRADBd/NGneRegFO5pLHfdQLpRDETUNJueLXs3WCzyQ3tFRDYgbq3KHGXfTbi2bs8WQ6rQ==}
    engines: {node: '>= 0.4'}
    dependencies:
      call-bind: 1.0.7
      define-properties: 1.2.1
      es-abstract: 1.23.3
      es-object-atoms: 1.0.0
    dev: true

  /object.groupby@1.0.3:
    resolution: {integrity: sha512-+Lhy3TQTuzXI5hevh8sBGqbmurHbbIjAi0Z4S63nthVLmLxfbj4T54a4CfZrXIrt9iP4mVAPYMo/v99taj3wjQ==}
    engines: {node: '>= 0.4'}
    dependencies:
      call-bind: 1.0.7
      define-properties: 1.2.1
      es-abstract: 1.23.3
    dev: true

  /object.values@1.2.0:
    resolution: {integrity: sha512-yBYjY9QX2hnRmZHAjG/f13MzmBzxzYgQhFrke06TTyKY5zSTEqkOeukBzIdVA3j3ulu8Qa3MbVFShV7T2RmGtQ==}
    engines: {node: '>= 0.4'}
    dependencies:
      call-bind: 1.0.7
      define-properties: 1.2.1
      es-object-atoms: 1.0.0
    dev: true

  /obuf@1.1.2:
    resolution: {integrity: sha512-PX1wu0AmAdPqOL1mWhqmlOd8kOIZQwGZw6rh7uby9fTc5lhaOWFLX3I6R1hrF9k3zUY40e6igsLGkDXK92LJNg==}
    dev: true

  /ol-mapbox-style@12.3.5(ol@10.1.0):
    resolution: {integrity: sha512-1tdq+jpzJ7BuqCeRpNV5u90X369MXDbHKpPPt0BNpbzi+4UEJ2dJIrd3eFQV9VbqvZeEIioEjyK7qOqXsUZs8w==}
    peerDependencies:
      ol: '*'
    dependencies:
      '@mapbox/mapbox-gl-style-spec': 13.28.0
      mapbox-to-css-font: 2.4.5
      ol: 10.1.0
    dev: false

  /ol@10.1.0:
    resolution: {integrity: sha512-/efepydpzhFoeczA9KAN5t7G0WpFhP46ZXEfSl6JbZ7ipQZ2axpkYB2qt0qcOUlPFYMt7/XQFApH652KB08tTg==}
    dependencies:
      '@types/rbush': 3.0.4
      color-rgba: 3.0.0
      color-space: 2.0.1
      earcut: 3.0.0
      geotiff: 2.1.3
      pbf: 4.0.1
      rbush: 4.0.1
    dev: false

  /on-finished@2.4.1:
    resolution: {integrity: sha512-oVlzkg3ENAhCk2zdv7IJwd/QUD4z2RxRwpkcGY8psCVcCYZNq4wYnVWALHM+brtuJjePWiYF/ClmuDr8Ch5+kg==}
    engines: {node: '>= 0.8'}
    dependencies:
      ee-first: 1.1.1
    dev: true

  /on-headers@1.0.2:
    resolution: {integrity: sha512-pZAE+FJLoyITytdqK0U5s+FIpjN0JP3OzFi/u8Rx+EV5/W+JTWGXG8xFzevE7AjBfDqHv/8vL8qQsIhHnqRkrA==}
    engines: {node: '>= 0.8'}
    dev: true

  /once@1.4.0:
    resolution: {integrity: sha512-lNaJgI+2Q5URQBkccEKHTQOPaXdUxnZZElQTZY0MFUAuaEqe1E+Nyvgdz/aIyNi6Z9MzO5dv1H8n58/GELp3+w==}
    dependencies:
      wrappy: 1.0.2
    dev: true

  /onetime@5.1.2:
    resolution: {integrity: sha512-kbpaSSGJTWdAY5KPVeMOKXSrPtr8C8C7wodJbcsd51jRnmD+GZu8Y0VoU6Dm5Z4vWr0Ig/1NKuWRKf7j5aaYSg==}
    engines: {node: '>=6'}
    dependencies:
      mimic-fn: 2.1.0
    dev: true

  /open@8.4.2:
    resolution: {integrity: sha512-7x81NCL719oNbsq/3mh+hVrAWmFuEYUqrq/Iw3kUzH8ReypT9QQ0BLoJS7/G9k6N81XjW4qHWtjWwe/9eLy1EQ==}
    engines: {node: '>=12'}
    dependencies:
      define-lazy-prop: 2.0.0
      is-docker: 2.2.1
      is-wsl: 2.2.0
    dev: true

  /opener@1.5.2:
    resolution: {integrity: sha512-ur5UIdyw5Y7yEj9wLzhqXiy6GZ3Mwx0yGI+5sMn2r0N0v3cKJvUmFH5yPP+WXh9e0xfyzyJX95D8l088DNFj7A==}
    hasBin: true
    dev: true

  /optionator@0.9.4:
    resolution: {integrity: sha512-6IpQ7mKUxRcZNLIObR0hz7lxsapSSIYNZJwXPGeF0mTVqGKFIXj1DQcMoT22S3ROcLyY/rz0PWaWZ9ayWmad9g==}
    engines: {node: '>= 0.8.0'}
    dependencies:
      deep-is: 0.1.4
      fast-levenshtein: 2.0.6
      levn: 0.4.1
      prelude-ls: 1.2.1
      type-check: 0.4.0
      word-wrap: 1.2.5
    dev: true

  /p-limit@2.3.0:
    resolution: {integrity: sha512-//88mFWSJx8lxCzwdAABTJL2MyWB12+eIY7MDL2SqLmAkeKU9qxRvWuSyTjm3FUmpBEMuFfckAIqEaVGUDxb6w==}
    engines: {node: '>=6'}
    dependencies:
      p-try: 2.2.0
    dev: true

  /p-limit@3.1.0:
    resolution: {integrity: sha512-TYOanM3wGwNGsZN2cVTYPArw454xnXj5qmWF1bEoAc4+cU/ol7GVh7odevjp1FNHduHc3KZMcFduxU5Xc6uJRQ==}
    engines: {node: '>=10'}
    dependencies:
      yocto-queue: 0.1.0
    dev: true

  /p-locate@4.1.0:
    resolution: {integrity: sha512-R79ZZ/0wAxKGu3oYMlz8jy/kbhsNrS7SKZ7PxEHBgJ5+F2mtFW2fK2cOtBh1cHYkQsbzFV7I+EoRKe6Yt0oK7A==}
    engines: {node: '>=8'}
    dependencies:
      p-limit: 2.3.0
    dev: true

  /p-locate@5.0.0:
    resolution: {integrity: sha512-LaNjtRWUBY++zB5nE/NwcaoMylSPk+S+ZHNB1TzdbMJMny6dynpAGt7X/tl/QYq3TIeE6nxHppbo2LGymrG5Pw==}
    engines: {node: '>=10'}
    dependencies:
      p-limit: 3.1.0
    dev: true

  /p-retry@4.6.2:
    resolution: {integrity: sha512-312Id396EbJdvRONlngUx0NydfrIQ5lsYu0znKVUzVvArzEIt08V1qhtyESbGVd1FGX7UKtiFp5uwKZdM8wIuQ==}
    engines: {node: '>=8'}
    dependencies:
      '@types/retry': 0.12.0
      retry: 0.13.1
    dev: true

  /p-try@2.2.0:
    resolution: {integrity: sha512-R4nPAVTAU0B9D35/Gk3uJf/7XYbQcyohSKdvAxIRSNghFl4e71hVoGnBNQz9cWaXxO2I10KTC+3jMdvvoKw6dQ==}
    engines: {node: '>=6'}
    dev: true

  /pako@2.1.0:
    resolution: {integrity: sha512-w+eufiZ1WuJYgPXbV/PO3NCMEc3xqylkKHzp8bxp1uW4qaSNQUkwmLLEc3kKsfz8lpV1F8Ht3U1Cm+9Srog2ug==}
    dev: false

  /param-case@3.0.4:
    resolution: {integrity: sha512-RXlj7zCYokReqWpOPH9oYivUzLYZ5vAPIfEmCTNViosC78F8F0H9y7T7gG2M39ymgutxF5gcFEsyZQSph9Bp3A==}
    dependencies:
      dot-case: 3.0.4
      tslib: 2.7.0
    dev: true

  /parent-module@1.0.1:
    resolution: {integrity: sha512-GQ2EWRpQV8/o+Aw8YqtfZZPfNRWZYkbidE9k5rpl/hC3vtHHBfGm2Ifi6qWV+coDGkrUKZAxE3Lot5kcsRlh+g==}
    engines: {node: '>=6'}
    dependencies:
      callsites: 3.1.0

  /parse-headers@2.0.5:
    resolution: {integrity: sha512-ft3iAoLOB/MlwbNXgzy43SWGP6sQki2jQvAyBg/zDFAgr9bfNWZIUj42Kw2eJIl8kEi4PbgE6U1Zau/HwI75HA==}
    dev: false

  /parse-json@5.2.0:
    resolution: {integrity: sha512-ayCKvm/phCGxOkYRSCM82iDwct8/EonSEgCSxWxD7ve6jHggsFl4fZVQBPRNgQoKiuV/odhFrGzQXZwbifC8Rg==}
    engines: {node: '>=8'}
    dependencies:
      '@babel/code-frame': 7.24.7
      error-ex: 1.3.2
      json-parse-even-better-errors: 2.3.1
      lines-and-columns: 1.2.4

  /parse-srcset@1.0.2:
    resolution: {integrity: sha512-/2qh0lav6CmI15FzA3i/2Bzk2zCgQhGMkvhOhKNcBVQ1ldgpbfiNTVslmooUmWJcADi1f1kIeynbDRVzNlfR6Q==}
    dev: false

  /parse5@6.0.1:
    resolution: {integrity: sha512-Ofn/CTFzRGTTxwpNEs9PP93gXShHcTq255nzRYSKe8AkVpZY7e1fpmTfOyoIvjP5HG7Z2ZM7VS9PPhQGW2pOpw==}
    dev: true

  /parse5@7.1.2:
    resolution: {integrity: sha512-Czj1WaSVpaoj0wbhMzLmWD69anp2WH7FXMB9n1Sy8/ZFF9jolSQVMu1Ij5WIyGmcBmhk7EOndpO4mIpihVqAXw==}
    dependencies:
      entities: 4.5.0
    dev: true

  /parseurl@1.3.3:
    resolution: {integrity: sha512-CiyeOxFT/JZyN5m0z9PfXw4SCBJ6Sygz1Dpl0wqjlhDEGGBP1GnsUVEL0p63hoG1fcj3fHynXi9NYO4nWOL+qQ==}
    engines: {node: '>= 0.8'}
    dev: true

  /pascal-case@3.1.2:
    resolution: {integrity: sha512-uWlGT3YSnK9x3BQJaOdcZwrnV6hPpd8jFH1/ucpiLRPh/2zCVJKS19E4GvYHvaCcACn3foXZ0cLB9Wrx1KGe5g==}
    dependencies:
      no-case: 3.0.4
      tslib: 2.7.0
    dev: true

  /path-exists@4.0.0:
    resolution: {integrity: sha512-ak9Qy5Q7jYb2Wwcey5Fpvg2KoAc/ZIhLSLOSBmRmygPsGwkVVt0fZa0qrtMz+m6tJTAHfZQ8FnmB4MG4LWy7/w==}
    engines: {node: '>=8'}
    dev: true

  /path-is-absolute@1.0.1:
    resolution: {integrity: sha512-AVbw3UJ2e9bq64vSaS9Am0fje1Pa8pbGqTTsmXfaIiMpnr5DlDhfJOuLj9Sf95ZPVDAUerDfEk88MPmPe7UCQg==}
    engines: {node: '>=0.10.0'}
    dev: true

  /path-key@3.1.1:
    resolution: {integrity: sha512-ojmeN0qd+y0jszEtoY48r0Peq5dwMEkIlCOu6Q5f41lfkswXuKtYrhgoTpLnyIcHm24Uhqx+5Tqm2InSwLhE6Q==}
    engines: {node: '>=8'}
    dev: true

  /path-parse@1.0.7:
    resolution: {integrity: sha512-LDJzPVEEEPR+y48z93A0Ed0yXb8pAByGWo/k5YYdYgpY2/2EsOsksJrq7lOHxryrVOn1ejG6oAp8ahvOIQD8sw==}

  /path-to-regexp@0.1.10:
    resolution: {integrity: sha512-7lf7qcQidTku0Gu3YDPc8DJ1q7OOucfa/BSsIwjuh56VU7katFvuM8hULfkwB3Fns/rsVF7PwPKVw1sl5KQS9w==}
    dev: true

  /path-type@4.0.0:
    resolution: {integrity: sha512-gDKb8aZMDeD/tZWs9P6+q0J9Mwkdl6xMV8TjnGP3qJVJ06bdMgkbBlLU8IdfOsIsFz2BW1rNVT3XuNEl8zPAvw==}
    engines: {node: '>=8'}

  /pbf@4.0.1:
    resolution: {integrity: sha512-SuLdBvS42z33m8ejRbInMapQe8n0D3vN/Xd5fmWM3tufNgRQFBpaW2YVJxQZV4iPNqb0vEFvssMEo5w9c6BTIA==}
    hasBin: true
    dependencies:
      resolve-protobuf-schema: 2.1.0
    dev: false

  /picocolors@1.1.0:
    resolution: {integrity: sha512-TQ92mBOW0l3LeMeyLV6mzy/kWr8lkd/hp3mTg7wYK7zJhuBStmGMBG0BdeDZS/dZx1IukaX6Bk11zcln25o1Aw==}

  /picomatch@2.3.1:
    resolution: {integrity: sha512-JU3teHTNjmE2VCGFzuY8EXzCDVwEqB2a8fsIvwaStHhAWJEeVd1o1QD80CU6+ZdEXXSLbSsuLwJjkCBWqRQUVA==}
    engines: {node: '>=8.6'}
    dev: true

  /pify@2.3.0:
    resolution: {integrity: sha512-udgsAY+fTnvv7kI7aaxbqwWNb0AHiB0qBO89PZKPkoTmGOgdbrHDKD+0B2X4uTfJ/FT1R09r9gTsjUjNJotuog==}
    engines: {node: '>=0.10.0'}
    dev: true

  /pify@4.0.1:
    resolution: {integrity: sha512-uB80kBFb/tfd68bVleG9T5GGsGPjJrLAUpR5PZIrhBnIaRTQRjqdJSsIKkOP6OAIFbj7GOrcudc5pNjZ+geV2g==}
    engines: {node: '>=6'}
    dev: true

  /pinkie-promise@2.0.1:
    resolution: {integrity: sha512-0Gni6D4UcLTbv9c57DfxDGdr41XfgUjqWZu492f0cIGr16zDU06BWP/RAEvOuo7CQ0CNjHaLlM59YJJFm3NWlw==}
    engines: {node: '>=0.10.0'}
    dependencies:
      pinkie: 2.0.4
    dev: true

  /pinkie@2.0.4:
    resolution: {integrity: sha512-MnUuEycAemtSaeFSjXKW/aroV7akBbY+Sv+RkyqFjgAe73F+MR0TBWKBRDkmfWq/HiFmdavfZ1G7h4SPZXaCSg==}
    engines: {node: '>=0.10.0'}
    dev: true

  /pirates@4.0.6:
    resolution: {integrity: sha512-saLsH7WeYYPiD25LDuLRRY/i+6HaPYr6G1OUlN39otzkSTxKnubR9RTxS3/Kk50s1g2JTgFwWQDQyplC5/SHZg==}
    engines: {node: '>= 6'}
    dev: true

  /pkg-dir@4.2.0:
    resolution: {integrity: sha512-HRDzbaKjC+AOWVXxAU/x54COGeIv9eb+6CkDSQoNTt4XyWoIJvuPsXizxu/Fr23EiekbtZwmh1IcIG/l/a10GQ==}
    engines: {node: '>=8'}
    dependencies:
      find-up: 4.1.0
    dev: true

  /possible-typed-array-names@1.0.0:
    resolution: {integrity: sha512-d7Uw+eZoloe0EHDIYoe+bQ5WXnGMOpmiZFTuMWCwpjzzkL2nTjcKiAk4hh8TjnGye2TwWOk3UXucZ+3rbmBa8Q==}
    engines: {node: '>= 0.4'}
    dev: true

  /postcss-modules-extract-imports@3.1.0(postcss@8.4.45):
    resolution: {integrity: sha512-k3kNe0aNFQDAZGbin48pL2VNidTF0w4/eASDsxlyspobzU3wZQLOGj7L9gfRe0Jo9/4uud09DsjFNH7winGv8Q==}
    engines: {node: ^10 || ^12 || >= 14}
    peerDependencies:
      postcss: ^8.1.0
    dependencies:
      postcss: 8.4.45
    dev: true

  /postcss-modules-local-by-default@4.0.5(postcss@8.4.45):
    resolution: {integrity: sha512-6MieY7sIfTK0hYfafw1OMEG+2bg8Q1ocHCpoWLqOKj3JXlKu4G7btkmM/B7lFubYkYWmRSPLZi5chid63ZaZYw==}
    engines: {node: ^10 || ^12 || >= 14}
    peerDependencies:
      postcss: ^8.1.0
    dependencies:
      icss-utils: 5.1.0(postcss@8.4.45)
      postcss: 8.4.45
      postcss-selector-parser: 6.1.2
      postcss-value-parser: 4.2.0
    dev: true

  /postcss-modules-scope@3.2.0(postcss@8.4.45):
    resolution: {integrity: sha512-oq+g1ssrsZOsx9M96c5w8laRmvEu9C3adDSjI8oTcbfkrTE8hx/zfyobUoWIxaKPO8bt6S62kxpw5GqypEw1QQ==}
    engines: {node: ^10 || ^12 || >= 14}
    peerDependencies:
      postcss: ^8.1.0
    dependencies:
      postcss: 8.4.45
      postcss-selector-parser: 6.1.2
    dev: true

  /postcss-modules-values@4.0.0(postcss@8.4.45):
    resolution: {integrity: sha512-RDxHkAiEGI78gS2ofyvCsu7iycRv7oqw5xMWn9iMoR0N/7mf9D50ecQqUo5BZ9Zh2vH4bCUR/ktCqbB9m8vJjQ==}
    engines: {node: ^10 || ^12 || >= 14}
    peerDependencies:
      postcss: ^8.1.0
    dependencies:
      icss-utils: 5.1.0(postcss@8.4.45)
      postcss: 8.4.45
    dev: true

  /postcss-selector-parser@6.1.2:
    resolution: {integrity: sha512-Q8qQfPiZ+THO/3ZrOrO0cJJKfpYCagtMUkXbnEfmgUjwXg6z/WBeOyS9APBBPCTSiDV+s4SwQGu8yFsiMRIudg==}
    engines: {node: '>=4'}
    dependencies:
      cssesc: 3.0.0
      util-deprecate: 1.0.2
    dev: true

  /postcss-value-parser@4.2.0:
    resolution: {integrity: sha512-1NNCs6uurfkVbeXG4S8JFT9t19m45ICnif8zWLd5oPSZ50QnwMfK+H3jv408d4jw/7Bttv5axS5IiHoLaVNHeQ==}
    dev: true

  /postcss@8.4.45:
    resolution: {integrity: sha512-7KTLTdzdZZYscUc65XmjFiB73vBhBfbPztCYdUNvlaso9PrzjzcmjqBPR0lNGkcVlcO4BjiO5rK/qNz+XAen1Q==}
    engines: {node: ^10 || ^12 || >=14}
    dependencies:
      nanoid: 3.3.7
      picocolors: 1.1.0
      source-map-js: 1.2.1

  /prelude-ls@1.2.1:
    resolution: {integrity: sha512-vkcDPrRZo1QZLbn5RLGPpg/WmIQ65qoWWhcGKf/b5eplkkarX0m9z8ppCat4mlOqUsWpyNuYgO3VRyrYHSzX5g==}
    engines: {node: '>= 0.8.0'}
    dev: true

  /prettier-linter-helpers@1.0.0:
    resolution: {integrity: sha512-GbK2cP9nraSSUF9N2XwUwqfzlAFlMNYYl+ShE/V+H8a9uNl/oUqB1w2EL54Jh0OlyRSd8RfWYJ3coVS4TROP2w==}
    engines: {node: '>=6.0.0'}
    dependencies:
      fast-diff: 1.3.0
    dev: true

  /prettier@2.8.8:
    resolution: {integrity: sha512-tdN8qQGvNjw4CHbY+XXk0JgCXn9QiF21a55rBe5LJAU+kDyC4WQn4+awm2Xfk2lQMk5fKup9XgzTZtGkjBdP9Q==}
    engines: {node: '>=10.13.0'}
    hasBin: true
    dev: true

  /pretty-error@4.0.0:
    resolution: {integrity: sha512-AoJ5YMAcXKYxKhuJGdcvse+Voc6v1RgnsR3nWcYU7q4t6z0Q6T86sv5Zq8VIRbOWWFpvdGE83LtdSMNd+6Y0xw==}
    dependencies:
      lodash: 4.17.21
      renderkid: 3.0.0
    dev: true

  /pretty-format@27.5.1:
    resolution: {integrity: sha512-Qb1gy5OrP5+zDf2Bvnzdl3jsTf1qXVMazbvCoKhtKqVs4/YK4ozX4gKQJJVyNe+cajNPn0KoC0MC3FUmaHWEmQ==}
    engines: {node: ^10.13.0 || ^12.13.0 || ^14.15.0 || >=15.0.0}
    dependencies:
      ansi-regex: 5.0.1
      ansi-styles: 5.2.0
      react-is: 17.0.2
    dev: true

  /process-nextick-args@2.0.1:
    resolution: {integrity: sha512-3ouUOpQhtgrbOa17J7+uxOTpITYWaGP7/AhoR3+A+/1e9skrzelGi/dXzEYyvbxubEF6Wn2ypscTKiKJFFn1ag==}
    dev: true

  /proj4@2.12.1:
    resolution: {integrity: sha512-vmhP3hmstjXjzFwg8QXJwpoj4n7GVrXk3ZW3DzNK/Ur4cuwXq7ZiMXaWYvLYLQbX8n4MXgbwTr4lthOUZltBpA==}
    dependencies:
      mgrs: 1.0.0
      wkt-parser: 1.3.3
    dev: false

  /prompts@2.4.2:
    resolution: {integrity: sha512-NxNv/kLguCA7p3jE8oL2aEBsrJWgAakBpgmgK6lpPWV+WuOmY6r2/zbAVnP+T8bQlA0nzHXSJSJW0Hq7ylaD2Q==}
    engines: {node: '>= 6'}
    dependencies:
      kleur: 3.0.3
      sisteransi: 1.0.5
    dev: true

  /prop-types@15.8.1:
    resolution: {integrity: sha512-oj87CgZICdulUohogVAR7AjlC0327U4el4L6eAvOqCeudMDVU0NThNaV+b9Df4dXgSP1gXMTnPdhfe/2qDH5cg==}
    dependencies:
      loose-envify: 1.4.0
      object-assign: 4.1.1
      react-is: 16.13.1

  /protocol-buffers-schema@3.6.0:
    resolution: {integrity: sha512-TdDRD+/QNdrCGCE7v8340QyuXd4kIWIgapsE2+n/SaGiSSbomYl4TjHlvIoCWRpE7wFt02EpB35VVA2ImcBVqw==}
    dev: false

  /proxy-addr@2.0.7:
    resolution: {integrity: sha512-llQsMLSUDUPT44jdrU/O37qlnifitDP+ZwrmmZcoSKyLKvtZxpyV0n2/bD/N4tBAAZ/gJEdZU7KMraoK1+XYAg==}
    engines: {node: '>= 0.10'}
    dependencies:
      forwarded: 0.2.0
      ipaddr.js: 1.9.1
    dev: true

  /proxy-from-env@1.1.0:
    resolution: {integrity: sha512-D+zkORCbA9f1tdWRK0RaCR3GPv50cMxcrz4X8k5LTSUD1Dkw47mKJEZQNunItRTkWwgtaUSo1RVFRIG9ZXiFYg==}
    dev: false

  /psl@1.9.0:
    resolution: {integrity: sha512-E/ZsdU4HLs/68gYzgGTkMicWTLPdAftJLfJFlLUAAKZGkStNU72sZjT66SnMDVOfOWY/YAoiD7Jxa9iHvngcag==}
    dev: true

  /punycode@2.3.1:
    resolution: {integrity: sha512-vYt7UD1U9Wg6138shLtLOvdAu+8DsC/ilFtEVHcH+wydcSpNE20AfSOduf6MkRFahL5FY7X1oU7nKVZFtfq8Fg==}
    engines: {node: '>=6'}
    dev: true

  /qs@6.13.0:
    resolution: {integrity: sha512-+38qI9SOr8tfZ4QmJNplMUxqjbe7LKvvZgWdExBOmd+egZTtjLB67Gu0HRX3u/XOq7UU2Nx6nsjvS16Z9uwfpg==}
    engines: {node: '>=0.6'}
    dependencies:
      side-channel: 1.0.6
    dev: true

  /query-string@7.1.3:
    resolution: {integrity: sha512-hh2WYhq4fi8+b+/2Kg9CEge4fDPvHS534aOOvOZeQ3+Vf2mCFsaFBYj0i+iXcAq6I9Vzp5fjMFBlONvayDC1qg==}
    engines: {node: '>=6'}
    dependencies:
      decode-uri-component: 0.2.2
      filter-obj: 1.1.0
      split-on-first: 1.1.0
      strict-uri-encode: 2.0.0
    dev: false

  /querystringify@2.2.0:
    resolution: {integrity: sha512-FIqgj2EUvTa7R50u0rGsyTftzjYmv/a3hO345bZNrqabNqjtgiDMgmo4mkUjd+nzU5oF3dClKqFIPUKybUyqoQ==}
    dev: true

  /queue-microtask@1.2.3:
    resolution: {integrity: sha512-NuaNSa6flKT5JaSYQzJok04JzTL1CA6aGhv5rfLW3PgqA+M2ChpZQnAC8h8i4ZFkBS8X5RqkDBHA7r4hej3K9A==}
    dev: true

  /quick-lru@6.1.2:
    resolution: {integrity: sha512-AAFUA5O1d83pIHEhJwWCq/RQcRukCkn/NSm2QsTEMle5f2hP0ChI2+3Xb051PZCkLryI/Ir1MVKviT2FIloaTQ==}
    engines: {node: '>=12'}
    dev: false

  /quickselect@3.0.0:
    resolution: {integrity: sha512-XdjUArbK4Bm5fLLvlm5KpTFOiOThgfWWI4axAZDWg4E/0mKdZyI9tNEfds27qCi1ze/vwTR16kvmmGhRra3c2g==}
    dev: false

  /randombytes@2.1.0:
    resolution: {integrity: sha512-vYl3iOX+4CKUWuxGi9Ukhie6fsqXqS9FE2Zaic4tNFD2N2QQaXOMFbuKK4QmDHC0JO6B1Zp41J0LpT0oR68amQ==}
    dependencies:
      safe-buffer: 5.2.1
    dev: true

  /range-parser@1.2.1:
    resolution: {integrity: sha512-Hrgsx+orqoygnmhFbKaHE6c296J+HTAQXoxEF6gNupROmmGJRoyzfG3ccAveqCBrwr/2yxQ5BVd/GTl5agOwSg==}
    engines: {node: '>= 0.6'}
    dev: true

  /raw-body@2.5.2:
    resolution: {integrity: sha512-8zGqypfENjCIqGhgXToC8aB2r7YrBX+AQAfIPs/Mlk+BtPTztOvTS01NRW/3Eh60J+a48lt8qsCzirQ6loCVfA==}
    engines: {node: '>= 0.8'}
    dependencies:
      bytes: 3.1.2
      http-errors: 2.0.0
      iconv-lite: 0.4.24
      unpipe: 1.0.0
    dev: true

  /rbush@4.0.1:
    resolution: {integrity: sha512-IP0UpfeWQujYC8Jg162rMNc01Rf0gWMMAb2Uxus/Q0qOFw4lCcq6ZnQEZwUoJqWyUGJ9th7JjwI4yIWo+uvoAQ==}
    dependencies:
      quickselect: 3.0.0
    dev: false

  /react-chartjs-2@5.2.0(chart.js@4.4.4)(react@18.3.1):
    resolution: {integrity: sha512-98iN5aguJyVSxp5U3CblRLH67J8gkfyGNbiK3c+l1QI/G4irHMPQw44aEPmjVag+YKTyQ260NcF82GTQ3bdscA==}
    peerDependencies:
      chart.js: ^4.1.1
      react: ^16.8.0 || ^17.0.0 || ^18.0.0
    dependencies:
      chart.js: 4.4.4
      react: 18.3.1
    dev: false

  /react-dom@18.3.1(react@18.3.1):
    resolution: {integrity: sha512-5m4nQKp+rZRb09LNH59GM4BxTh9251/ylbKIbpe7TpGxfJ+9kv6BLkLBXIjjspbgbnIBNqlI23tRnTWT0snUIw==}
    peerDependencies:
      react: ^18.3.1
    dependencies:
      loose-envify: 1.4.0
      react: 18.3.1
      scheduler: 0.23.2

  /react-draggable@4.4.6(react-dom@18.3.1)(react@18.3.1):
    resolution: {integrity: sha512-LtY5Xw1zTPqHkVmtM3X8MUOxNDOUhv/khTgBgrUvwaS064bwVvxT+q5El0uUFNx5IEPKXuRejr7UqLwBIg5pdw==}
    peerDependencies:
      react: '>= 16.3.0'
      react-dom: '>= 16.3.0'
    dependencies:
      clsx: 1.2.1
      prop-types: 15.8.1
      react: 18.3.1
      react-dom: 18.3.1(react@18.3.1)
    dev: false

  /react-dropzone@14.2.3(react@18.3.1):
    resolution: {integrity: sha512-O3om8I+PkFKbxCukfIR3QAGftYXDZfOE2N1mr/7qebQJHs7U+/RSL/9xomJNpRg9kM5h9soQSdf0Gc7OHF5Fug==}
    engines: {node: '>= 10.13'}
    peerDependencies:
      react: '>= 16.8 || 18.0.0'
    dependencies:
      attr-accept: 2.2.2
      file-selector: 0.6.0
      prop-types: 15.8.1
      react: 18.3.1
    dev: false

  /react-i18next@12.3.1(i18next@22.5.1)(react-dom@18.3.1)(react@18.3.1):
    resolution: {integrity: sha512-5v8E2XjZDFzK7K87eSwC7AJcAkcLt5xYZ4+yTPDAW1i7C93oOY1dnr4BaQM7un4Hm+GmghuiPvevWwlca5PwDA==}
    peerDependencies:
      i18next: '>= 19.0.0'
      react: '>= 16.8.0'
      react-dom: '*'
      react-native: '*'
    peerDependenciesMeta:
      react-dom:
        optional: true
      react-native:
        optional: true
    dependencies:
      '@babel/runtime': 7.25.6
      html-parse-stringify: 3.0.1
      i18next: 22.5.1
      react: 18.3.1
      react-dom: 18.3.1(react@18.3.1)
    dev: false

  /react-i18next@13.5.0(i18next@23.15.1)(react-dom@18.3.1)(react@18.3.1):
    resolution: {integrity: sha512-CFJ5NDGJ2MUyBohEHxljOq/39NQ972rh1ajnadG9BjTk+UXbHLq4z5DKEbEQBDoIhUmmbuS/fIMJKo6VOax1HA==}
    peerDependencies:
      i18next: '>= 23.2.3'
      react: '>= 16.8.0'
      react-dom: '*'
      react-native: '*'
    peerDependenciesMeta:
      react-dom:
        optional: true
      react-native:
        optional: true
    dependencies:
      '@babel/runtime': 7.25.6
      html-parse-stringify: 3.0.1
      i18next: 23.15.1
      react: 18.3.1
      react-dom: 18.3.1(react@18.3.1)
    dev: false

  /react-is@16.13.1:
    resolution: {integrity: sha512-24e6ynE2H+OKt4kqsOvNd8kBpV65zoxbA4BVsEOB3ARVWQki/DHzaUoC5KuON/BiccDaCCTZBuOcfZs70kR8bQ==}

  /react-is@17.0.2:
    resolution: {integrity: sha512-w2GsyukL62IJnlaff/nRegPQR94C/XXamvMWmSHRJ4y7Ts/4ocGRmTHvOs8PSE6pB3dWOrD/nueuU5sduBsQ4w==}
    dev: true

  /react-is@18.3.1:
    resolution: {integrity: sha512-/LLMVyas0ljjAtoYiPqYiL8VWXzUUdThrmU5+n20DZv+a+ClRoevUzw5JxU+Ieh5/c87ytoTBV9G1FiKfNJdmg==}
    dev: false

  /react-property@2.0.0:
    resolution: {integrity: sha512-kzmNjIgU32mO4mmH5+iUyrqlpFQhF8K2k7eZ4fdLSOPFrD1XgEuSBv9LDEgxRXTMBqMd8ppT0x6TIzqE5pdGdw==}
    dev: false

  /react-shallow-renderer@16.15.0(react@18.3.1):
    resolution: {integrity: sha512-oScf2FqQ9LFVQgA73vr86xl2NaOIX73rh+YFqcOp68CWj56tSfgtGKrEbyhCj0rSijyG9M1CYprTh39fBi5hzA==}
    peerDependencies:
      react: ^16.0.0 || ^17.0.0 || ^18.0.0
    dependencies:
      object-assign: 4.1.1
      react: 18.3.1
      react-is: 18.3.1
    dev: false

  /react-test-renderer@18.3.1(react@18.3.1):
    resolution: {integrity: sha512-KkAgygexHUkQqtvvx/otwxtuFu5cVjfzTCtjXLH9boS19/Nbtg84zS7wIQn39G8IlrhThBpQsMKkq5ZHZIYFXA==}
    peerDependencies:
      react: ^18.3.1
    dependencies:
      react: 18.3.1
      react-is: 18.3.1
      react-shallow-renderer: 16.15.0(react@18.3.1)
      scheduler: 0.23.2
    dev: false

  /react-transition-group@4.4.5(react-dom@18.3.1)(react@18.3.1):
    resolution: {integrity: sha512-pZcd1MCJoiKiBR2NRxeCRg13uCXbydPnmB4EOeRrY7480qNWO8IIgQG6zlDkm6uRMsURXPuKq0GWtiM59a5Q6g==}
    peerDependencies:
      react: '>=16.6.0'
      react-dom: '>=16.6.0'
    dependencies:
      '@babel/runtime': 7.25.6
      dom-helpers: 5.2.1
      loose-envify: 1.4.0
      prop-types: 15.8.1
      react: 18.3.1
      react-dom: 18.3.1(react@18.3.1)
    dev: false

  /react@18.3.1:
    resolution: {integrity: sha512-wS+hAgJShR0KhEvPJArfuPVN1+Hz1t0Y6n5jLrGQbkb4urgPE/0Rve+1kMB1v/oWgHgm4WIcV+i7F2pTVj+2iQ==}
    engines: {node: '>=0.10.0'}
    dependencies:
      loose-envify: 1.4.0

  /readable-stream@2.3.8:
    resolution: {integrity: sha512-8p0AUk4XODgIewSi0l8Epjs+EVnWiK7NoDIEGU0HhE7+ZyY8D1IMY7odu5lRrFXGg71L15KG8QrPmum45RTtdA==}
    dependencies:
      core-util-is: 1.0.3
      inherits: 2.0.4
      isarray: 1.0.0
      process-nextick-args: 2.0.1
      safe-buffer: 5.1.2
      string_decoder: 1.1.1
      util-deprecate: 1.0.2
    dev: true

  /readable-stream@3.6.2:
    resolution: {integrity: sha512-9u/sniCrY3D5WdsERHzHE4G2YCXqoG5FTHUiCC4SIbr6XcLZBY05ya9EKjYek9O5xOAwjGq+1JdGBAS7Q9ScoA==}
    engines: {node: '>= 6'}
    dependencies:
      inherits: 2.0.4
      string_decoder: 1.3.0
      util-deprecate: 1.0.2
    dev: true

  /readdirp@3.6.0:
    resolution: {integrity: sha512-hOS089on8RduqdbhvQ5Z37A0ESjsqz6qnRcffsMU3495FuTdqSm+7bhJ29JvIOsBDEEnan5DPu9t3To9VRlMzA==}
    engines: {node: '>=8.10.0'}
    requiresBuild: true
    dependencies:
      picomatch: 2.3.1
    dev: true

  /rechoir@0.7.1:
    resolution: {integrity: sha512-/njmZ8s1wVeR6pjTZ+0nCnv8SpZNRMT2D1RLOJQESlYFDBvwpTA4KWJpZ+sBJ4+vhjILRcK7JIFdGCdxEAAitg==}
    engines: {node: '>= 0.10'}
    dependencies:
      resolve: 1.22.8
    dev: true

  /reflect.getprototypeof@1.0.6:
    resolution: {integrity: sha512-fmfw4XgoDke3kdI6h4xcUz1dG8uaiv5q9gcEwLS4Pnth2kxT+GZ7YehS1JTMGBQmtV7Y4GFGbs2re2NqhdozUg==}
    engines: {node: '>= 0.4'}
    dependencies:
      call-bind: 1.0.7
      define-properties: 1.2.1
      es-abstract: 1.23.3
      es-errors: 1.3.0
      get-intrinsic: 1.2.4
      globalthis: 1.0.4
      which-builtin-type: 1.1.4
    dev: true

  /regenerate-unicode-properties@10.2.0:
    resolution: {integrity: sha512-DqHn3DwbmmPVzeKj9woBadqmXxLvQoQIwu7nopMc72ztvxVmVk2SBhSnx67zuye5TP+lJsb/TBQsjLKhnDf3MA==}
    engines: {node: '>=4'}
    dependencies:
      regenerate: 1.4.2
    dev: true

  /regenerate@1.4.2:
    resolution: {integrity: sha512-zrceR/XhGYU/d/opr2EKO7aRHUeiBI8qjtfHqADTwZd6Szfy16la6kqD0MIUs5z5hx6AaKa+PixpPrR289+I0A==}
    dev: true

  /regenerator-runtime@0.14.1:
    resolution: {integrity: sha512-dYnhHh0nJoMfnkZs6GmmhFknAGRrLznOu5nc9ML+EJxGvrx6H7teuevqVqCuPcPK//3eDrrjQhehXVx9cnkGdw==}

  /regenerator-transform@0.15.2:
    resolution: {integrity: sha512-hfMp2BoF0qOk3uc5V20ALGDS2ddjQaLrdl7xrGXvAIow7qeWRM2VA2HuCHkUKk9slq3VwEwLNK3DFBqDfPGYtg==}
    dependencies:
      '@babel/runtime': 7.25.6
    dev: true

  /regexp.prototype.flags@1.5.2:
    resolution: {integrity: sha512-NcDiDkTLuPR+++OCKB0nWafEmhg/Da8aUPLPMQbK+bxKKCm1/S5he+AqYa4PlMCVBalb4/yxIRub6qkEx5yJbw==}
    engines: {node: '>= 0.4'}
    dependencies:
      call-bind: 1.0.7
      define-properties: 1.2.1
      es-errors: 1.3.0
      set-function-name: 2.0.2
    dev: true

  /regexpu-core@5.3.2:
    resolution: {integrity: sha512-RAM5FlZz+Lhmo7db9L298p2vHP5ZywrVXmVXpmAD9GuL5MPH6t9ROw1iA/wfHkQ76Qe7AaPF0nGuim96/IrQMQ==}
    engines: {node: '>=4'}
    dependencies:
      '@babel/regjsgen': 0.8.0
      regenerate: 1.4.2
      regenerate-unicode-properties: 10.2.0
      regjsparser: 0.9.1
      unicode-match-property-ecmascript: 2.0.0
      unicode-match-property-value-ecmascript: 2.2.0
    dev: true

  /regjsparser@0.9.1:
    resolution: {integrity: sha512-dQUtn90WanSNl+7mQKcXAgZxvUe7Z0SqXlgzv0za4LwiUhyzBC58yQO3liFoUgu8GiJVInAhJjkj1N0EtQ5nkQ==}
    hasBin: true
    dependencies:
      jsesc: 0.5.0
    dev: true

  /relateurl@0.2.7:
    resolution: {integrity: sha512-G08Dxvm4iDN3MLM0EsP62EDV9IuhXPR6blNz6Utcp7zyV3tr4HVNINt6MpaRWbxoOHT3Q7YN2P+jaHX8vUbgog==}
    engines: {node: '>= 0.10'}
    dev: true

  /remove-accents@0.5.0:
    resolution: {integrity: sha512-8g3/Otx1eJaVD12e31UbJj1YzdtVvzH85HV7t+9MJYk/u3XmkOUJ5Ys9wQrf9PCPK8+xn4ymzqYCiZl6QWKn+A==}
    dev: false

  /renderkid@3.0.0:
    resolution: {integrity: sha512-q/7VIQA8lmM1hF+jn+sFSPWGlMkSAeNYcPLmDQx2zzuiDfaLrOmumR8iaUKlenFgh0XRPIUeSPlH3A+AW3Z5pg==}
    dependencies:
      css-select: 4.3.0
      dom-converter: 0.2.0
      htmlparser2: 6.1.0
      lodash: 4.17.21
      strip-ansi: 6.0.1
    dev: true

  /require-directory@2.1.1:
    resolution: {integrity: sha512-fGxEI7+wsG9xrvdjsrlmL22OMTTiHRwAMroiEeMgq8gzoLC/PQr7RsRDSTLUg/bZAZtF+TVIkHc6/4RIKrui+Q==}
    engines: {node: '>=0.10.0'}
    dev: true

  /require-from-string@2.0.2:
    resolution: {integrity: sha512-Xf0nWe6RseziFMu+Ap9biiUbmplq6S9/p+7w7YXP/JBHhrUDDUhwa+vANyubuqfZWTveU//DYVGsDG7RKL/vEw==}
    engines: {node: '>=0.10.0'}

  /require-package-name@2.0.1:
    resolution: {integrity: sha512-uuoJ1hU/k6M0779t3VMVIYpb2VMJk05cehCaABFhXaibcbvfgR8wKiozLjVFSzJPmQMRqIcO0HMyTFqfV09V6Q==}
    dev: true

  /requires-port@1.0.0:
    resolution: {integrity: sha512-KigOCHcocU3XODJxsu8i/j8T9tzT4adHiecwORRQ0ZZFcp7ahwXuRU1m+yuO90C5ZUyGeGfocHDI14M3L3yDAQ==}
    dev: true

  /resolve-cwd@3.0.0:
    resolution: {integrity: sha512-OrZaX2Mb+rJCpH/6CpSqt9xFVpN++x01XnN2ie9g6P5/3xelLAkXWVADpdz1IHD/KFfEXyE6V0U01OQ3UO2rEg==}
    engines: {node: '>=8'}
    dependencies:
      resolve-from: 5.0.0
    dev: true

  /resolve-from@4.0.0:
    resolution: {integrity: sha512-pb/MYmXstAkysRFx8piNI1tGFNQIFA3vkE3Gq4EuA1dF6gHp/+vgZqsCGJapvy8N3Q+4o7FwvquPJcnZ7RYy4g==}
    engines: {node: '>=4'}

  /resolve-from@5.0.0:
    resolution: {integrity: sha512-qYg9KP24dD5qka9J47d0aVky0N+b4fTU89LN9iDnjB5waksiC49rvMB0PrUJQGoTmH50XPiqOvAjDfaijGxYZw==}
    engines: {node: '>=8'}
    dev: true

  /resolve-protobuf-schema@2.1.0:
    resolution: {integrity: sha512-kI5ffTiZWmJaS/huM8wZfEMer1eRd7oJQhDuxeCLe3t7N7mX3z94CN0xPxBQxFYQTSNz9T0i+v6inKqSdK8xrQ==}
    dependencies:
      protocol-buffers-schema: 3.6.0
    dev: false

  /resolve.exports@1.1.1:
    resolution: {integrity: sha512-/NtpHNDN7jWhAaQ9BvBUYZ6YTXsRBgfqWFWP7BZBaoMJO/I3G5OFzvTuWNlZC3aPjins1F+TNrLKsGbH4rfsRQ==}
    engines: {node: '>=10'}
    dev: true

  /resolve@1.22.8:
    resolution: {integrity: sha512-oKWePCxqpd6FlLvGV1VU0x7bkPmmCNolxzjMf4NczoDnQcIWrAF+cPtZn5i6n+RfD2d9i0tzpKnG6Yk168yIyw==}
    hasBin: true
    dependencies:
      is-core-module: 2.15.1
      path-parse: 1.0.7
      supports-preserve-symlinks-flag: 1.0.0

  /resolve@2.0.0-next.5:
    resolution: {integrity: sha512-U7WjGVG9sH8tvjW5SmGbQuui75FiyjAX72HX15DwBBwF9dNiQZRQAg9nnPhYy+TUnE0+VcrttuvNI8oSxZcocA==}
    hasBin: true
    dependencies:
      is-core-module: 2.15.1
      path-parse: 1.0.7
      supports-preserve-symlinks-flag: 1.0.0
    dev: true

  /retry@0.13.1:
    resolution: {integrity: sha512-XQBQ3I8W1Cge0Seh+6gjj03LbmRFWuoszgK9ooCpwYIrhhoO80pfq4cUkU5DkknwfOfFteRwlZ56PYOGYyFWdg==}
    engines: {node: '>= 4'}
    dev: true

  /reusify@1.0.4:
    resolution: {integrity: sha512-U9nH88a3fc/ekCF1l0/UP1IosiuIjyTh7hBvXVMHYgVcfGvt897Xguj2UOLDeI5BG2m7/uwyaLVT6fbtCwTyzw==}
    engines: {iojs: '>=1.0.0', node: '>=0.10.0'}
    dev: true

  /rimraf@3.0.2:
    resolution: {integrity: sha512-JZkJMZkAGFFPP2YqXZXPbMlMBgsxzE8ILs4lMIX/2o0L9UBw9O/Y3o6wFw/i9YLapcUJWwqbi3kdxIPdC62TIA==}
    deprecated: Rimraf versions prior to v4 are no longer supported
    hasBin: true
    dependencies:
      glob: 7.2.3
    dev: true

  /run-parallel@1.2.0:
    resolution: {integrity: sha512-5l4VyZR86LZ/lDxZTR6jqL8AFE2S0IFLMP26AbjsLVADxHdhB/c0GUsH+y39UfCi3dzz8OlQuPmnaJOMoDHQBA==}
    dependencies:
      queue-microtask: 1.2.3
    dev: true

  /rw@1.3.3:
    resolution: {integrity: sha512-PdhdWy89SiZogBLaw42zdeqtRJ//zFd2PgQavcICDUgJT5oW10QCRKbJ6bg4r0/UY2M6BWd5tkxuGFRvCkgfHQ==}
    dev: false

  /safe-array-concat@1.1.2:
    resolution: {integrity: sha512-vj6RsCsWBCf19jIeHEfkRMw8DPiBb+DMXklQ/1SGDHOMlHdPUkZXFQ2YdplS23zESTijAcurb1aSgJA3AgMu1Q==}
    engines: {node: '>=0.4'}
    dependencies:
      call-bind: 1.0.7
      get-intrinsic: 1.2.4
      has-symbols: 1.0.3
      isarray: 2.0.5
    dev: true

  /safe-buffer@5.1.2:
    resolution: {integrity: sha512-Gd2UZBJDkXlY7GbJxfsE8/nvKkUEU1G38c1siN6QP6a9PT9MmHB8GnpscSmMJSoF8LOIrt8ud/wPtojys4G6+g==}
    dev: true

  /safe-buffer@5.2.1:
    resolution: {integrity: sha512-rp3So07KcdmmKbGvgaNxQSJr7bGVSVk5S9Eq1F+ppbRo70+YeaDxkw5Dd8NPN+GD6bjnYm2VuPuCXmpuYvmCXQ==}
    dev: true

  /safe-regex-test@1.0.3:
    resolution: {integrity: sha512-CdASjNJPvRa7roO6Ra/gLYBTzYzzPyyBXxIMdGW3USQLyjWEls2RgW5UBTXaQVp+OrpeCK3bLem8smtmheoRuw==}
    engines: {node: '>= 0.4'}
    dependencies:
      call-bind: 1.0.7
      es-errors: 1.3.0
      is-regex: 1.1.4
    dev: true

  /safer-buffer@2.1.2:
    resolution: {integrity: sha512-YZo3K82SD7Riyi0E1EQPojLz7kpepnSQI9IyPbHHg1XXXevb5dJI7tpyN2ADxGcQbHG7vcyRHk0cbwqcQriUtg==}
    dev: true

  /sanitize-html@2.13.0:
    resolution: {integrity: sha512-Xff91Z+4Mz5QiNSLdLWwjgBDm5b1RU6xBT0+12rapjiaR7SwfRdjw8f+6Rir2MXKLrDicRFHdb51hGOAxmsUIA==}
    dependencies:
      deepmerge: 4.3.1
      escape-string-regexp: 4.0.0
      htmlparser2: 8.0.2
      is-plain-object: 5.0.0
      parse-srcset: 1.0.2
      postcss: 8.4.45
    dev: false

  /sass-loader@12.6.0(sass@1.78.0)(webpack@5.94.0):
    resolution: {integrity: sha512-oLTaH0YCtX4cfnJZxKSLAyglED0naiYfNG1iXfU5w1LNZ+ukoA5DtyDIN5zmKVZwYNJP4KRc5Y3hkWga+7tYfA==}
    engines: {node: '>= 12.13.0'}
    peerDependencies:
      fibers: '>= 3.1.0'
      node-sass: ^4.0.0 || ^5.0.0 || ^6.0.0 || ^7.0.0
      sass: ^1.3.0
      sass-embedded: '*'
      webpack: ^5.0.0
    peerDependenciesMeta:
      fibers:
        optional: true
      node-sass:
        optional: true
      sass:
        optional: true
      sass-embedded:
        optional: true
    dependencies:
      klona: 2.0.6
      neo-async: 2.6.2
      sass: 1.78.0
      webpack: 5.94.0(webpack-cli@4.10.0)
    dev: true

  /sass@1.78.0:
    resolution: {integrity: sha512-AaIqGSrjo5lA2Yg7RvFZrlXDBCp3nV4XP73GrLGvdRWWwk+8H3l0SDvq/5bA4eF+0RFPLuWUk3E+P1U/YqnpsQ==}
    engines: {node: '>=14.0.0'}
    hasBin: true
    dependencies:
      chokidar: 3.6.0
      immutable: 4.3.7
      source-map-js: 1.2.1
    dev: true

  /saxes@5.0.1:
    resolution: {integrity: sha512-5LBh1Tls8c9xgGjw3QrMwETmTMVk0oFgvrFSvWx62llR2hcEInrKNZ2GZCCuuy2lvWrdl5jhbpeqc5hRYKFOcw==}
    engines: {node: '>=10'}
    dependencies:
      xmlchars: 2.2.0
    dev: true

  /scheduler@0.23.2:
    resolution: {integrity: sha512-UOShsPwz7NrMUqhR6t0hWjFduvOzbtv7toDH1/hIrfRNIDBnnBWd0CwJTGvTpngVlmwGCdP9/Zl/tVrDqcuYzQ==}
    dependencies:
      loose-envify: 1.4.0

  /schema-utils@2.7.1:
    resolution: {integrity: sha512-SHiNtMOUGWBQJwzISiVYKu82GiV4QYGePp3odlY1tuKO7gPtphAT5R/py0fA6xtbgLL/RvtJZnU9b8s0F1q0Xg==}
    engines: {node: '>= 8.9.0'}
    dependencies:
      '@types/json-schema': 7.0.15
      ajv: 6.12.6
      ajv-keywords: 3.5.2(ajv@6.12.6)
    dev: true

  /schema-utils@3.3.0:
    resolution: {integrity: sha512-pN/yOAvcC+5rQ5nERGuwrjLlYvLTbCibnZ1I7B1LaiAz9BRBlE9GMgE/eqV30P7aJQUf7Ddimy/RsbYO/GrVGg==}
    engines: {node: '>= 10.13.0'}
    dependencies:
      '@types/json-schema': 7.0.15
      ajv: 6.12.6
      ajv-keywords: 3.5.2(ajv@6.12.6)
    dev: true

  /schema-utils@4.2.0:
    resolution: {integrity: sha512-L0jRsrPpjdckP3oPug3/VxNKt2trR8TcabrM6FOAAlvC/9Phcmm+cuAgTlxBqdBR1WJx7Naj9WHw+aOmheSVbw==}
    engines: {node: '>= 12.13.0'}
    dependencies:
      '@types/json-schema': 7.0.15
      ajv: 8.17.1
      ajv-formats: 2.1.1
      ajv-keywords: 5.1.0(ajv@8.17.1)
    dev: true

  /select-hose@2.0.0:
    resolution: {integrity: sha512-mEugaLK+YfkijB4fx0e6kImuJdCIt2LxCRcbEYPqRGCs4F2ogyfZU5IAZRdjCP8JPq2AtdNoC/Dux63d9Kiryg==}
    dev: true

  /selfsigned@2.4.1:
    resolution: {integrity: sha512-th5B4L2U+eGLq1TVh7zNRGBapioSORUeymIydxgFpwww9d2qyKvtuPU2jJuHvYAwwqi2Y596QBL3eEqcPEYL8Q==}
    engines: {node: '>=10'}
    dependencies:
      '@types/node-forge': 1.3.11
      node-forge: 1.3.1
    dev: true

  /semver@5.7.2:
    resolution: {integrity: sha512-cBznnQ9KjJqU67B52RMC65CMarK2600WFnbkcaiwWq3xy/5haFJlshgnpjovMVJ+Hff49d8GEn0b87C5pDQ10g==}
    hasBin: true
    dev: true

  /semver@6.3.1:
    resolution: {integrity: sha512-BR7VvDCVHO+q2xBEWskxS6DJE1qRnb7DxzUrogb71CWoSficBxYsiAGd+Kl0mmq/MprG9yArRkyrQxTO6XjMzA==}
    hasBin: true
    dev: true

  /semver@7.6.3:
    resolution: {integrity: sha512-oVekP1cKtI+CTDvHWYFUcMtsK/00wmAEfyqKfNdARm8u1wNVhSgaX7A8d4UuIlUI5e84iEwOhs7ZPYRmzU9U6A==}
    engines: {node: '>=10'}
    hasBin: true
    dev: true

  /send@0.19.0:
    resolution: {integrity: sha512-dW41u5VfLXu8SJh5bwRmyYUbAoSB3c9uQh6L8h/KtsFREPWpbX1lrljJo186Jc4nmci/sGUZ9a0a0J2zgfq2hw==}
    engines: {node: '>= 0.8.0'}
    dependencies:
      debug: 2.6.9
      depd: 2.0.0
      destroy: 1.2.0
      encodeurl: 1.0.2
      escape-html: 1.0.3
      etag: 1.8.1
      fresh: 0.5.2
      http-errors: 2.0.0
      mime: 1.6.0
      ms: 2.1.3
      on-finished: 2.4.1
      range-parser: 1.2.1
      statuses: 2.0.1
    dev: true

  /serialize-javascript@6.0.2:
    resolution: {integrity: sha512-Saa1xPByTTq2gdeFZYLLo+RFE35NHZkAbqZeWNd3BpzppeVisAqpDjcp8dyf6uIvEqJRd46jemmyA4iFIeVk8g==}
    dependencies:
      randombytes: 2.1.0
    dev: true

  /serve-index@1.9.1:
    resolution: {integrity: sha512-pXHfKNP4qujrtteMrSBb0rc8HJ9Ms/GrXwcUtUtD5s4ewDJI8bT3Cz2zTVRMKtri49pLx2e0Ya8ziP5Ya2pZZw==}
    engines: {node: '>= 0.8.0'}
    dependencies:
      accepts: 1.3.8
      batch: 0.6.1
      debug: 2.6.9
      escape-html: 1.0.3
      http-errors: 1.6.3
      mime-types: 2.1.35
      parseurl: 1.3.3
    dev: true

  /serve-static@1.16.2:
    resolution: {integrity: sha512-VqpjJZKadQB/PEbEwvFdO43Ax5dFBZ2UECszz8bQ7pi7wt//PWe1P6MN7eCnjsatYtBT6EuiClbjSWP2WrIoTw==}
    engines: {node: '>= 0.8.0'}
    dependencies:
      encodeurl: 2.0.0
      escape-html: 1.0.3
      parseurl: 1.3.3
      send: 0.19.0
    dev: true

  /set-function-length@1.2.2:
    resolution: {integrity: sha512-pgRc4hJ4/sNjWCSS9AmnS40x3bNMDTknHgL5UaMBTMyJnU90EgWh1Rz+MC9eFu4BuN/UwZjKQuY/1v3rM7HMfg==}
    engines: {node: '>= 0.4'}
    dependencies:
      define-data-property: 1.1.4
      es-errors: 1.3.0
      function-bind: 1.1.2
      get-intrinsic: 1.2.4
      gopd: 1.0.1
      has-property-descriptors: 1.0.2
    dev: true

  /set-function-name@2.0.2:
    resolution: {integrity: sha512-7PGFlmtwsEADb0WYyvCMa1t+yke6daIG4Wirafur5kcf+MhUnPms1UeR0CKQdTZD81yESwMHbtn+TR+dMviakQ==}
    engines: {node: '>= 0.4'}
    dependencies:
      define-data-property: 1.1.4
      es-errors: 1.3.0
      functions-have-names: 1.2.3
      has-property-descriptors: 1.0.2
    dev: true

  /setprototypeof@1.1.0:
    resolution: {integrity: sha512-BvE/TwpZX4FXExxOxZyRGQQv651MSwmWKZGqvmPcRIjDqWub67kTKuIMx43cZZrS/cBBzwBcNDWoFxt2XEFIpQ==}
    dev: true

  /setprototypeof@1.2.0:
    resolution: {integrity: sha512-E5LDX7Wrp85Kil5bhZv46j8jOeboKq5JMmYM3gVGdGH8xFpPWXUMsNrlODCrkoxMEeNi/XZIwuRvY4XNwYMJpw==}
    dev: true

  /shallow-clone@3.0.1:
    resolution: {integrity: sha512-/6KqX+GVUdqPuPPd2LxDDxzX6CAbjJehAAOKlNpqqUpAqPM6HeL8f+o3a+JsyGjn2lv0WY8UsTgUJjU9Ok55NA==}
    engines: {node: '>=8'}
    dependencies:
      kind-of: 6.0.3
    dev: true

  /shebang-command@2.0.0:
    resolution: {integrity: sha512-kHxr2zZpYtdmrN1qDjrrX/Z1rR1kG8Dx+gkpK1G4eXmvXswmcE1hTWBWYUzlraYw1/yZp6YuDY77YtvbN0dmDA==}
    engines: {node: '>=8'}
    dependencies:
      shebang-regex: 3.0.0
    dev: true

  /shebang-regex@3.0.0:
    resolution: {integrity: sha512-7++dFhtcx3353uBaq8DDR4NuxBetBzC7ZQOhmTQInHEd6bSrXdiEyzCvG07Z44UYdLShWUyXt5M/yhz8ekcb1A==}
    engines: {node: '>=8'}
    dev: true

  /shell-quote@1.8.1:
    resolution: {integrity: sha512-6j1W9l1iAs/4xYBI1SYOVZyFcCis9b4KCLQ8fgAGG07QvzaRLVVRQvAy85yNmmZSjYjg4MWh4gNvlPujU/5LpA==}
    dev: true

  /shiki@0.14.7:
    resolution: {integrity: sha512-dNPAPrxSc87ua2sKJ3H5dQ/6ZaY8RNnaAqK+t0eG7p0Soi2ydiqbGOTaZCqaYvA/uZYfS1LJnemt3Q+mSfcPCg==}
    dependencies:
      ansi-sequence-parser: 1.1.1
      jsonc-parser: 3.3.1
      vscode-oniguruma: 1.7.0
      vscode-textmate: 8.0.0
    dev: true

  /side-channel@1.0.6:
    resolution: {integrity: sha512-fDW/EZ6Q9RiO8eFG8Hj+7u/oW+XrPTIChwCOM2+th2A6OblDtYYIpve9m+KvI9Z4C9qSEXlaGR6bTEYHReuglA==}
    engines: {node: '>= 0.4'}
    dependencies:
      call-bind: 1.0.7
      es-errors: 1.3.0
      get-intrinsic: 1.2.4
      object-inspect: 1.13.2
    dev: true

  /signal-exit@3.0.7:
    resolution: {integrity: sha512-wnD2ZE+l+SPC/uoS0vXeE9L1+0wuaMqKlfz9AMUo38JsyLSBWSFcHR1Rri62LZc12vLr1gb3jl7iwQhgwpAbGQ==}
    dev: true

  /simple-zustand-devtools@1.1.0(@types/react-dom@18.3.0)(@types/react@18.3.5)(react-dom@18.3.1)(react@18.3.1)(zustand@4.4.7):
    resolution: {integrity: sha512-Axfcfr9L3YL3kto7aschCQLY2VUlXXMnIVtaTe9Y0qWbNmPsX/y7KsNprmxBZoB0pww5ZGs1u/ohcrvQ3tE6jA==}
    peerDependencies:
      '@types/react': '>=18.0.0'
      '@types/react-dom': '>=18.0.0'
      react: '>=18.0.0'
      react-dom: '>=18.0.0'
      zustand: '>=1.0.2'
    dependencies:
      '@types/react': 18.3.5
      '@types/react-dom': 18.3.0
      react: 18.3.1
      react-dom: 18.3.1(react@18.3.1)
      zustand: 4.4.7(@types/react@18.3.5)(react@18.3.1)
    dev: true

  /sirv@2.0.4:
    resolution: {integrity: sha512-94Bdh3cC2PKrbgSOUqTiGPWVZeSiXfKOVZNJniWoqrWrRkB1CJzBU3NEbiTsPcYy1lDsANA/THzS+9WBiy5nfQ==}
    engines: {node: '>= 10'}
    dependencies:
      '@polka/url': 1.0.0-next.25
      mrmime: 2.0.0
      totalist: 3.0.1
    dev: true

  /sisteransi@1.0.5:
    resolution: {integrity: sha512-bLGGlR1QxBcynn2d5YmDX4MGjlZvy2MRBDRNHLJ8VI6l6+9FUiyTFNJ0IveOSP0bcXgVDPRcfGqA0pjaqUpfVg==}
    dev: true

  /slash@2.0.0:
    resolution: {integrity: sha512-ZYKh3Wh2z1PpEXWr0MpSBZ0V6mZHAQfYevttO11c51CaWjGTaadiKZ+wVt1PbMlDV5qhMFslpZCemhwOK7C89A==}
    engines: {node: '>=6'}
    dev: true

  /slash@3.0.0:
    resolution: {integrity: sha512-g9Q1haeby36OSStwb4ntCGGGaKsaVSjQ68fBxoQcutl5fS1vuY18H3wSt3jFyFtrkx+Kz0V1G85A4MyAdDMi2Q==}
    engines: {node: '>=8'}
    dev: true

  /slash@4.0.0:
    resolution: {integrity: sha512-3dOsAHXXUkQTpOYcoAxLIorMTp4gIQr5IW3iVb7A7lFIp0VHhnynm9izx6TssdrIcVIESAlVjtnO2K8bg+Coew==}
    engines: {node: '>=12'}
    dev: true

  /sockjs@0.3.24:
    resolution: {integrity: sha512-GJgLTZ7vYb/JtPSSZ10hsOYIvEYsjbNU+zPdIHcUaWVNUEPivzxku31865sSSud0Da0W4lEeOPlmw93zLQchuQ==}
    dependencies:
      faye-websocket: 0.11.4
      uuid: 8.3.2
      websocket-driver: 0.7.4
    dev: true

  /sort-asc@0.1.0:
    resolution: {integrity: sha512-jBgdDd+rQ+HkZF2/OHCmace5dvpos/aWQpcxuyRs9QUbPRnkEJmYVo81PIGpjIdpOcsnJ4rGjStfDHsbn+UVyw==}
    engines: {node: '>=0.10.0'}
    dev: false

  /sort-desc@0.1.1:
    resolution: {integrity: sha512-jfZacW5SKOP97BF5rX5kQfJmRVZP5/adDUTY8fCSPvNcXDVpUEe2pr/iKGlcyZzchRJZrswnp68fgk3qBXgkJw==}
    engines: {node: '>=0.10.0'}
    dev: false

  /sort-object@0.3.2:
    resolution: {integrity: sha512-aAQiEdqFTTdsvUFxXm3umdo04J7MRljoVGbBlkH7BgNsMvVNAJyGj7C/wV1A8wHWAJj/YikeZbfuCKqhggNWGA==}
    engines: {node: '>=0.10.0'}
    dependencies:
      sort-asc: 0.1.0
      sort-desc: 0.1.1
    dev: false

  /source-map-js@1.2.1:
    resolution: {integrity: sha512-UXWMKhLOwVKb728IUtQPXxfYU+usdybtUrK/8uGE8CQMvrhOpwvzDBwj0QhSL7MQc7vIsISBG8VQ8+IDQxpfQA==}
    engines: {node: '>=0.10.0'}

  /source-map-support@0.5.21:
    resolution: {integrity: sha512-uBHU3L3czsIyYXKX88fdrGovxdSCoTGDRZ6SYXtSRxLZUzHg5P/66Ht6uoUlHu9EZod+inXhKo3qQgwXUT/y1w==}
    dependencies:
      buffer-from: 1.1.2
      source-map: 0.6.1
    dev: true

  /source-map@0.5.7:
    resolution: {integrity: sha512-LbrmJOMUSdEVxIKvdcJzQC+nQhe8FUZQTXQy6+I75skNgn3OoQ0DZA8YnFa7gp8tqtL3KPf1kmo0R5DoApeSGQ==}
    engines: {node: '>=0.10.0'}
    dev: false

  /source-map@0.6.1:
    resolution: {integrity: sha512-UjgapumWlbMhkBgzT7Ykc5YXUT46F0iKu8SGXq0bcwP5dz/h0Plj6enJqjz1Zbq2l5WaqYnrVbwWOWMyF3F47g==}
    engines: {node: '>=0.10.0'}
    dev: true

  /source-map@0.7.4:
    resolution: {integrity: sha512-l3BikUxvPOcn5E74dZiq5BGsTb5yEwhaTSzccU6t4sDOH8NWJCstKO5QT2CvtFoK6F0saL7p9xHAqHOlCPJygA==}
    engines: {node: '>= 8'}
    dev: true

  /spdy-transport@3.0.0:
    resolution: {integrity: sha512-hsLVFE5SjA6TCisWeJXFKniGGOpBgMLmerfO2aCyCU5s7nJ/rpAepqmFifv/GCbSbueEeAJJnmSQ2rKC/g8Fcw==}
    dependencies:
      debug: 4.3.7
      detect-node: 2.1.0
      hpack.js: 2.1.6
      obuf: 1.1.2
      readable-stream: 3.6.2
      wbuf: 1.7.3
    transitivePeerDependencies:
      - supports-color
    dev: true

  /spdy@4.0.2:
    resolution: {integrity: sha512-r46gZQZQV+Kl9oItvl1JZZqJKGr+oEkB08A6BzkiR7593/7IbtuncXHd2YoYeTsG4157ZssMu9KYvUHLcjcDoA==}
    engines: {node: '>=6.0.0'}
    dependencies:
      debug: 4.3.7
      handle-thing: 2.0.1
      http-deceiver: 1.2.7
      select-hose: 2.0.0
      spdy-transport: 3.0.0
    transitivePeerDependencies:
      - supports-color
    dev: true

  /split-on-first@1.1.0:
    resolution: {integrity: sha512-43ZssAJaMusuKWL8sKUBQXHWOpq8d6CfN/u1p4gUzfJkM05C8rxTmYrkIPTXapZpORA6LkkzcUulJ8FqA7Uudw==}
    engines: {node: '>=6'}
    dev: false

  /sprintf-js@1.0.3:
    resolution: {integrity: sha512-D9cPgkvLlV3t3IzL0D0YLvGA9Ahk4PcvVwUbN0dSGr1aP0Nrt4AEnTUbuGvquEC0mA64Gqt1fzirlRs5ibXx8g==}
    dev: true

  /sql.js@1.11.0:
    resolution: {integrity: sha512-GsLUDU3vhOo14Pd5ME0y2te49JQyby6HuoCuadevEV+CGgTUjmYRrm7B7lhRyzOgrmcWmspUfyjNb6sOAEqdsA==}
    dev: false

  /stack-utils@2.0.6:
    resolution: {integrity: sha512-XlkWvfIm6RmsWtNJx+uqtKLS8eqFbxUg0ZzLXqY0caEy9l7hruX8IpiDnjsLavoBgqCCR71TqWO8MaXYheJ3RQ==}
    engines: {node: '>=10'}
    dependencies:
      escape-string-regexp: 2.0.0
    dev: true

  /statuses@1.5.0:
    resolution: {integrity: sha512-OpZ3zP+jT1PI7I8nemJX4AKmAX070ZkYPVWV/AaKTJl+tXCTGyVdC1a4SL8RUQYEwk/f34ZX8UTykN68FwrqAA==}
    engines: {node: '>= 0.6'}
    dev: true

  /statuses@2.0.1:
    resolution: {integrity: sha512-RwNA9Z/7PrK06rYLIzFMlaF+l73iwpzsqRIFgbMLbTcLD6cOao82TaWefPXQvB2fOC4AjuYSEndS7N/mTCbkdQ==}
    engines: {node: '>= 0.8'}
    dev: true

  /stop-iteration-iterator@1.0.0:
    resolution: {integrity: sha512-iCGQj+0l0HOdZ2AEeBADlsRC+vsnDsZsbdSiH1yNSjcfKM7fdpCMfqAL/dwF5BLiw/XhRft/Wax6zQbhq2BcjQ==}
    engines: {node: '>= 0.4'}
    dependencies:
      internal-slot: 1.0.7
    dev: true

  /strict-uri-encode@2.0.0:
    resolution: {integrity: sha512-QwiXZgpRcKkhTj2Scnn++4PKtWsH0kpzZ62L2R6c/LUVYv7hVnZqcg2+sMuT6R7Jusu1vviK/MFsu6kNJfWlEQ==}
    engines: {node: '>=4'}
    dev: false

  /string-length@4.0.2:
    resolution: {integrity: sha512-+l6rNN5fYHNhZZy41RXsYptCjA2Igmq4EG7kZAYFQI1E1VTXarr6ZPXBg6eq7Y6eK4FEhY6AJlyuFIb/v/S0VQ==}
    engines: {node: '>=10'}
    dependencies:
      char-regex: 1.0.2
      strip-ansi: 6.0.1
    dev: true

  /string-width@4.2.3:
    resolution: {integrity: sha512-wKyQRQpjJ0sIp62ErSZdGsjMJWsap5oRNihHhu6G7JVO/9jIB6UyevL+tXuOqrng8j/cxKTWyWUwvSTriiZz/g==}
    engines: {node: '>=8'}
    dependencies:
      emoji-regex: 8.0.0
      is-fullwidth-code-point: 3.0.0
      strip-ansi: 6.0.1
    dev: true

  /string.prototype.includes@2.0.0:
    resolution: {integrity: sha512-E34CkBgyeqNDcrbU76cDjL5JLcVrtSdYq0MEh/B10r17pRP4ciHLwTgnuLV8Ay6cgEMLkcBkFCKyFZ43YldYzg==}
    dependencies:
      define-properties: 1.2.1
      es-abstract: 1.23.3
    dev: true

  /string.prototype.matchall@4.0.11:
    resolution: {integrity: sha512-NUdh0aDavY2og7IbBPenWqR9exH+E26Sv8e0/eTe1tltDGZL+GtBkDAnnyBtmekfK6/Dq3MkcGtzXFEd1LQrtg==}
    engines: {node: '>= 0.4'}
    dependencies:
      call-bind: 1.0.7
      define-properties: 1.2.1
      es-abstract: 1.23.3
      es-errors: 1.3.0
      es-object-atoms: 1.0.0
      get-intrinsic: 1.2.4
      gopd: 1.0.1
      has-symbols: 1.0.3
      internal-slot: 1.0.7
      regexp.prototype.flags: 1.5.2
      set-function-name: 2.0.2
      side-channel: 1.0.6
    dev: true

  /string.prototype.repeat@1.0.0:
    resolution: {integrity: sha512-0u/TldDbKD8bFCQ/4f5+mNRrXwZ8hg2w7ZR8wa16e8z9XpePWl3eGEcUD0OXpEH/VJH/2G3gjUtR3ZOiBe2S/w==}
    dependencies:
      define-properties: 1.2.1
      es-abstract: 1.23.3
    dev: true

  /string.prototype.trim@1.2.9:
    resolution: {integrity: sha512-klHuCNxiMZ8MlsOihJhJEBJAiMVqU3Z2nEXWfWnIqjN0gEFS9J9+IxKozWWtQGcgoa1WUZzLjKPTr4ZHNFTFxw==}
    engines: {node: '>= 0.4'}
    dependencies:
      call-bind: 1.0.7
      define-properties: 1.2.1
      es-abstract: 1.23.3
      es-object-atoms: 1.0.0
    dev: true

  /string.prototype.trimend@1.0.8:
    resolution: {integrity: sha512-p73uL5VCHCO2BZZ6krwwQE3kCzM7NKmis8S//xEC6fQonchbum4eP6kR4DLEjQFO3Wnj3Fuo8NM0kOSjVdHjZQ==}
    dependencies:
      call-bind: 1.0.7
      define-properties: 1.2.1
      es-object-atoms: 1.0.0
    dev: true

  /string.prototype.trimstart@1.0.8:
    resolution: {integrity: sha512-UXSH262CSZY1tfu3G3Secr6uGLCFVPMhIqHjlgCUtCCcgihYc/xKs9djMTMUOb2j1mVSeU8EU6NWc/iQKU6Gfg==}
    engines: {node: '>= 0.4'}
    dependencies:
      call-bind: 1.0.7
      define-properties: 1.2.1
      es-object-atoms: 1.0.0
    dev: true

  /string_decoder@1.1.1:
    resolution: {integrity: sha512-n/ShnvDi6FHbbVfviro+WojiFzv+s8MPMHBczVePfUpDJLwoLT0ht1l4YwBCbi8pJAveEEdnkHyPyTP/mzRfwg==}
    dependencies:
      safe-buffer: 5.1.2
    dev: true

  /string_decoder@1.3.0:
    resolution: {integrity: sha512-hkRX8U1WjJFd8LsDJ2yQ/wWWxaopEsABU1XfkM8A+j0+85JAGppt16cr1Whg6KIbb4okU6Mql6BOj+uup/wKeA==}
    dependencies:
      safe-buffer: 5.2.1
    dev: true

  /strip-ansi@6.0.1:
    resolution: {integrity: sha512-Y38VPSHcqkFrCpFnQ9vuSXmquuv5oXOKpGeT6aGrr3o3Gc9AlVa6JBfUSOCnbxGGZF+/0ooI7KrPuUSztUdU5A==}
    engines: {node: '>=8'}
    dependencies:
      ansi-regex: 5.0.1
    dev: true

  /strip-bom@3.0.0:
    resolution: {integrity: sha512-vavAMRXOgBVNF6nyEEmL3DBK19iRpDcoIwW+swQ+CbGiu7lju6t+JklA1MHweoWtadgt4ISVUsXLyDq34ddcwA==}
    engines: {node: '>=4'}
    dev: true

  /strip-bom@4.0.0:
    resolution: {integrity: sha512-3xurFv5tEgii33Zi8Jtp55wEIILR9eh34FAW00PZf+JnSsTmV/ioewSgQl97JHvgjoRGwPShsWm+IdrxB35d0w==}
    engines: {node: '>=8'}
    dev: true

  /strip-final-newline@2.0.0:
    resolution: {integrity: sha512-BrpvfNAE3dcvq7ll3xVumzjKjZQ5tI1sEUIKr3Uoks0XUl45St3FlatVqef9prk4jRDzhW6WZg+3bk93y6pLjA==}
    engines: {node: '>=6'}
    dev: true

  /strip-json-comments@3.1.1:
    resolution: {integrity: sha512-6fPc+R4ihwqP6N/aIv2f1gMH8lOVtWQHoqC4yK6oSDVVocumAsfCqjkXnqiYMhmMwS/mEHLp7Vehlt3ql6lEig==}
    engines: {node: '>=8'}
    dev: true

  /strip-outer@1.0.1:
    resolution: {integrity: sha512-k55yxKHwaXnpYGsOzg4Vl8+tDrWylxDEpknGjhTiZB8dFRU5rTo9CAzeycivxV3s+zlTKwrs6WxMxR95n26kwg==}
    engines: {node: '>=0.10.0'}
    dependencies:
      escape-string-regexp: 1.0.5
    dev: true

  /style-loader@3.3.4(webpack@5.94.0):
    resolution: {integrity: sha512-0WqXzrsMTyb8yjZJHDqwmnwRJvhALK9LfRtRc6B4UTWe8AijYLZYZ9thuJTZc2VfQWINADW/j+LiJnfy2RoC1w==}
    engines: {node: '>= 12.13.0'}
    peerDependencies:
      webpack: ^5.0.0
    dependencies:
      webpack: 5.94.0(webpack-cli@4.10.0)
    dev: true

  /style-to-js@1.1.1:
    resolution: {integrity: sha512-RJ18Z9t2B02sYhZtfWKQq5uplVctgvjTfLWT7+Eb1zjUjIrWzX5SdlkwLGQozrqarTmEzJJ/YmdNJCUNI47elg==}
    dependencies:
      style-to-object: 0.3.0
    dev: false

  /style-to-object@0.3.0:
    resolution: {integrity: sha512-CzFnRRXhzWIdItT3OmF8SQfWyahHhjq3HwcMNCNLn+N7klOOqPjMeG/4JSu77D7ypZdGvSzvkrbyeTMizz2VrA==}
    dependencies:
      inline-style-parser: 0.1.1
    dev: false

  /stylis@4.2.0:
    resolution: {integrity: sha512-Orov6g6BB1sDfYgzWfTHDOxamtX1bE/zo104Dh9e6fqJ3PooipYyfJ0pUmrZO2wAvO8YbEyeFrkV91XTsGMSrw==}
    dev: false

  /supports-color@5.5.0:
    resolution: {integrity: sha512-QjVjwdXIt408MIiAqCX4oUKsgU2EqAGzs2Ppkm4aQYbjm+ZEWEcW4SfFNTr4uMNZma0ey4f5lgLrkB0aX0QMow==}
    engines: {node: '>=4'}
    dependencies:
      has-flag: 3.0.0

  /supports-color@7.2.0:
    resolution: {integrity: sha512-qpCAvRl9stuOHveKsn7HncJRvv501qIacKzQlO/+Lwxc9+0q2wLyv4Dfvt80/DPn2pqOBsJdDiogXGR9+OvwRw==}
    engines: {node: '>=8'}
    dependencies:
      has-flag: 4.0.0
    dev: true

  /supports-color@8.1.1:
    resolution: {integrity: sha512-MpUEN2OodtUzxvKQl72cUF7RQ5EiHsGvSsVG0ia9c5RbWGL2CI4C7EpPS8UTBIplnlzZiNuV56w+FuNxy3ty2Q==}
    engines: {node: '>=10'}
    dependencies:
      has-flag: 4.0.0
    dev: true

  /supports-hyperlinks@2.3.0:
    resolution: {integrity: sha512-RpsAZlpWcDwOPQA22aCH4J0t7L8JmAvsCxfOSEwm7cQs3LshN36QaTkwd70DnBOXDWGssw2eUoc8CaRWT0XunA==}
    engines: {node: '>=8'}
    dependencies:
      has-flag: 4.0.0
      supports-color: 7.2.0
    dev: true

  /supports-preserve-symlinks-flag@1.0.0:
    resolution: {integrity: sha512-ot0WnXS9fgdkgIcePe6RHNk1WA8+muPa6cSjeR3V8K27q9BB1rTE3R1p7Hv0z1ZyAc8s6Vvv8DIyWf681MAt0w==}
    engines: {node: '>= 0.4'}

  /symbol-tree@3.2.4:
    resolution: {integrity: sha512-9QNk5KwDF+Bvz+PyObkmSYjI5ksVUYtjW7AU22r2NKcfLJcXp96hkDWU3+XndOsUb+AQ9QhfzfCT2O+CNWT5Tw==}
    dev: true

  /tapable@2.2.1:
    resolution: {integrity: sha512-GNzQvQTOIP6RyTfE2Qxb8ZVlNmw0n88vp1szwWRimP02mnTsx3Wtn5qRdqY9w2XduFNUgvOwhNnQsjwCp+kqaQ==}
    engines: {node: '>=6'}
    dev: true

  /terminal-link@2.1.1:
    resolution: {integrity: sha512-un0FmiRUQNr5PJqy9kP7c40F5BOfpGlYTrxonDChEZB7pzZxRNp/bt+ymiy9/npwXya9KH99nJ/GXFIiUkYGFQ==}
    engines: {node: '>=8'}
    dependencies:
      ansi-escapes: 4.3.2
      supports-hyperlinks: 2.3.0
    dev: true

  /terser-webpack-plugin@5.3.10(webpack@5.94.0):
    resolution: {integrity: sha512-BKFPWlPDndPs+NGGCr1U59t0XScL5317Y0UReNrHaw9/FwhPENlq6bfgs+4yPfyP51vqC1bQ4rp1EfXW5ZSH9w==}
    engines: {node: '>= 10.13.0'}
    peerDependencies:
      '@swc/core': '*'
      esbuild: '*'
      uglify-js: '*'
      webpack: ^5.1.0
    peerDependenciesMeta:
      '@swc/core':
        optional: true
      esbuild:
        optional: true
      uglify-js:
        optional: true
    dependencies:
      '@jridgewell/trace-mapping': 0.3.25
      jest-worker: 27.5.1
      schema-utils: 3.3.0
      serialize-javascript: 6.0.2
      terser: 5.32.0
      webpack: 5.94.0(webpack-cli@4.10.0)
    dev: true

  /terser@5.32.0:
    resolution: {integrity: sha512-v3Gtw3IzpBJ0ugkxEX8U0W6+TnPKRRCWGh1jC/iM/e3Ki5+qvO1L1EAZ56bZasc64aXHwRHNIQEzm6//i5cemQ==}
    engines: {node: '>=10'}
    hasBin: true
    dependencies:
      '@jridgewell/source-map': 0.3.6
      acorn: 8.12.1
      commander: 2.20.3
      source-map-support: 0.5.21
    dev: true

  /test-exclude@6.0.0:
    resolution: {integrity: sha512-cAGWPIyOHU6zlmg88jwm7VRyXnMN7iV68OGAbYDk/Mh/xC/pzVPlQtY6ngoIH/5/tciuhGfvESU8GrHrcxD56w==}
    engines: {node: '>=8'}
    dependencies:
      '@istanbuljs/schema': 0.1.3
      glob: 7.2.3
      minimatch: 3.1.2
    dev: true

  /text-table@0.2.0:
    resolution: {integrity: sha512-N+8UisAXDGk8PFXP4HAzVR9nbfmVJ3zYLAWiTIoqC5v5isinhr+r5uaO8+7r3BMfuNIufIsA7RdpVgacC2cSpw==}
    dev: true

  /throat@6.0.2:
    resolution: {integrity: sha512-WKexMoJj3vEuK0yFEapj8y64V0A6xcuPuK9Gt1d0R+dzCSJc0lHqQytAbSB4cDAK0dWh4T0E2ETkoLE2WZ41OQ==}
    dev: true

  /thunky@1.1.0:
    resolution: {integrity: sha512-eHY7nBftgThBqOyHGVN+l8gF0BucP09fMo0oO/Lb0w1OF80dJv+lDVpXG60WMQvkcxAkNybKsrEIE3ZtKGmPrA==}
    dev: true

  /tiny-warning@1.0.3:
    resolution: {integrity: sha512-lBN9zLN/oAf68o3zNXYrdCt1kP8WsiGW8Oo2ka41b2IM5JL/S1CTyX1rW0mb/zSuJun0ZUrDxx4sqvYS2FWzPA==}
    dev: false

  /tmpl@1.0.5:
    resolution: {integrity: sha512-3f0uOEAQwIqGuWW2MVzYg8fV/QNnc/IpuJNG837rLuczAaLVHslWHZQj4IGiEl5Hs3kkbhwL9Ab7Hrsmuj+Smw==}
    dev: true

  /to-fast-properties@2.0.0:
    resolution: {integrity: sha512-/OaKK0xYrs3DmxRYqL/yDc+FxFUVYhDlXMhRmv3z915w2HF1tnN1omB354j8VUGO/hbRzyD6Y3sA7v7GS/ceog==}
    engines: {node: '>=4'}

  /to-regex-range@5.0.1:
    resolution: {integrity: sha512-65P7iz6X5yEr1cwcgvQxbbIw7Uk3gOy5dIdtZ4rDveLqhrdJP+Li/Hx6tyK0NEb+2GCyneCMJiGqrADCSNk8sQ==}
    engines: {node: '>=8.0'}
    requiresBuild: true
    dependencies:
      is-number: 7.0.0
    dev: true

  /toidentifier@1.0.1:
    resolution: {integrity: sha512-o5sSPKEkg/DIQNmH43V0/uerLrpzVedkUh8tGNvaeXpfpuwjKenlSox/2O/BTlZUtEe+JG7s5YhEz608PlAHRA==}
    engines: {node: '>=0.6'}
    dev: true

  /totalist@3.0.1:
    resolution: {integrity: sha512-sf4i37nQ2LBx4m3wB74y+ubopq6W/dIzXg0FDGjsYnZHVa1Da8FH853wlL2gtUhg+xJXjfk3kUZS3BRoQeoQBQ==}
    engines: {node: '>=6'}
    dev: true

  /tough-cookie@4.1.4:
    resolution: {integrity: sha512-Loo5UUvLD9ScZ6jh8beX1T6sO1w2/MpCRpEP7V280GKMVUQ0Jzar2U3UJPsrdbziLEMMhu3Ujnq//rhiFuIeag==}
    engines: {node: '>=6'}
    dependencies:
      psl: 1.9.0
      punycode: 2.3.1
      universalify: 0.2.0
      url-parse: 1.5.10
    dev: true

  /tr46@0.0.3:
    resolution: {integrity: sha512-N3WMsuqV66lT30CrXNbEjx4GEwlow3v6rr4mCcv6prnfwhS01rkgyFdjPNBYd9br7LpXV1+Emh01fHnq2Gdgrw==}
    dev: false

  /tr46@2.1.0:
    resolution: {integrity: sha512-15Ih7phfcdP5YxqiB+iDtLoaTz4Nd35+IiAv0kQ5FNKHzXgdWqPoTIqEDDJmXceQt4JZk6lVPT8lnDlPpGDppw==}
    engines: {node: '>=8'}
    dependencies:
      punycode: 2.3.1
    dev: true

  /trim-repeated@1.0.0:
    resolution: {integrity: sha512-pkonvlKk8/ZuR0D5tLW8ljt5I8kmxp2XKymhepUeOdCEfKpZaktSArkLHZt76OB1ZvO9bssUsDty4SWhLvZpLg==}
    engines: {node: '>=0.10.0'}
    dependencies:
      escape-string-regexp: 1.0.5
    dev: true

  /ts-api-utils@1.3.0(typescript@4.9.5):
    resolution: {integrity: sha512-UQMIo7pb8WRomKR1/+MFVLTroIvDVtMX3K6OUir8ynLyzB8Jeriont2bTAtmNPa1ekAgN7YPDyf6V+ygrdU+eQ==}
    engines: {node: '>=16'}
    peerDependencies:
      typescript: '>=4.2.0'
    dependencies:
      typescript: 4.9.5
    dev: true

  /tsconfig-paths@3.15.0:
    resolution: {integrity: sha512-2Ac2RgzDe/cn48GvOe3M+o82pEFewD3UPbyoUHHdKasHwJKjds4fLXWf/Ux5kATBKN20oaFGu+jbElp1pos0mg==}
    dependencies:
      '@types/json5': 0.0.29
      json5: 1.0.2
      minimist: 1.2.8
      strip-bom: 3.0.0
    dev: true

  /tslib@1.14.1:
    resolution: {integrity: sha512-Xni35NKzjgMrwevysHTCArtLDpPvye8zV/0E4EyYn43P7/7qvQwPh9BGkHewbMulVntbigmcT7rdX3BNo9wRJg==}
    dev: true

  /tslib@2.7.0:
    resolution: {integrity: sha512-gLXCKdN1/j47AiHiOkJN69hJmcbGTHI0ImLmbYLHykhgeN0jVGola9yVjFgzCUklsZQMW55o+dW7IXv3RCXDzA==}

  /tsutils@3.21.0(typescript@4.9.5):
    resolution: {integrity: sha512-mHKK3iUXL+3UF6xL5k0PEhKRUBKPBCv/+RkEOpjRWxxx27KKRBmmA60A9pgOUvMi8GKhRMPEmjBRPzs2W7O1OA==}
    engines: {node: '>= 6'}
    peerDependencies:
      typescript: '>=2.8.0 || >= 3.2.0-dev || >= 3.3.0-dev || >= 3.4.0-dev || >= 3.5.0-dev || >= 3.6.0-dev || >= 3.6.0-beta || >= 3.7.0-dev || >= 3.7.0-beta'
    dependencies:
      tslib: 1.14.1
      typescript: 4.9.5
    dev: true

  /type-check@0.4.0:
    resolution: {integrity: sha512-XleUoc9uwGXqjWwXaUTZAmzMcFZ5858QA2vvx1Ur5xIcixXIP+8LnFDgRplU30us6teqdlskFfu+ae4K79Ooew==}
    engines: {node: '>= 0.8.0'}
    dependencies:
      prelude-ls: 1.2.1
    dev: true

  /type-detect@4.0.8:
    resolution: {integrity: sha512-0fr/mIH1dlO+x7TlcMy+bIDqKPsw/70tVyeHW787goQjhmqaZe10uwLujubK9q9Lg6Fiho1KUKDYz0Z7k7g5/g==}
    engines: {node: '>=4'}
    dev: true

  /type-fest@0.20.2:
    resolution: {integrity: sha512-Ne+eE4r0/iWnpAxD852z3A+N0Bt5RN//NjJwRd2VFHEmrywxf5vsZlh4R6lixl6B+wz/8d+maTSAkN1FIkI3LQ==}
    engines: {node: '>=10'}
    dev: true

  /type-fest@0.21.3:
    resolution: {integrity: sha512-t0rzBq87m3fVcduHDUFhKmyyX+9eo6WQjZvf51Ea/M0Q7+T374Jp1aUiyUl0GKxp8M/OETVHSDvmkyPgvX+X2w==}
    engines: {node: '>=10'}
    dev: true

  /type-is@1.6.18:
    resolution: {integrity: sha512-TkRKr9sUTxEH8MdfuCSP7VizJyzRNMjj2J2do2Jr3Kym598JVdEksuzPQCnlFPW4ky9Q+iA+ma9BGm06XQBy8g==}
    engines: {node: '>= 0.6'}
    dependencies:
      media-typer: 0.3.0
      mime-types: 2.1.35
    dev: true

  /typed-array-buffer@1.0.2:
    resolution: {integrity: sha512-gEymJYKZtKXzzBzM4jqa9w6Q1Jjm7x2d+sh19AdsD4wqnMPDYyvwpsIc2Q/835kHuo3BEQ7CjelGhfTsoBb2MQ==}
    engines: {node: '>= 0.4'}
    dependencies:
      call-bind: 1.0.7
      es-errors: 1.3.0
      is-typed-array: 1.1.13
    dev: true

  /typed-array-byte-length@1.0.1:
    resolution: {integrity: sha512-3iMJ9q0ao7WE9tWcaYKIptkNBuOIcZCCT0d4MRvuuH88fEoEH62IuQe0OtraD3ebQEoTRk8XCBoknUNc1Y67pw==}
    engines: {node: '>= 0.4'}
    dependencies:
      call-bind: 1.0.7
      for-each: 0.3.3
      gopd: 1.0.1
      has-proto: 1.0.3
      is-typed-array: 1.1.13
    dev: true

  /typed-array-byte-offset@1.0.2:
    resolution: {integrity: sha512-Ous0vodHa56FviZucS2E63zkgtgrACj7omjwd/8lTEMEPFFyjfixMZ1ZXenpgCFBBt4EC1J2XsyVS2gkG0eTFA==}
    engines: {node: '>= 0.4'}
    dependencies:
      available-typed-arrays: 1.0.7
      call-bind: 1.0.7
      for-each: 0.3.3
      gopd: 1.0.1
      has-proto: 1.0.3
      is-typed-array: 1.1.13
    dev: true

  /typed-array-length@1.0.6:
    resolution: {integrity: sha512-/OxDN6OtAk5KBpGb28T+HZc2M+ADtvRxXrKKbUwtsLgdoxgX13hyy7ek6bFRl5+aBs2yZzB0c4CnQfAtVypW/g==}
    engines: {node: '>= 0.4'}
    dependencies:
      call-bind: 1.0.7
      for-each: 0.3.3
      gopd: 1.0.1
      has-proto: 1.0.3
      is-typed-array: 1.1.13
      possible-typed-array-names: 1.0.0
    dev: true

  /typedarray-to-buffer@3.1.5:
    resolution: {integrity: sha512-zdu8XMNEDepKKR+XYOXAVPtWui0ly0NtohUscw+UmaHiAWT8hrV1rr//H6V+0DvJ3OQ19S979M0laLfX8rm82Q==}
    dependencies:
      is-typedarray: 1.0.0
    dev: true

  /typedoc@0.23.28(typescript@4.9.5):
    resolution: {integrity: sha512-9x1+hZWTHEQcGoP7qFmlo4unUoVJLB0H/8vfO/7wqTnZxg4kPuji9y3uRzEu0ZKez63OJAUmiGhUrtukC6Uj3w==}
    engines: {node: '>= 14.14'}
    hasBin: true
    peerDependencies:
      typescript: 4.6.x || 4.7.x || 4.8.x || 4.9.x || 5.0.x
    dependencies:
      lunr: 2.3.9
      marked: 4.3.0
      minimatch: 7.4.6
      shiki: 0.14.7
      typescript: 4.9.5
    dev: true

  /typescript@4.9.5:
    resolution: {integrity: sha512-1FXk9E2Hm+QzZQ7z+McJiHL4NW1F2EzMu9Nq9i3zAaGqibafqYwCVU6WyWAuyQRRzOlxou8xZSyXLEN8oKj24g==}
    engines: {node: '>=4.2.0'}
    hasBin: true
    dev: true

  /unbox-primitive@1.0.2:
    resolution: {integrity: sha512-61pPlCD9h51VoreyJ0BReideM3MDKMKnh6+V9L08331ipq6Q8OFXZYiqP6n/tbHx4s5I9uRhcye6BrbkizkBDw==}
    dependencies:
      call-bind: 1.0.7
      has-bigints: 1.0.2
      has-symbols: 1.0.3
      which-boxed-primitive: 1.0.2
    dev: true

  /undici-types@6.19.8:
    resolution: {integrity: sha512-ve2KP6f/JnbPBFyobGHuerC9g1FYGn/F8n1LWTwNxCEzd6IfqTwUQcNXgEtmmQ6DlRrC1hrSrBnCZPokRrDHjw==}
    dev: true

  /unicode-canonical-property-names-ecmascript@2.0.1:
    resolution: {integrity: sha512-dA8WbNeb2a6oQzAQ55YlT5vQAWGV9WXOsi3SskE3bcCdM0P4SDd+24zS/OCacdRq5BkdsRj9q3Pg6YyQoxIGqg==}
    engines: {node: '>=4'}
    dev: true

  /unicode-match-property-ecmascript@2.0.0:
    resolution: {integrity: sha512-5kaZCrbp5mmbz5ulBkDkbY0SsPOjKqVS35VpL9ulMPfSl0J0Xsm+9Evphv9CoIZFwre7aJoa94AY6seMKGVN5Q==}
    engines: {node: '>=4'}
    dependencies:
      unicode-canonical-property-names-ecmascript: 2.0.1
      unicode-property-aliases-ecmascript: 2.1.0
    dev: true

  /unicode-match-property-value-ecmascript@2.2.0:
    resolution: {integrity: sha512-4IehN3V/+kkr5YeSSDDQG8QLqO26XpL2XP3GQtqwlT/QYSECAwFztxVHjlbh0+gjJ3XmNLS0zDsbgs9jWKExLg==}
    engines: {node: '>=4'}
    dev: true

  /unicode-property-aliases-ecmascript@2.1.0:
    resolution: {integrity: sha512-6t3foTQI9qne+OZoVQB/8x8rk2k1eVy1gRXhV3oFQ5T6R1dqQ1xtin3XqSlx3+ATBkliTaR/hHyJBm+LVPNM8w==}
    engines: {node: '>=4'}
    dev: true

  /universalify@0.1.2:
    resolution: {integrity: sha512-rBJeI5CXAlmy1pV+617WB9J63U6XcazHHF2f2dbJix4XzpUF0RS3Zbj0FGIOCAva5P/d/GBOYaACQ1w+0azUkg==}
    engines: {node: '>= 4.0.0'}
    dev: true

  /universalify@0.2.0:
    resolution: {integrity: sha512-CJ1QgKmNg3CwvAv/kOFmtnEN05f0D/cn9QntgNOQlQF9dgvVTHj3t+8JPdjqawCHk7V/KA+fbUqzZ9XWhcqPUg==}
    engines: {node: '>= 4.0.0'}
    dev: true

  /unpipe@1.0.0:
    resolution: {integrity: sha512-pjy2bYhSsufwWlKwPc+l3cN7+wuJlK6uz0YdJEOlQDbl6jo/YlPi4mb8agUkVC8BF7V8NuzeyPNqRksA3hztKQ==}
    engines: {node: '>= 0.8'}
    dev: true

  /update-browserslist-db@1.1.0(browserslist@4.23.3):
    resolution: {integrity: sha512-EdRAaAyk2cUE1wOf2DkEhzxqOQvFOoRJFNS6NeyJ01Gp2beMRpBAINjM2iDXE3KCuKhwnvHIQCJm6ThL2Z+HzQ==}
    hasBin: true
    peerDependencies:
      browserslist: '>= 4.21.0'
    dependencies:
      browserslist: 4.23.3
      escalade: 3.2.0
      picocolors: 1.1.0
    dev: true

  /uri-js@4.4.1:
    resolution: {integrity: sha512-7rKUyy33Q1yc98pQ1DAmLtwX109F7TIfWlW1Ydo8Wl1ii1SeHieeh0HHfPeL2fMXK6z0s8ecKs9frCuLJvndBg==}
    dependencies:
      punycode: 2.3.1
    dev: true

  /url-parse@1.5.10:
    resolution: {integrity: sha512-WypcfiRhfeUP9vvF0j6rw0J3hrWrw6iZv3+22h6iRMJ/8z1Tj6XfLP4DsUix5MhMPnXpiHDoKyoZ/bdCkwBCiQ==}
    dependencies:
      querystringify: 2.2.0
      requires-port: 1.0.0
    dev: true

  /use-sync-external-store@1.2.0(react@18.3.1):
    resolution: {integrity: sha512-eEgnFxGQ1Ife9bzYs6VLi8/4X6CObHMw9Qr9tPY43iKwsPw8xE8+EFsf/2cFZ5S3esXgpWgtSCtLNS41F+sKPA==}
    peerDependencies:
      react: ^16.8.0 || ^17.0.0 || ^18.0.0
    dependencies:
      react: 18.3.1

  /util-deprecate@1.0.2:
    resolution: {integrity: sha512-EPD5q1uXyFxJpCrLnCc1nHnq3gOa6DZBocAIiI2TaSCA7VCJ1UJDMagCzIkXNsUYfD1daK//LTEQ8xiIbrHtcw==}
    dev: true

  /utila@0.4.0:
    resolution: {integrity: sha512-Z0DbgELS9/L/75wZbro8xAnT50pBVFQZ+hUEueGDU5FN51YSCYM+jdxsfCiHjwNP/4LCDD0i/graKpeBnOXKRA==}
    dev: true

  /utils-merge@1.0.1:
    resolution: {integrity: sha512-pMZTvIkT1d+TFGvDOqodOclx0QWkkgi6Tdoa8gC8ffGAAqz9pzPTZWAybbsHHoED/ztMtkv/VoYTYyShUn81hA==}
    engines: {node: '>= 0.4.0'}
    dev: true

  /uuid@8.3.2:
    resolution: {integrity: sha512-+NYs2QeMWy+GWFOEm9xnn6HCDp0l7QBD7ml8zLUmJ+93Q5NF0NocErnwkTkXVFNiX3/fpC6afS8Dhb/gz7R7eg==}
    hasBin: true
    dev: true

  /v8-to-istanbul@8.1.1:
    resolution: {integrity: sha512-FGtKtv3xIpR6BYhvgH8MI/y78oT7d8Au3ww4QIxymrCtZEh5b8gCw2siywE+puhEmuWKDtmfrvF5UlB298ut3w==}
    engines: {node: '>=10.12.0'}
    dependencies:
      '@types/istanbul-lib-coverage': 2.0.6
      convert-source-map: 1.9.0
      source-map: 0.7.4
    dev: true

  /vary@1.1.2:
    resolution: {integrity: sha512-BNGbWLfd0eUPabhkXUVm0j8uuvREyTh5ovRa/dyow/BqAbZJyC+5fU+IzQOzmAKzYqYRAISoRhdQr3eIZ/PXqg==}
    engines: {node: '>= 0.8'}
    dev: true

  /void-elements@3.1.0:
    resolution: {integrity: sha512-Dhxzh5HZuiHQhbvTW9AMetFfBHDMYpo23Uo9btPXgdYP+3T5S+p+jgNy7spra+veYhBP2dCSgxR/i2Y02h5/6w==}
    engines: {node: '>=0.10.0'}
    dev: false

  /vscode-oniguruma@1.7.0:
    resolution: {integrity: sha512-L9WMGRfrjOhgHSdOYgCt/yRMsXzLDJSL7BPrOZt73gU0iWO4mpqzqQzOz5srxqTvMBaR0XZTSrVWo4j55Rc6cA==}
    dev: true

  /vscode-textmate@8.0.0:
    resolution: {integrity: sha512-AFbieoL7a5LMqcnOF04ji+rpXadgOXnZsxQr//r83kLPr7biP7am3g9zbaZIaBGwBRWeSvoMD4mgPdX3e4NWBg==}
    dev: true

  /w3c-hr-time@1.0.2:
    resolution: {integrity: sha512-z8P5DvDNjKDoFIHK7q8r8lackT6l+jo/Ye3HOle7l9nICP9lf1Ci25fy9vHd0JOWewkIFzXIEig3TdKT7JQ5fQ==}
    deprecated: Use your platform's native performance.now() and performance.timeOrigin.
    dependencies:
      browser-process-hrtime: 1.0.0
    dev: true

  /w3c-xmlserializer@2.0.0:
    resolution: {integrity: sha512-4tzD0mF8iSiMiNs30BiLO3EpfGLZUT2MSX/G+o7ZywDzliWQ3OPtTZ0PTC3B3ca1UAf4cJMHB+2Bf56EriJuRA==}
    engines: {node: '>=10'}
    dependencies:
      xml-name-validator: 3.0.0
    dev: true

  /walker@1.0.8:
    resolution: {integrity: sha512-ts/8E8l5b7kY0vlWLewOkDXMmPdLcVV4GmOQLyxuSswIJsweeFZtAsMF7k1Nszz+TYBQrlYRmzOnr398y1JemQ==}
    dependencies:
      makeerror: 1.0.12
    dev: true

  /watchpack@2.4.2:
    resolution: {integrity: sha512-TnbFSbcOCcDgjZ4piURLCbJ3nJhznVh9kw6F6iokjiFPl8ONxe9A6nMDVXDiNbrSfLILs6vB07F7wLBrwPYzJw==}
    engines: {node: '>=10.13.0'}
    dependencies:
      glob-to-regexp: 0.4.1
      graceful-fs: 4.2.11
    dev: true

  /wbuf@1.7.3:
    resolution: {integrity: sha512-O84QOnr0icsbFGLS0O3bI5FswxzRr8/gHwWkDlQFskhSPryQXvrTMxjxGP4+iWYoauLoBvfDpkrOauZ+0iZpDA==}
    dependencies:
      minimalistic-assert: 1.0.1
    dev: true

  /web-worker@1.3.0:
    resolution: {integrity: sha512-BSR9wyRsy/KOValMgd5kMyr3JzpdeoR9KVId8u5GVlTTAtNChlsE4yTxeY7zMdNSyOmoKBv8NH2qeRY9Tg+IaA==}
    dev: false

  /webidl-conversions@3.0.1:
    resolution: {integrity: sha512-2JAn3z8AR6rjK8Sm8orRC0h/bcl/DqL7tRPdGZ4I1CjdF+EaMLmYxBHyXuKL849eucPFhvBoxMsflfOb8kxaeQ==}
    dev: false

  /webidl-conversions@5.0.0:
    resolution: {integrity: sha512-VlZwKPCkYKxQgeSbH5EyngOmRp7Ww7I9rQLERETtf5ofd9pGeswWiOtogpEO850jziPRarreGxn5QIiTqpb2wA==}
    engines: {node: '>=8'}
    dev: true

  /webidl-conversions@6.1.0:
    resolution: {integrity: sha512-qBIvFLGiBpLjfwmYAaHPXsn+ho5xZnGvyGvsarywGNc8VyQJUMHJ8OBKGGrPER0okBeMDaan4mNBlgBROxuI8w==}
    engines: {node: '>=10.4'}
    dev: true

  /webpack-bundle-analyzer@4.10.2:
    resolution: {integrity: sha512-vJptkMm9pk5si4Bv922ZbKLV8UTT4zib4FPgXMhgzUny0bfDDkLXAVQs3ly3fS4/TN9ROFtb0NFrm04UXFE/Vw==}
    engines: {node: '>= 10.13.0'}
    hasBin: true
    dependencies:
      '@discoveryjs/json-ext': 0.5.7
      acorn: 8.12.1
      acorn-walk: 8.3.4
      commander: 7.2.0
      debounce: 1.2.1
      escape-string-regexp: 4.0.0
      gzip-size: 6.0.0
      html-escaper: 2.0.2
      opener: 1.5.2
      picocolors: 1.1.0
      sirv: 2.0.4
      ws: 7.5.10
    transitivePeerDependencies:
      - bufferutil
      - utf-8-validate
    dev: true

  /webpack-bundle-size-analyzer@3.1.0:
    resolution: {integrity: sha512-8WlTT6uuCxZgZYNnCB0pRGukWRGH+Owg+HsqQUe1Zexakdno1eDYO+lE7ihBo9G0aCCZCJa8JWjYr9eLYfZrBA==}
    hasBin: true
    dependencies:
      commander: 2.20.3
      filesize: 3.6.1
      humanize: 0.0.9
    dev: true

  /webpack-cli@4.10.0(webpack-bundle-analyzer@4.10.2)(webpack-dev-server@4.15.2)(webpack@5.94.0):
    resolution: {integrity: sha512-NLhDfH/h4O6UOy+0LSso42xvYypClINuMNBVVzX4vX98TmTaTUxwRbXdhucbFMd2qLaCTcLq/PdYrvi8onw90w==}
    engines: {node: '>=10.13.0'}
    hasBin: true
    peerDependencies:
      '@webpack-cli/generators': '*'
      '@webpack-cli/migrate': '*'
      webpack: 4.x.x || 5.x.x
      webpack-bundle-analyzer: '*'
      webpack-dev-server: '*'
    peerDependenciesMeta:
      '@webpack-cli/generators':
        optional: true
      '@webpack-cli/migrate':
        optional: true
      webpack-bundle-analyzer:
        optional: true
      webpack-dev-server:
        optional: true
    dependencies:
      '@discoveryjs/json-ext': 0.5.7
      '@webpack-cli/configtest': 1.2.0(webpack-cli@4.10.0)(webpack@5.94.0)
      '@webpack-cli/info': 1.5.0(webpack-cli@4.10.0)
      '@webpack-cli/serve': 1.7.0(webpack-cli@4.10.0)(webpack-dev-server@4.15.2)
      colorette: 2.0.20
      commander: 7.2.0
      cross-spawn: 7.0.3
      fastest-levenshtein: 1.0.16
      import-local: 3.2.0
      interpret: 2.2.0
      rechoir: 0.7.1
      webpack: 5.94.0(webpack-cli@4.10.0)
      webpack-bundle-analyzer: 4.10.2
      webpack-dev-server: 4.15.2(webpack-cli@4.10.0)(webpack@5.94.0)
      webpack-merge: 5.10.0
    dev: true

  /webpack-dev-middleware@5.3.4(webpack@5.94.0):
    resolution: {integrity: sha512-BVdTqhhs+0IfoeAf7EoH5WE+exCmqGerHfDM0IL096Px60Tq2Mn9MAbnaGUe6HiMa41KMCYF19gyzZmBcq/o4Q==}
    engines: {node: '>= 12.13.0'}
    peerDependencies:
      webpack: ^4.0.0 || ^5.0.0
    dependencies:
      colorette: 2.0.20
      memfs: 3.5.3
      mime-types: 2.1.35
      range-parser: 1.2.1
      schema-utils: 4.2.0
      webpack: 5.94.0(webpack-cli@4.10.0)
    dev: true

  /webpack-dev-server@4.15.2(webpack-cli@4.10.0)(webpack@5.94.0):
    resolution: {integrity: sha512-0XavAZbNJ5sDrCbkpWL8mia0o5WPOd2YGtxrEiZkBK9FjLppIUK2TgxK6qGD2P3hUXTJNNPVibrerKcx5WkR1g==}
    engines: {node: '>= 12.13.0'}
    hasBin: true
    peerDependencies:
      webpack: ^4.37.0 || ^5.0.0
      webpack-cli: '*'
    peerDependenciesMeta:
      webpack:
        optional: true
      webpack-cli:
        optional: true
    dependencies:
      '@types/bonjour': 3.5.13
      '@types/connect-history-api-fallback': 1.5.4
      '@types/express': 4.17.21
      '@types/serve-index': 1.9.4
      '@types/serve-static': 1.15.7
      '@types/sockjs': 0.3.36
      '@types/ws': 8.5.12
      ansi-html-community: 0.0.8
      bonjour-service: 1.2.1
      chokidar: 3.6.0
      colorette: 2.0.20
      compression: 1.7.4
      connect-history-api-fallback: 2.0.0
      default-gateway: 6.0.3
      express: 4.21.0
      graceful-fs: 4.2.11
      html-entities: 2.5.2
      http-proxy-middleware: 2.0.6(@types/express@4.17.21)
      ipaddr.js: 2.2.0
      launch-editor: 2.9.1
      open: 8.4.2
      p-retry: 4.6.2
      rimraf: 3.0.2
      schema-utils: 4.2.0
      selfsigned: 2.4.1
      serve-index: 1.9.1
      sockjs: 0.3.24
      spdy: 4.0.2
      webpack: 5.94.0(webpack-cli@4.10.0)
      webpack-cli: 4.10.0(webpack-bundle-analyzer@4.10.2)(webpack-dev-server@4.15.2)(webpack@5.94.0)
      webpack-dev-middleware: 5.3.4(webpack@5.94.0)
      ws: 8.18.0
    transitivePeerDependencies:
      - bufferutil
      - debug
      - supports-color
      - utf-8-validate
    dev: true

  /webpack-merge@5.10.0:
    resolution: {integrity: sha512-+4zXKdx7UnO+1jaN4l2lHVD+mFvnlZQP/6ljaJVb4SZiwIKeUnrT5l0gkT8z+n4hKpC+jpOv6O9R+gLtag7pSA==}
    engines: {node: '>=10.0.0'}
    dependencies:
      clone-deep: 4.0.1
      flat: 5.0.2
      wildcard: 2.0.1
    dev: true

  /webpack-sources@3.2.3:
    resolution: {integrity: sha512-/DyMEOrDgLKKIG0fmvtz+4dUX/3Ghozwgm6iPp8KRhvn+eQf9+Q7GWxVNMk3+uCPWfdXYC4ExGBckIXdFEfH1w==}
    engines: {node: '>=10.13.0'}
    dev: true

  /webpack@5.94.0(webpack-cli@4.10.0):
    resolution: {integrity: sha512-KcsGn50VT+06JH/iunZJedYGUJS5FGjow8wb9c0v5n1Om8O1g4L6LjtfxwlXIATopoQu+vOXXa7gYisWxCoPyg==}
    engines: {node: '>=10.13.0'}
    hasBin: true
    peerDependencies:
      webpack-cli: '*'
    peerDependenciesMeta:
      webpack-cli:
        optional: true
    dependencies:
      '@types/estree': 1.0.5
      '@webassemblyjs/ast': 1.12.1
      '@webassemblyjs/wasm-edit': 1.12.1
      '@webassemblyjs/wasm-parser': 1.12.1
      acorn: 8.12.1
      acorn-import-attributes: 1.9.5(acorn@8.12.1)
      browserslist: 4.23.3
      chrome-trace-event: 1.0.4
      enhanced-resolve: 5.17.1
      es-module-lexer: 1.5.4
      eslint-scope: 5.1.1
      events: 3.3.0
      glob-to-regexp: 0.4.1
      graceful-fs: 4.2.11
      json-parse-even-better-errors: 2.3.1
      loader-runner: 4.3.0
      mime-types: 2.1.35
      neo-async: 2.6.2
      schema-utils: 3.3.0
      tapable: 2.2.1
      terser-webpack-plugin: 5.3.10(webpack@5.94.0)
      watchpack: 2.4.2
      webpack-cli: 4.10.0(webpack-bundle-analyzer@4.10.2)(webpack-dev-server@4.15.2)(webpack@5.94.0)
      webpack-sources: 3.2.3
    transitivePeerDependencies:
      - '@swc/core'
      - esbuild
      - uglify-js
    dev: true

  /websocket-driver@0.7.4:
    resolution: {integrity: sha512-b17KeDIQVjvb0ssuSDF2cYXSg2iztliJ4B9WdsuB6J952qCPKmnVq4DyW5motImXHDC1cBT/1UezrJVsKw5zjg==}
    engines: {node: '>=0.8.0'}
    dependencies:
      http-parser-js: 0.5.8
      safe-buffer: 5.2.1
      websocket-extensions: 0.1.4
    dev: true

  /websocket-extensions@0.1.4:
    resolution: {integrity: sha512-OqedPIGOfsDlo31UNwYbCFMSaO9m9G/0faIHj5/dZFDMFqPTcx6UwqyOy3COEaEOg/9VsGIpdqn62W5KhoKSpg==}
    engines: {node: '>=0.8.0'}
    dev: true

  /whatwg-encoding@1.0.5:
    resolution: {integrity: sha512-b5lim54JOPN9HtzvK9HFXvBma/rnfFeqsic0hSpjtDbVxR3dJKLc+KB4V6GgiGOvl7CY/KNh8rxSo9DKQrnUEw==}
    dependencies:
      iconv-lite: 0.4.24
    dev: true

  /whatwg-mimetype@2.3.0:
    resolution: {integrity: sha512-M4yMwr6mAnQz76TbJm914+gPpB/nCwvZbJU28cUD6dR004SAxDLOOSUaB1JDRqLtaOV/vi0IC5lEAGFgrjGv/g==}
    dev: true

  /whatwg-url@5.0.0:
    resolution: {integrity: sha512-saE57nupxk6v3HY35+jzBwYa0rKSy0XR8JSxZPwgLr7ys0IBzhGviA1/TUGJLmSVqs8pb9AnvICXEuOHLprYTw==}
    dependencies:
      tr46: 0.0.3
      webidl-conversions: 3.0.1
    dev: false

  /whatwg-url@8.7.0:
    resolution: {integrity: sha512-gAojqb/m9Q8a5IV96E3fHJM70AzCkgt4uXYX2O7EmuyOnLrViCQlsEBmF9UQIu3/aeAIp2U17rtbpZWNntQqdg==}
    engines: {node: '>=10'}
    dependencies:
      lodash: 4.17.21
      tr46: 2.1.0
      webidl-conversions: 6.1.0
    dev: true

  /which-boxed-primitive@1.0.2:
    resolution: {integrity: sha512-bwZdv0AKLpplFY2KZRX6TvyuN7ojjr7lwkg6ml0roIy9YeuSr7JS372qlNW18UQYzgYK9ziGcerWqZOmEn9VNg==}
    dependencies:
      is-bigint: 1.0.4
      is-boolean-object: 1.1.2
      is-number-object: 1.0.7
      is-string: 1.0.7
      is-symbol: 1.0.4
    dev: true

  /which-builtin-type@1.1.4:
    resolution: {integrity: sha512-bppkmBSsHFmIMSl8BO9TbsyzsvGjVoppt8xUiGzwiu/bhDCGxnpOKCxgqj6GuyHE0mINMDecBFPlOm2hzY084w==}
    engines: {node: '>= 0.4'}
    dependencies:
      function.prototype.name: 1.1.6
      has-tostringtag: 1.0.2
      is-async-function: 2.0.0
      is-date-object: 1.0.5
      is-finalizationregistry: 1.0.2
      is-generator-function: 1.0.10
      is-regex: 1.1.4
      is-weakref: 1.0.2
      isarray: 2.0.5
      which-boxed-primitive: 1.0.2
      which-collection: 1.0.2
      which-typed-array: 1.1.15
    dev: true

  /which-collection@1.0.2:
    resolution: {integrity: sha512-K4jVyjnBdgvc86Y6BkaLZEN933SwYOuBFkdmBu9ZfkcAbdVbpITnDmjvZ/aQjRXQrv5EPkTnD1s39GiiqbngCw==}
    engines: {node: '>= 0.4'}
    dependencies:
      is-map: 2.0.3
      is-set: 2.0.3
      is-weakmap: 2.0.2
      is-weakset: 2.0.3
    dev: true

  /which-typed-array@1.1.15:
    resolution: {integrity: sha512-oV0jmFtUky6CXfkqehVvBP/LSWJ2sy4vWMioiENyJLePrBO/yKyV9OyJySfAKosh+RYkIl5zJCNZ8/4JncrpdA==}
    engines: {node: '>= 0.4'}
    dependencies:
      available-typed-arrays: 1.0.7
      call-bind: 1.0.7
      for-each: 0.3.3
      gopd: 1.0.1
      has-tostringtag: 1.0.2
    dev: true

  /which@2.0.2:
    resolution: {integrity: sha512-BLI3Tl1TW3Pvl70l3yq3Y64i+awpwXqsGBYWkkqMtnbXgrMD+yj7rhW0kuEDxzJaYXGjEW5ogapKNMEKNMjibA==}
    engines: {node: '>= 8'}
    hasBin: true
    dependencies:
      isexe: 2.0.0
    dev: true

  /wildcard@2.0.1:
    resolution: {integrity: sha512-CC1bOL87PIWSBhDcTrdeLo6eGT7mCFtrg0uIJtqJUFyK+eJnzl8A1niH56uu7KMa5XFrtiV+AQuHO3n7DsHnLQ==}
    dev: true

  /wkt-parser@1.3.3:
    resolution: {integrity: sha512-ZnV3yH8/k58ZPACOXeiHaMuXIiaTk1t0hSUVisbO0t4RjA5wPpUytcxeyiN2h+LZRrmuHIh/1UlrR9e7DHDvTw==}
    dev: false

  /word-wrap@1.2.5:
    resolution: {integrity: sha512-BN22B5eaMMI9UMtjrGd5g5eCYPpCPDUy0FJXbYsaT5zYxjFOckS53SQDE3pWkVoWpHXVb3BrYcEN4Twa55B5cA==}
    engines: {node: '>=0.10.0'}
    dev: true

  /wrap-ansi@7.0.0:
    resolution: {integrity: sha512-YVGIj2kamLSTxw6NsZjoBxfSwsn0ycdesmc4p+Q21c5zPuZ1pl+NfxVdxPtdHvmNVOQ6XSYG4AUtyt/Fi7D16Q==}
    engines: {node: '>=10'}
    dependencies:
      ansi-styles: 4.3.0
      string-width: 4.2.3
      strip-ansi: 6.0.1
    dev: true

  /wrappy@1.0.2:
    resolution: {integrity: sha512-l4Sp/DRseor9wL6EvV2+TuQn63dMkPjZ/sp9XkghTEbV9KlPS1xUsZ3u7/IQO4wxtcFB4bgpQPRcR3QCvezPcQ==}
    dev: true

  /write-file-atomic@3.0.3:
    resolution: {integrity: sha512-AvHcyZ5JnSfq3ioSyjrBkH9yW4m7Ayk8/9My/DD9onKeu/94fwrMocemO2QAJFAlnnDN+ZDS+ZjAR5ua1/PV/Q==}
    dependencies:
      imurmurhash: 0.1.4
      is-typedarray: 1.0.0
      signal-exit: 3.0.7
      typedarray-to-buffer: 3.1.5
    dev: true

  /ws@7.5.10:
    resolution: {integrity: sha512-+dbF1tHwZpXcbOJdVOkzLDxZP1ailvSxM6ZweXTegylPny803bFhA+vqBYw4s31NSAk4S2Qz+AKXK9a4wkdjcQ==}
    engines: {node: '>=8.3.0'}
    peerDependencies:
      bufferutil: ^4.0.1
      utf-8-validate: ^5.0.2
    peerDependenciesMeta:
      bufferutil:
        optional: true
      utf-8-validate:
        optional: true
    dev: true

  /ws@8.18.0:
    resolution: {integrity: sha512-8VbfWfHLbbwu3+N6OKsOMpBdT4kXPDDB9cJk2bJ6mh9ucxdlnNvH1e+roYkKmN9Nxw2yjz7VzeO9oOz2zJ04Pw==}
    engines: {node: '>=10.0.0'}
    peerDependencies:
      bufferutil: ^4.0.1
      utf-8-validate: '>=5.0.2'
    peerDependenciesMeta:
      bufferutil:
        optional: true
      utf-8-validate:
        optional: true
    dev: true

  /xml-name-validator@3.0.0:
    resolution: {integrity: sha512-A5CUptxDsvxKJEU3yO6DuWBSJz/qizqzJKOMIfUJHETbBw/sFaDxgd6fxm1ewUaM0jZ444Fc5vC5ROYurg/4Pw==}
    dev: true

  /xml-utils@1.10.1:
    resolution: {integrity: sha512-Dn6vJ1Z9v1tepSjvnCpwk5QqwIPcEFKdgnjqfYOABv1ngSofuAhtlugcUC3ehS1OHdgDWSG6C5mvj+Qm15udTQ==}
    dev: false

  /xmlchars@2.2.0:
    resolution: {integrity: sha512-JZnDKK8B0RCDw84FNdDAIpZK+JuJw+s7Lz8nksI7SIuU3UXJJslUthsi+uWBUYOwPFwW7W7PRLRfUKpxjtjFCw==}
    dev: true

  /y18n@5.0.8:
    resolution: {integrity: sha512-0pfFzegeDWJHJIAmTLRP2DwHjdF5s7jo9tuztdQxAhINCdvS+3nGINqPd00AphqJR/0LhANUS6/+7SCb98YOfA==}
    engines: {node: '>=10'}
    dev: true

  /yallist@3.1.1:
    resolution: {integrity: sha512-a4UGQaWPH59mOXUYnAG2ewncQS4i4F43Tv3JoAM+s2VDAmS9NsK8GpDMLrCHPksFT7h3K6TOoUNn2pb7RoXx4g==}
    dev: true

  /yaml@1.10.2:
    resolution: {integrity: sha512-r3vXyErRCYJ7wg28yvBY5VSoAF8ZvlcW9/BwUzEtUsjvX/DKs24dIkuwjtuprwJJHsbyUbLApepYTR1BN4uHrg==}
    engines: {node: '>= 6'}
    dev: false

  /yargs-parser@20.2.9:
    resolution: {integrity: sha512-y11nGElTIV+CT3Zv9t7VKl+Q3hTQoT9a1Qzezhhl6Rp21gJ/IVTW7Z3y9EWXhuUBC2Shnf+DX0antecpAwSP8w==}
    engines: {node: '>=10'}
    dev: true

  /yargs@16.2.0:
    resolution: {integrity: sha512-D1mvvtDG0L5ft/jGWkLpG1+m0eQxOfaBvTNELraWj22wSVUMWxZUvYgJYcKh6jGGIkJFhH4IZPQhR4TKpc8mBw==}
    engines: {node: '>=10'}
    dependencies:
      cliui: 7.0.4
      escalade: 3.2.0
      get-caller-file: 2.0.5
      require-directory: 2.1.1
      string-width: 4.2.3
      y18n: 5.0.8
      yargs-parser: 20.2.9
    dev: true

  /yet-another-react-lightbox@3.21.5(react-dom@18.3.1)(react@18.3.1):
    resolution: {integrity: sha512-ri73f6IMZD2UC7fdkmhNeDVh+1GZWeAnoSUHII/nyRovcRkUM+OwVAhwl1d5ZoNFGKjd+nHNMroAaoQONqRDZQ==}
    engines: {node: '>=14'}
    peerDependencies:
      react: '>=16.8.0'
      react-dom: '>=16.8.0'
    dependencies:
      react: 18.3.1
      react-dom: 18.3.1(react@18.3.1)
    dev: false

  /yocto-queue@0.1.0:
    resolution: {integrity: sha512-rVksvsnNCdJ/ohGc6xgPwyN8eheCxsiLM8mxuE/t/mOVqJewPuO1miLpTHQiRgTKCLexL4MeAFVagts7HmNZ2Q==}
    engines: {node: '>=10'}
    dev: true

  /zstddec@0.1.0:
    resolution: {integrity: sha512-w2NTI8+3l3eeltKAdK8QpiLo/flRAr2p8AGeakfMZOXBxOg9HIu4LVDxBi81sYgVhFhdJjv1OrB5ssI8uFPoLg==}
    dev: false

  /zustand@4.4.7(@types/react@18.3.5)(react@18.3.1):
    resolution: {integrity: sha512-QFJWJMdlETcI69paJwhSMJz7PPWjVP8Sjhclxmxmxv/RYI7ZOvR5BHX+ktH0we9gTWQMxcne8q1OY8xxz604gw==}
    engines: {node: '>=12.7.0'}
    peerDependencies:
      '@types/react': '>=16.8'
      immer: '>=9.0'
      react: '>=16.8'
    peerDependenciesMeta:
      '@types/react':
        optional: true
      immer:
        optional: true
      react:
        optional: true
    dependencies:
      '@types/react': 18.3.5
      react: 18.3.1
      use-sync-external-store: 1.2.0(react@18.3.1)

  github.com/Canadian-Geospatial-Platform/geochart/62b1611c028dd27e8b275b070a18b199222becbb(@types/react@18.3.5):
    resolution: {tarball: https://codeload.github.com/Canadian-Geospatial-Platform/geochart/tar.gz/62b1611c028dd27e8b275b070a18b199222becbb}
    id: github.com/Canadian-Geospatial-Platform/geochart/62b1611c028dd27e8b275b070a18b199222becbb
    name: geoview-geochart
    version: 0.1.0
    dependencies:
      '@emotion/react': 11.13.3(@types/react@18.3.5)(react@18.3.1)
      '@emotion/styled': 11.13.0(@emotion/react@11.13.3)(@types/react@18.3.5)(react@18.3.1)
      '@mui/icons-material': 5.16.7(@mui/material@5.16.7)(@types/react@18.3.5)(react@18.3.1)
      '@mui/material': 5.16.7(@emotion/react@11.13.3)(@emotion/styled@11.13.0)(@types/react@18.3.5)(react-dom@18.3.1)(react@18.3.1)
      ajv: 8.17.1
      ajv-formats: 2.1.1
      chart.js: 4.4.4
      chartjs-adapter-moment: 1.0.1(chart.js@4.4.4)(moment@2.30.1)
      i18next: 23.15.1
      moment: 2.30.1
      react: 18.3.1
      react-chartjs-2: 5.2.0(chart.js@4.4.4)(react@18.3.1)
      react-dom: 18.3.1(react@18.3.1)
      react-i18next: 13.5.0(i18next@23.15.1)(react-dom@18.3.1)(react@18.3.1)
    transitivePeerDependencies:
      - '@types/react'
      - react-native
      - supports-color
    dev: false<|MERGE_RESOLUTION|>--- conflicted
+++ resolved
@@ -221,14 +221,10 @@
         version: 6.1.0(@emotion/react@11.13.3)(@emotion/styled@11.13.0)(@types/react@18.3.5)(react@18.3.1)
       '@mui/x-date-pickers':
         specifier: ^7.15.0
-<<<<<<< HEAD
         version: 7.16.0(@emotion/react@11.13.3)(@emotion/styled@11.13.0)(@mui/material@6.0.2)(@mui/system@6.0.2)(@types/react@18.3.5)(dayjs@1.11.13)(react-dom@18.3.1)(react@18.3.1)
       '@mui/x-tree-view':
         specifier: ^7.17.0
         version: 7.17.0(@emotion/react@11.13.3)(@emotion/styled@11.13.0)(@mui/material@6.0.2)(@mui/system@6.0.2)(@types/react@18.3.5)(react-dom@18.3.1)(react@18.3.1)
-=======
-        version: 7.17.0(@emotion/react@11.13.3)(@emotion/styled@11.13.0)(@mui/material@6.1.0)(@mui/system@6.1.0)(@types/react@18.3.5)(dayjs@1.11.13)(react-dom@18.3.1)(react@18.3.1)
->>>>>>> 832e9121
       '@nieuwlandgeo/sldreader':
         specifier: ^0.3.1
         version: 0.3.1(ol@10.1.0)
