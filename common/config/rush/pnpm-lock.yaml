--- conflicted
+++ resolved
@@ -240,11 +240,7 @@
       react-test-renderer: 18.2.0_react@18.2.0
       sanitize-html: 2.11.0
       sql.js: 1.9.0
-<<<<<<< HEAD
       yet-another-react-lightbox: 3.15.5_biqbaboplfbrettd7655fr4n2y
-=======
-      yet-another-react-lightbox: 3.15.4_biqbaboplfbrettd7655fr4n2y
->>>>>>> 97d23882
       zustand: 4.4.7_d6xr7427ryrc3fdigbbbatktku
     devDependencies:
       '@babel/cli': 7.23.4_@babel+core@7.23.5
@@ -447,12 +443,7 @@
       react-dom: ^18.2.0
       typescript: ^4.5.5
     dependencies:
-<<<<<<< HEAD
       geochart: github.com/Canadian-Geospatial-Platform/geochart/7348c5c0778df4fd346fba293e77ce4410900c98_@types+react@18.2.39
-=======
-      '@mui/material': 5.14.18_dkfbrx5dbnqck2dtpdwvtytcpu
-      geochart: github.com/Canadian-Geospatial-Platform/geochart/e0f3f7d812623faf149c4ac197a793b7dc9f4481_@types+react@18.2.39
->>>>>>> 97d23882
       geoview-core: link:../geoview-core
       lodash: 4.17.21
     devDependencies:
@@ -2629,7 +2620,6 @@
         optional: true
     dependencies:
       '@babel/runtime': 7.23.5
-<<<<<<< HEAD
       '@floating-ui/react-dom': 2.0.4_biqbaboplfbrettd7655fr4n2y
       '@mui/types': 7.2.10_@types+react@18.2.39
       '@mui/utils': 5.14.19_d6xr7427ryrc3fdigbbbatktku
@@ -2653,8 +2643,6 @@
         optional: true
     dependencies:
       '@babel/runtime': 7.23.5
-=======
->>>>>>> 97d23882
       '@floating-ui/react-dom': 2.0.4_biqbaboplfbrettd7655fr4n2y
       '@mui/types': 7.2.10_@types+react@18.2.39
       '@mui/utils': 5.14.19_d6xr7427ryrc3fdigbbbatktku
@@ -2682,11 +2670,7 @@
         optional: true
     dependencies:
       '@babel/runtime': 7.23.5
-<<<<<<< HEAD
       '@mui/material': 5.14.19_swovqpovnl2mmspo3fisd4kchm
-=======
-      '@mui/material': 5.14.18_swovqpovnl2mmspo3fisd4kchm
->>>>>>> 97d23882
       '@types/react': 18.2.39
       react: 18.2.0
     dev: false
@@ -2709,19 +2693,11 @@
         optional: true
     dependencies:
       '@babel/runtime': 7.23.5
-<<<<<<< HEAD
       '@mui/base': 5.0.0-beta.25_dkfbrx5dbnqck2dtpdwvtytcpu
       '@mui/core-downloads-tracker': 5.14.19
       '@mui/system': 5.14.19_d6xr7427ryrc3fdigbbbatktku
       '@mui/types': 7.2.10_@types+react@18.2.39
       '@mui/utils': 5.14.19_d6xr7427ryrc3fdigbbbatktku
-=======
-      '@mui/base': 5.0.0-beta.24_dkfbrx5dbnqck2dtpdwvtytcpu
-      '@mui/core-downloads-tracker': 5.14.18
-      '@mui/system': 5.14.18_d6xr7427ryrc3fdigbbbatktku
-      '@mui/types': 7.2.9_@types+react@18.2.39
-      '@mui/utils': 5.14.18_d6xr7427ryrc3fdigbbbatktku
->>>>>>> 97d23882
       '@types/react': 18.2.39
       '@types/react-transition-group': 4.4.9
       clsx: 2.0.0
@@ -2780,11 +2756,7 @@
         optional: true
     dependencies:
       '@babel/runtime': 7.23.5
-<<<<<<< HEAD
       '@mui/utils': 5.14.19_d6xr7427ryrc3fdigbbbatktku
-=======
-      '@mui/utils': 5.14.18_d6xr7427ryrc3fdigbbbatktku
->>>>>>> 97d23882
       '@types/react': 18.2.39
       prop-types: 15.8.1
       react: 18.2.0
@@ -2910,17 +2882,10 @@
         optional: true
     dependencies:
       '@babel/runtime': 7.23.5
-<<<<<<< HEAD
       '@mui/private-theming': 5.14.19_d6xr7427ryrc3fdigbbbatktku
       '@mui/styled-engine': 5.14.19_react@18.2.0
       '@mui/types': 7.2.10_@types+react@18.2.39
       '@mui/utils': 5.14.19_d6xr7427ryrc3fdigbbbatktku
-=======
-      '@mui/private-theming': 5.14.18_d6xr7427ryrc3fdigbbbatktku
-      '@mui/styled-engine': 5.14.18_react@18.2.0
-      '@mui/types': 7.2.9_@types+react@18.2.39
-      '@mui/utils': 5.14.18_d6xr7427ryrc3fdigbbbatktku
->>>>>>> 97d23882
       '@types/react': 18.2.39
       clsx: 2.0.0
       csstype: 3.1.2
@@ -4339,13 +4304,8 @@
     hasBin: true
     dependencies:
       caniuse-lite: 1.0.30001565
-<<<<<<< HEAD
       electron-to-chromium: 1.4.601
       node-releases: 2.0.14
-=======
-      electron-to-chromium: 1.4.596
-      node-releases: 2.0.13
->>>>>>> 97d23882
       update-browserslist-db: 1.0.13_browserslist@4.22.1
     dev: true
 
@@ -5044,13 +5004,8 @@
     resolution: {integrity: sha512-WMwm9LhRUo+WUaRN+vRuETqG89IgZphVSNkdFgeb6sS/E4OrDIN7t48CAewSHXc6C8lefD8KKfr5vY61brQlow==}
     dev: true
 
-<<<<<<< HEAD
   /electron-to-chromium/1.4.601:
     resolution: {integrity: sha512-SpwUMDWe9tQu8JX5QCO1+p/hChAi9AE9UpoC3rcHVc+gdCGlbT3SGb5I1klgb952HRIyvt9wZhSz9bNBYz9swA==}
-=======
-  /electron-to-chromium/1.4.596:
-    resolution: {integrity: sha512-zW3zbZ40Icb2BCWjm47nxwcFGYlIgdXkAx85XDO7cyky9J4QQfq8t0W19/TLZqq3JPQXtlv8BPIGmfa9Jb4scg==}
->>>>>>> 97d23882
     dev: true
 
   /email-addresses/3.1.0:
@@ -10162,15 +10117,9 @@
       react: 18.2.0
       use-sync-external-store: 1.2.0_react@18.2.0
 
-<<<<<<< HEAD
   github.com/Canadian-Geospatial-Platform/geochart/7348c5c0778df4fd346fba293e77ce4410900c98_@types+react@18.2.39:
     resolution: {tarball: https://codeload.github.com/Canadian-Geospatial-Platform/geochart/tar.gz/7348c5c0778df4fd346fba293e77ce4410900c98}
     id: github.com/Canadian-Geospatial-Platform/geochart/7348c5c0778df4fd346fba293e77ce4410900c98
-=======
-  github.com/Canadian-Geospatial-Platform/geochart/e0f3f7d812623faf149c4ac197a793b7dc9f4481_@types+react@18.2.39:
-    resolution: {tarball: https://codeload.github.com/Canadian-Geospatial-Platform/geochart/tar.gz/e0f3f7d812623faf149c4ac197a793b7dc9f4481}
-    id: github.com/Canadian-Geospatial-Platform/geochart/e0f3f7d812623faf149c4ac197a793b7dc9f4481
->>>>>>> 97d23882
     name: geoview-geochart
     version: 0.1.0
     dependencies:
