--- conflicted
+++ resolved
@@ -223,14 +223,9 @@
       linkify-html: 4.1.1_linkifyjs@4.1.1
       linkifyjs: 4.1.1
       lodash: 4.17.21
-<<<<<<< HEAD
-      material-react-table: 1.14.0_po24ftsx7l3oajlny5lchivvry
       notistack: 2.0.8_zi5jao76wkadbc5qfk3wwxd6yy
-      ol: 7.5.2
-=======
       material-react-table: 1.14.0_k2uxuhlnjzq4sw57nvhf6qe33m
       ol: 7.5.1
->>>>>>> eb3c90a7
       ol-mapbox-style: 10.7.0
       proj4: 2.9.0
       prop-types: 15.8.1
@@ -7585,7 +7580,6 @@
     engines: {node: '>=0.10.0'}
     dev: true
 
-<<<<<<< HEAD
   /notistack/2.0.8_zi5jao76wkadbc5qfk3wwxd6yy:
     resolution: {integrity: sha512-/IY14wkFp5qjPgKNvAdfL5Jp6q90+MjgKTPh4c81r/lW70KeuX6b9pE/4f8L4FG31cNudbN9siiFS5ql1aSLRw==}
     peerDependencies:
@@ -7609,8 +7603,6 @@
       react-dom: 18.2.0_react@18.2.0
     dev: false
 
-=======
->>>>>>> eb3c90a7
   /npm-run-path/4.0.1:
     resolution: {integrity: sha512-S48WzZW777zhNIrn7gxOlISNAqi9ZC/uQFnRdbeIHhZhCA6UqpkOT8T1G7BvfdgP4Er8gF4sUbaS0i7QvIfCWw==}
     engines: {node: '>=8'}
