lockfileVersion: '6.0'

settings:
  autoInstallPeers: false
  excludeLinksFromLockfile: false

importers:

  .: {}

  ../../packages:
    devDependencies:
      '@babel/core':
        specifier: ^7.17.0
        version: 7.24.0
      '@babel/eslint-parser':
        specifier: ^7.17.0
        version: 7.23.10(@babel/core@7.24.0)(eslint@8.57.0)
      '@typescript-eslint/eslint-plugin':
        specifier: ^5.10.2
        version: 5.62.0(@typescript-eslint/parser@5.62.0)(eslint@8.57.0)(typescript@4.9.5)
      '@typescript-eslint/parser':
        specifier: ^5.10.2
        version: 5.62.0(eslint@8.57.0)(typescript@4.9.5)
      eslint:
        specifier: ^8.8.0
        version: 8.57.0
      eslint-config-airbnb:
        specifier: ^19.0.4
        version: 19.0.4(eslint-plugin-import@2.29.1)(eslint-plugin-jsx-a11y@6.8.0)(eslint-plugin-react-hooks@4.6.0)(eslint-plugin-react@7.34.0)(eslint@8.57.0)
      eslint-config-prettier:
        specifier: ^8.3.0
        version: 8.10.0(eslint@8.57.0)
      eslint-plugin-import:
        specifier: ^2.25.4
        version: 2.29.1(eslint@8.57.0)
      eslint-plugin-jest:
        specifier: ^26.0.0
        version: 26.9.0(@typescript-eslint/eslint-plugin@5.62.0)(eslint@8.57.0)(jest@27.5.1)(typescript@4.9.5)
      eslint-plugin-jsx-a11y:
        specifier: ^6.5.1
        version: 6.8.0(eslint@8.57.0)
      eslint-plugin-prettier:
        specifier: ^4.0.0
        version: 4.2.1(eslint-config-prettier@8.10.0)(eslint@8.57.0)(prettier@2.8.8)
      eslint-plugin-react:
        specifier: ^7.28.0
        version: 7.34.0(eslint@8.57.0)
      eslint-plugin-react-hooks:
        specifier: ^4.3.0
        version: 4.6.0(eslint@8.57.0)
      prettier:
        specifier: ^2.6.0
        version: 2.8.8
      typescript:
        specifier: ^4.5.5
        version: 4.9.5

  ../../packages/geoview-basemap-panel:
    dependencies:
      geoview-core:
        specifier: workspace:~0.1.0
        version: link:../geoview-core
    devDependencies:
      '@babel/core':
        specifier: ^7.17.0
        version: 7.24.0
      '@babel/eslint-parser':
        specifier: ^7.17.0
        version: 7.23.10(@babel/core@7.24.0)(eslint@8.57.0)
      '@babel/runtime':
        specifier: ^7.17.0
        version: 7.24.0
      '@types/react':
        specifier: ^18.2.0
        version: 18.2.63
      '@types/react-dom':
        specifier: ^18.2.0
        version: 18.2.20
      '@typescript-eslint/eslint-plugin':
        specifier: ^5.10.2
        version: 5.62.0(@typescript-eslint/parser@5.62.0)(eslint@8.57.0)(typescript@4.9.5)
      '@typescript-eslint/parser':
        specifier: ^5.10.2
        version: 5.62.0(eslint@8.57.0)(typescript@4.9.5)
      eslint:
        specifier: ^8.8.0
        version: 8.57.0
      eslint-config-airbnb:
        specifier: ^19.0.4
        version: 19.0.4(eslint-plugin-import@2.29.1)(eslint-plugin-jsx-a11y@6.8.0)(eslint-plugin-react-hooks@4.6.0)(eslint-plugin-react@7.34.0)(eslint@8.57.0)
      eslint-config-prettier:
        specifier: ^8.3.0
        version: 8.10.0(eslint@8.57.0)
      eslint-plugin-import:
        specifier: ^2.25.4
        version: 2.29.1(eslint@8.57.0)
      eslint-plugin-jest:
        specifier: ^26.0.0
        version: 26.9.0(@typescript-eslint/eslint-plugin@5.62.0)(eslint@8.57.0)(jest@27.5.1)(typescript@4.9.5)
      eslint-plugin-jsx-a11y:
        specifier: ^6.5.1
        version: 6.8.0(eslint@8.57.0)
      eslint-plugin-prettier:
        specifier: ^4.0.0
        version: 4.2.1(eslint-config-prettier@8.10.0)(eslint@8.57.0)(prettier@2.8.8)
      eslint-plugin-react:
        specifier: ^7.28.0
        version: 7.34.0(eslint@8.57.0)
      eslint-plugin-react-hooks:
        specifier: ^4.3.0
        version: 4.6.0(eslint@8.57.0)
      prettier:
        specifier: ^2.6.0
        version: 2.8.8
      react:
        specifier: ^18.2.0
        version: 18.2.0
      react-dom:
        specifier: ^18.2.0
        version: 18.2.0(react@18.2.0)
      typescript:
        specifier: ^4.5.5
        version: 4.9.5

  ../../packages/geoview-core:
    dependencies:
      '@emotion/react':
        specifier: ^11.11.0
        version: 11.11.4(@types/react@18.2.63)(react@18.2.0)
      '@emotion/styled':
        specifier: ^11.11.0
        version: 11.11.0(@emotion/react@11.11.4)(@types/react@18.2.63)(react@18.2.0)
      '@mui/base':
        specifier: 5.0.0-beta.37
        version: 5.0.0-beta.37(@types/react@18.2.63)(react-dom@18.2.0)(react@18.2.0)
      '@mui/icons-material':
        specifier: ^5.15.11
        version: 5.15.12(@mui/material@5.15.12)(@types/react@18.2.63)(react@18.2.0)
      '@mui/material':
        specifier: ^5.15.11
        version: 5.15.12(@emotion/react@11.11.4)(@emotion/styled@11.11.0)(@types/react@18.2.63)(react-dom@18.2.0)(react@18.2.0)
      '@mui/styles':
        specifier: ^5.15.11
        version: 5.15.12(@types/react@18.2.63)(react@18.2.0)
      '@mui/system':
        specifier: ^5.15.11
        version: 5.15.12(@emotion/react@11.11.4)(@emotion/styled@11.11.0)(@types/react@18.2.63)(react@18.2.0)
      '@mui/x-date-pickers':
        specifier: ^6.13.0
        version: 6.19.6(@emotion/react@11.11.4)(@emotion/styled@11.11.0)(@mui/material@5.15.12)(@mui/system@5.15.12)(@types/react@18.2.63)(dayjs@1.11.10)(react-dom@18.2.0)(react@18.2.0)
      '@nieuwlandgeo/sldreader':
        specifier: ^0.3.1
        version: 0.3.1(ol@9.0.0)
      '@react-spring/web':
        specifier: ^9.7.3
        version: 9.7.3(react-dom@18.2.0)(react@18.2.0)
      ajv:
        specifier: ^8.12.0
        version: 8.12.0
      axios:
        specifier: ^1.3.4
        version: 1.6.7
      dayjs:
        specifier: ^1.11.9
        version: 1.11.10
      domhandler:
        specifier: ^4.3.0
        version: 4.3.1
      eventemitter3:
        specifier: ^4.0.7
        version: 4.0.7
      export-to-csv:
        specifier: ^0.2.1
        version: 0.2.2
      focus-trap-react:
        specifier: ^8.9.1
        version: 8.11.3(prop-types@15.8.1)(react-dom@18.2.0)(react@18.2.0)
      html-react-parser:
        specifier: ^1.4.6
        version: 1.4.14(react@18.2.0)
      i18next:
        specifier: ^22.4.13
        version: 22.5.1
      i18next-http-backend:
        specifier: ^1.0.21
        version: 1.4.5
      immutable:
        specifier: ^4.0.0
        version: 4.3.5
      linkify-html:
        specifier: ^4.1.1
        version: 4.1.3(linkifyjs@4.1.3)
      linkifyjs:
        specifier: ^4.1.0
        version: 4.1.3
      lodash:
        specifier: ^4.17.21
        version: 4.17.21
      markdown-to-jsx:
        specifier: ~7.4.0
        version: 7.4.1(react@18.2.0)
      material-react-table:
        specifier: ~2.12.1
        version: 2.12.1(@emotion/react@11.11.4)(@emotion/styled@11.11.0)(@mui/icons-material@5.15.12)(@mui/material@5.15.12)(@mui/x-date-pickers@6.19.6)(react-dom@18.2.0)(react@18.2.0)
      ol:
        specifier: ^9.0.0
        version: 9.0.0
      ol-mapbox-style:
        specifier: ^12.2.1
        version: 12.2.1(ol@9.0.0)
      proj4:
        specifier: ^2.7.5
        version: 2.10.0
      prop-types:
        specifier: ^15.8.1
        version: 15.8.1
      query-string:
        specifier: ^7.1.0
        version: 7.1.3
      react:
        specifier: ^18.2.0
        version: 18.2.0
      react-beautiful-dnd:
        specifier: ~13.1.1
        version: 13.1.1(react-dom@18.2.0)(react@18.2.0)
      react-dom:
        specifier: ^18.2.0
        version: 18.2.0(react@18.2.0)
      react-dropzone:
        specifier: ^14.2.3
        version: 14.2.3(react@18.2.0)
      react-i18next:
        specifier: ^12.2.0
        version: 12.3.1(i18next@22.5.1)(react-dom@18.2.0)(react@18.2.0)
      react-test-renderer:
        specifier: ^18.2.0
        version: 18.2.0(react@18.2.0)
      sanitize-html:
        specifier: ^2.7.3
        version: 2.12.1
      sql.js:
        specifier: ^1.8.0
        version: 1.10.2
      yet-another-react-lightbox:
        specifier: ^3.11.3
        version: 3.17.0(react-dom@18.2.0)(react@18.2.0)
      zustand:
        specifier: ~4.4.1
        version: 4.4.7(@types/react@18.2.63)(react@18.2.0)
    devDependencies:
      '@babel/cli':
        specifier: ^7.17.0
        version: 7.23.9(@babel/core@7.24.0)
      '@babel/core':
        specifier: ^7.17.0
        version: 7.24.0
      '@babel/eslint-parser':
        specifier: ^7.17.0
        version: 7.23.10(@babel/core@7.24.0)(eslint@8.57.0)
      '@babel/plugin-proposal-decorators':
        specifier: ^7.17.0
        version: 7.24.0(@babel/core@7.24.0)
      '@babel/plugin-proposal-do-expressions':
        specifier: ^7.16.7
        version: 7.23.3(@babel/core@7.24.0)
      '@babel/plugin-proposal-export-default-from':
        specifier: ^7.16.7
        version: 7.23.3(@babel/core@7.24.0)
      '@babel/plugin-proposal-function-bind':
        specifier: ^7.16.7
        version: 7.23.3(@babel/core@7.24.0)
      '@babel/plugin-proposal-function-sent':
        specifier: ^7.16.7
        version: 7.23.3(@babel/core@7.24.0)
      '@babel/plugin-proposal-pipeline-operator':
        specifier: ^7.16.7
        version: 7.23.3(@babel/core@7.24.0)
      '@babel/plugin-proposal-throw-expressions':
        specifier: ^7.16.7
        version: 7.23.3(@babel/core@7.24.0)
      '@babel/plugin-syntax-dynamic-import':
        specifier: ^7.8.3
        version: 7.8.3(@babel/core@7.24.0)
      '@babel/plugin-syntax-import-meta':
        specifier: ^7.10.4
        version: 7.10.4(@babel/core@7.24.0)
      '@babel/plugin-transform-class-properties':
        specifier: ^7.22.0
        version: 7.23.3(@babel/core@7.24.0)
      '@babel/plugin-transform-export-namespace-from':
        specifier: ^7.22.0
        version: 7.23.4(@babel/core@7.24.0)
      '@babel/plugin-transform-json-strings':
        specifier: ^7.22.0
        version: 7.23.4(@babel/core@7.24.0)
      '@babel/plugin-transform-logical-assignment-operators':
        specifier: ^7.22.0
        version: 7.23.4(@babel/core@7.24.0)
      '@babel/plugin-transform-nullish-coalescing-operator':
        specifier: ^7.22.0
        version: 7.23.4(@babel/core@7.24.0)
      '@babel/plugin-transform-numeric-separator':
        specifier: ^7.22.0
        version: 7.23.4(@babel/core@7.24.0)
      '@babel/plugin-transform-optional-chaining':
        specifier: ^7.22.0
        version: 7.23.4(@babel/core@7.24.0)
      '@babel/plugin-transform-private-methods':
        specifier: ^7.22.0
        version: 7.23.3(@babel/core@7.24.0)
      '@babel/plugin-transform-runtime':
        specifier: ^7.17.0
        version: 7.24.0(@babel/core@7.24.0)
      '@babel/preset-env':
        specifier: ^7.16.11
        version: 7.24.0(@babel/core@7.24.0)
      '@babel/preset-react':
        specifier: ^7.16.7
        version: 7.23.3(@babel/core@7.24.0)
      '@babel/preset-typescript':
        specifier: ^7.16.7
        version: 7.23.3(@babel/core@7.24.0)
      '@babel/runtime':
        specifier: ^7.17.0
        version: 7.24.0
      '@babel/runtime-corejs3':
        specifier: ^7.17.0
        version: 7.24.0
      '@types/create-react-class':
        specifier: ^15.6.3
        version: 15.6.7
      '@types/flux':
        specifier: ^3.1.11
        version: 3.1.14
      '@types/glob':
        specifier: ^7.2.0
        version: 7.2.0
      '@types/jest':
        specifier: ^27.4.0
        version: 27.5.2
      '@types/lodash':
        specifier: ^4.14.188
        version: 4.14.202
      '@types/lodash-webpack-plugin':
        specifier: ^0.11.6
        version: 0.11.9
      '@types/proj4':
        specifier: ^2.5.2
        version: 2.5.5
      '@types/react':
        specifier: ^18.2.0
        version: 18.2.63
      '@types/react-beautiful-dnd':
        specifier: ~13.1.3
        version: 13.1.8
      '@types/react-dom':
        specifier: ^18.2.0
        version: 18.2.20
      '@types/react-router-dom':
        specifier: ^5.3.3
        version: 5.3.3
      '@types/sanitize-html':
        specifier: ^2.6.2
        version: 2.11.0
      '@types/sql.js':
        specifier: ^1.4.4
        version: 1.4.9
      '@typescript-eslint/eslint-plugin':
        specifier: ^5.10.2
        version: 5.62.0(@typescript-eslint/parser@5.62.0)(eslint@8.57.0)(typescript@4.9.5)
      '@typescript-eslint/parser':
        specifier: ^5.10.2
        version: 5.62.0(eslint@8.57.0)(typescript@4.9.5)
      babel-jest:
        specifier: ^27.4.6
        version: 27.5.1(@babel/core@7.24.0)
      babel-loader:
        specifier: ^8.2.3
        version: 8.3.0(@babel/core@7.24.0)(webpack@5.90.3)
      babel-plugin-import:
        specifier: ^1.13.3
        version: 1.13.8
      babel-plugin-lodash:
        specifier: ^3.3.4
        version: 3.3.4
      compression-webpack-plugin:
        specifier: ^10.0.0
        version: 10.0.0(webpack@5.90.3)
      copy-webpack-plugin:
        specifier: ^10.2.4
        version: 10.2.4(webpack@5.90.3)
      css-loader:
        specifier: ^6.6.0
        version: 6.10.0(webpack@5.90.3)
      eslint:
        specifier: ^8.8.0
        version: 8.57.0
      eslint-config-airbnb:
        specifier: ^19.0.4
        version: 19.0.4(eslint-plugin-import@2.29.1)(eslint-plugin-jsx-a11y@6.8.0)(eslint-plugin-react-hooks@4.6.0)(eslint-plugin-react@7.34.0)(eslint@8.57.0)
      eslint-config-prettier:
        specifier: ^8.3.0
        version: 8.10.0(eslint@8.57.0)
      eslint-plugin-import:
        specifier: ^2.25.4
        version: 2.29.1(eslint@8.57.0)
      eslint-plugin-jest:
        specifier: ^26.0.0
        version: 26.9.0(@typescript-eslint/eslint-plugin@5.62.0)(eslint@8.57.0)(jest@27.5.1)(typescript@4.9.5)
      eslint-plugin-jsx-a11y:
        specifier: ^6.5.1
        version: 6.8.0(eslint@8.57.0)
      eslint-plugin-prettier:
        specifier: ^4.0.0
        version: 4.2.1(eslint-config-prettier@8.10.0)(eslint@8.57.0)(prettier@2.8.8)
      eslint-plugin-react:
        specifier: ^7.28.0
        version: 7.34.0(eslint@8.57.0)
      eslint-plugin-react-hooks:
        specifier: ^4.3.0
        version: 4.6.0(eslint@8.57.0)
      file-loader:
        specifier: ^6.2.0
        version: 6.2.0(webpack@5.90.3)
      gh-pages:
        specifier: ^3.2.3
        version: 3.2.3
      glob:
        specifier: ^7.2.0
        version: 7.2.3
      html-loader:
        specifier: ~5.0.0
        version: 5.0.0(webpack@5.90.3)
      html-webpack-plugin:
        specifier: ^5.5.0
        version: 5.6.0(webpack@5.90.3)
      jest:
        specifier: ^27.4.7
        version: 27.5.1
      lodash-webpack-plugin:
        specifier: ^0.11.6
        version: 0.11.6(webpack@5.90.3)
      markdown-loader:
        specifier: ~8.0.0
        version: 8.0.0(webpack@5.90.3)
      prettier:
        specifier: ^2.6.0
        version: 2.8.8
      sass:
        specifier: ^1.49.7
        version: 1.71.1
      sass-loader:
        specifier: ^12.4.0
        version: 12.6.0(sass@1.71.1)(webpack@5.90.3)
      simple-zustand-devtools:
        specifier: ^1.1.0
        version: 1.1.0(@types/react-dom@18.2.20)(@types/react@18.2.63)(react-dom@18.2.0)(react@18.2.0)(zustand@4.4.7)
      style-loader:
        specifier: ^3.3.1
        version: 3.3.4(webpack@5.90.3)
      terser-webpack-plugin:
        specifier: ^5.3.1
        version: 5.3.10(webpack@5.90.3)
      typedoc:
        specifier: ^0.23.14
        version: 0.23.28(typescript@4.9.5)
      typescript:
        specifier: ^4.5.5
        version: 4.9.5
      webpack:
        specifier: ^5.68.0
        version: 5.90.3(webpack-cli@4.10.0)
      webpack-bundle-analyzer:
        specifier: ^4.5.0
        version: 4.10.1
      webpack-bundle-size-analyzer:
        specifier: ^3.1.0
        version: 3.1.0
      webpack-cli:
        specifier: ^4.9.2
        version: 4.10.0(webpack-bundle-analyzer@4.10.1)(webpack-dev-server@4.15.1)(webpack@5.90.3)
      webpack-dev-server:
        specifier: ^4.15.1
        version: 4.15.1(webpack-cli@4.10.0)(webpack@5.90.3)
      webpack-merge:
        specifier: ^5.8.0
        version: 5.10.0

  ../../packages/geoview-geochart:
    dependencies:
      '@mui/material':
        specifier: ^5.15.11
        version: 5.15.12(@emotion/react@11.11.4)(@emotion/styled@11.11.0)(@types/react@18.2.63)(react-dom@18.2.0)(react@18.2.0)
      geochart:
        specifier: Canadian-Geospatial-Platform/geochart#develop
        version: github.com/Canadian-Geospatial-Platform/geochart/b31d278747633beeafc274c4740d22665928cc45(@types/react@18.2.63)
      geoview-core:
        specifier: workspace:~0.1.0
        version: link:../geoview-core
      lodash:
        specifier: ^4.17.21
        version: 4.17.21
    devDependencies:
      '@babel/core':
        specifier: ^7.17.0
        version: 7.24.0
      '@babel/eslint-parser':
        specifier: ^7.17.0
        version: 7.23.10(@babel/core@7.24.0)(eslint@8.57.0)
      '@babel/runtime':
        specifier: ^7.17.0
        version: 7.24.0
      '@types/lodash':
        specifier: ^4.14.188
        version: 4.14.202
      '@types/react':
        specifier: ^18.2.0
        version: 18.2.63
      '@types/react-dom':
        specifier: ^18.2.0
        version: 18.2.20
      '@typescript-eslint/eslint-plugin':
        specifier: ^5.10.2
        version: 5.62.0(@typescript-eslint/parser@5.62.0)(eslint@8.57.0)(typescript@4.9.5)
      '@typescript-eslint/parser':
        specifier: ^5.10.2
        version: 5.62.0(eslint@8.57.0)(typescript@4.9.5)
      eslint:
        specifier: ^8.8.0
        version: 8.57.0
      eslint-config-airbnb:
        specifier: ^19.0.4
        version: 19.0.4(eslint-plugin-import@2.29.1)(eslint-plugin-jsx-a11y@6.8.0)(eslint-plugin-react-hooks@4.6.0)(eslint-plugin-react@7.34.0)(eslint@8.57.0)
      eslint-config-prettier:
        specifier: ^8.3.0
        version: 8.10.0(eslint@8.57.0)
      eslint-plugin-import:
        specifier: ^2.25.4
        version: 2.29.1(eslint@8.57.0)
      eslint-plugin-jest:
        specifier: ^26.0.0
        version: 26.9.0(@typescript-eslint/eslint-plugin@5.62.0)(eslint@8.57.0)(jest@27.5.1)(typescript@4.9.5)
      eslint-plugin-jsx-a11y:
        specifier: ^6.5.1
        version: 6.8.0(eslint@8.57.0)
      eslint-plugin-prettier:
        specifier: ^4.0.0
        version: 4.2.1(eslint-config-prettier@8.10.0)(eslint@8.57.0)(prettier@2.8.8)
      eslint-plugin-react:
        specifier: ^7.28.0
        version: 7.34.0(eslint@8.57.0)
      eslint-plugin-react-hooks:
        specifier: ^4.3.0
        version: 4.6.0(eslint@8.57.0)
      prettier:
        specifier: ^2.6.0
        version: 2.8.8
      react:
        specifier: ^18.2.0
        version: 18.2.0
      react-dom:
        specifier: ^18.2.0
        version: 18.2.0(react@18.2.0)
      typescript:
        specifier: ^4.5.5
        version: 4.9.5

  ../../packages/geoview-layers-panel:
    dependencies:
      geoview-core:
        specifier: workspace:~0.1.0
        version: link:../geoview-core
      react-beautiful-dnd:
        specifier: ~13.1.1
        version: 13.1.1(react-dom@18.2.0)(react@18.2.0)
    devDependencies:
      '@babel/core':
        specifier: ^7.17.0
        version: 7.24.0
      '@babel/eslint-parser':
        specifier: ^7.17.0
        version: 7.23.10(@babel/core@7.24.0)(eslint@8.57.0)
      '@babel/runtime':
        specifier: ^7.17.0
        version: 7.24.0
      '@types/react':
        specifier: ^18.2.0
        version: 18.2.63
      '@types/react-beautiful-dnd':
        specifier: ~13.1.3
        version: 13.1.8
      '@types/react-dom':
        specifier: ^18.2.0
        version: 18.2.20
      '@typescript-eslint/eslint-plugin':
        specifier: ^5.10.2
        version: 5.62.0(@typescript-eslint/parser@5.62.0)(eslint@8.57.0)(typescript@4.9.5)
      '@typescript-eslint/parser':
        specifier: ^5.10.2
        version: 5.62.0(eslint@8.57.0)(typescript@4.9.5)
      eslint:
        specifier: ^8.8.0
        version: 8.57.0
      eslint-config-airbnb:
        specifier: ^19.0.4
        version: 19.0.4(eslint-plugin-import@2.29.1)(eslint-plugin-jsx-a11y@6.8.0)(eslint-plugin-react-hooks@4.6.0)(eslint-plugin-react@7.34.0)(eslint@8.57.0)
      eslint-config-prettier:
        specifier: ^8.3.0
        version: 8.10.0(eslint@8.57.0)
      eslint-plugin-import:
        specifier: ^2.25.4
        version: 2.29.1(eslint@8.57.0)
      eslint-plugin-jest:
        specifier: ^26.0.0
        version: 26.9.0(@typescript-eslint/eslint-plugin@5.62.0)(eslint@8.57.0)(jest@27.5.1)(typescript@4.9.5)
      eslint-plugin-jsx-a11y:
        specifier: ^6.5.1
        version: 6.8.0(eslint@8.57.0)
      eslint-plugin-prettier:
        specifier: ^4.0.0
        version: 4.2.1(eslint-config-prettier@8.10.0)(eslint@8.57.0)(prettier@2.8.8)
      eslint-plugin-react:
        specifier: ^7.28.0
        version: 7.34.0(eslint@8.57.0)
      eslint-plugin-react-hooks:
        specifier: ^4.3.0
        version: 4.6.0(eslint@8.57.0)
      prettier:
        specifier: ^2.6.0
        version: 2.8.8
      react:
        specifier: ^18.2.0
        version: 18.2.0
      react-dom:
        specifier: ^18.2.0
        version: 18.2.0(react@18.2.0)
      typescript:
        specifier: ^4.5.5
        version: 4.9.5

  ../../packages/geoview-swiper:
    dependencies:
      geoview-core:
        specifier: workspace:~0.1.0
        version: link:../geoview-core
      lodash:
        specifier: ^4.17.21
        version: 4.17.21
      ol:
        specifier: ^9.0.0
        version: 9.0.0
      react-draggable:
        specifier: ^4.4.5
        version: 4.4.6(react-dom@18.2.0)(react@18.2.0)
    devDependencies:
      '@babel/core':
        specifier: ^7.17.0
        version: 7.24.0
      '@babel/eslint-parser':
        specifier: ^7.17.0
        version: 7.23.10(@babel/core@7.24.0)(eslint@8.57.0)
      '@babel/runtime':
        specifier: ^7.17.0
        version: 7.24.0
      '@types/lodash':
        specifier: ^4.14.188
        version: 4.14.202
      '@typescript-eslint/eslint-plugin':
        specifier: ^5.10.2
        version: 5.62.0(@typescript-eslint/parser@5.62.0)(eslint@8.57.0)(typescript@4.9.5)
      '@typescript-eslint/parser':
        specifier: ^5.10.2
        version: 5.62.0(eslint@8.57.0)(typescript@4.9.5)
      eslint:
        specifier: ^8.8.0
        version: 8.57.0
      eslint-config-airbnb:
        specifier: ^19.0.4
        version: 19.0.4(eslint-plugin-import@2.29.1)(eslint-plugin-jsx-a11y@6.8.0)(eslint-plugin-react-hooks@4.6.0)(eslint-plugin-react@7.34.0)(eslint@8.57.0)
      eslint-config-prettier:
        specifier: ^8.3.0
        version: 8.10.0(eslint@8.57.0)
      eslint-plugin-import:
        specifier: ^2.25.4
        version: 2.29.1(eslint@8.57.0)
      eslint-plugin-jest:
        specifier: ^26.0.0
        version: 26.9.0(@typescript-eslint/eslint-plugin@5.62.0)(eslint@8.57.0)(jest@27.5.1)(typescript@4.9.5)
      eslint-plugin-jsx-a11y:
        specifier: ^6.5.1
        version: 6.8.0(eslint@8.57.0)
      eslint-plugin-prettier:
        specifier: ^4.0.0
        version: 4.2.1(eslint-config-prettier@8.10.0)(eslint@8.57.0)(prettier@2.8.8)
      eslint-plugin-react:
        specifier: ^7.28.0
        version: 7.34.0(eslint@8.57.0)
      eslint-plugin-react-hooks:
        specifier: ^4.3.0
        version: 4.6.0(eslint@8.57.0)
      prettier:
        specifier: ^2.6.0
        version: 2.8.8
      react:
        specifier: ^18.2.0
        version: 18.2.0
      react-dom:
        specifier: ^18.2.0
        version: 18.2.0(react@18.2.0)
      typescript:
        specifier: ^4.5.5
        version: 4.9.5

  ../../packages/geoview-time-slider:
    dependencies:
      '@mui/material':
        specifier: ^5.15.11
        version: 5.15.12(@emotion/react@11.11.4)(@emotion/styled@11.11.0)(@types/react@18.2.63)(react-dom@18.2.0)(react@18.2.0)
      geoview-core:
        specifier: workspace:~0.1.0
        version: link:../geoview-core
    devDependencies:
      '@babel/core':
        specifier: ^7.17.0
        version: 7.24.0
      '@babel/eslint-parser':
        specifier: ^7.17.0
        version: 7.23.10(@babel/core@7.24.0)(eslint@8.57.0)
      '@babel/runtime':
        specifier: ^7.17.0
        version: 7.24.0
      '@types/react':
        specifier: ^18.2.0
        version: 18.2.63
      '@types/react-dom':
        specifier: ^18.2.0
        version: 18.2.20
      '@typescript-eslint/eslint-plugin':
        specifier: ^5.10.2
        version: 5.62.0(@typescript-eslint/parser@5.62.0)(eslint@8.57.0)(typescript@4.9.5)
      '@typescript-eslint/parser':
        specifier: ^5.10.2
        version: 5.62.0(eslint@8.57.0)(typescript@4.9.5)
      eslint:
        specifier: ^8.8.0
        version: 8.57.0
      eslint-config-airbnb:
        specifier: ^19.0.4
        version: 19.0.4(eslint-plugin-import@2.29.1)(eslint-plugin-jsx-a11y@6.8.0)(eslint-plugin-react-hooks@4.6.0)(eslint-plugin-react@7.34.0)(eslint@8.57.0)
      eslint-config-prettier:
        specifier: ^8.3.0
        version: 8.10.0(eslint@8.57.0)
      eslint-plugin-import:
        specifier: ^2.25.4
        version: 2.29.1(eslint@8.57.0)
      eslint-plugin-jest:
        specifier: ^26.0.0
        version: 26.9.0(@typescript-eslint/eslint-plugin@5.62.0)(eslint@8.57.0)(jest@27.5.1)(typescript@4.9.5)
      eslint-plugin-jsx-a11y:
        specifier: ^6.5.1
        version: 6.8.0(eslint@8.57.0)
      eslint-plugin-prettier:
        specifier: ^4.0.0
        version: 4.2.1(eslint-config-prettier@8.10.0)(eslint@8.57.0)(prettier@2.8.8)
      eslint-plugin-react:
        specifier: ^7.28.0
        version: 7.34.0(eslint@8.57.0)
      eslint-plugin-react-hooks:
        specifier: ^4.3.0
        version: 4.6.0(eslint@8.57.0)
      prettier:
        specifier: ^2.6.0
        version: 2.8.8
      react:
        specifier: ^18.2.0
        version: 18.2.0
      react-dom:
        specifier: ^18.2.0
        version: 18.2.0(react@18.2.0)
      typescript:
        specifier: ^4.5.5
        version: 4.9.5

packages:

  /@aashutoshrathi/word-wrap@1.2.6:
    resolution: {integrity: sha512-1Yjs2SvM8TflER/OD3cOjhWWOZb58A2t7wpE2S9XfBYTiIl+XFhQG2bjy4Pu1I+EAlCNUzRDYDdFwFYUKvXcIA==}
    engines: {node: '>=0.10.0'}
    dev: true

  /@ampproject/remapping@2.3.0:
    resolution: {integrity: sha512-30iZtAPgz+LTIYoeivqYo853f02jBYSd5uGnGpkFV0M3xOt9aN73erkgYAmZU43x4VfqcnLxW9Kpg3R5LC4YYw==}
    engines: {node: '>=6.0.0'}
    dependencies:
      '@jridgewell/gen-mapping': 0.3.5
      '@jridgewell/trace-mapping': 0.3.25
    dev: true

  /@babel/cli@7.23.9(@babel/core@7.24.0):
    resolution: {integrity: sha512-vB1UXmGDNEhcf1jNAHKT9IlYk1R+hehVTLFlCLHBi8gfuHQGP6uRjgXVYU0EVlI/qwAWpstqkBdf2aez3/z/5Q==}
    engines: {node: '>=6.9.0'}
    hasBin: true
    peerDependencies:
      '@babel/core': ^7.0.0-0
    dependencies:
      '@babel/core': 7.24.0
      '@jridgewell/trace-mapping': 0.3.25
      commander: 4.1.1
      convert-source-map: 2.0.0
      fs-readdir-recursive: 1.1.0
      glob: 7.2.3
      make-dir: 2.1.0
      slash: 2.0.0
    optionalDependencies:
      '@nicolo-ribaudo/chokidar-2': 2.1.8-no-fsevents.3
      chokidar: 3.6.0
    dev: true

  /@babel/code-frame@7.23.5:
    resolution: {integrity: sha512-CgH3s1a96LipHCmSUmYFPwY7MNx8C3avkq7i4Wl3cfa662ldtUe4VM1TPXX70pfmrlWTb6jLqTYrZyT2ZTJBgA==}
    engines: {node: '>=6.9.0'}
    dependencies:
      '@babel/highlight': 7.23.4
      chalk: 2.4.2

  /@babel/compat-data@7.23.5:
    resolution: {integrity: sha512-uU27kfDRlhfKl+w1U6vp16IuvSLtjAxdArVXPa9BvLkrr7CYIsxH5adpHObeAGY/41+syctUWOZ140a2Rvkgjw==}
    engines: {node: '>=6.9.0'}
    dev: true

  /@babel/core@7.24.0:
    resolution: {integrity: sha512-fQfkg0Gjkza3nf0c7/w6Xf34BW4YvzNfACRLmmb7XRLa6XHdR+K9AlJlxneFfWYf6uhOzuzZVTjF/8KfndZANw==}
    engines: {node: '>=6.9.0'}
    dependencies:
      '@ampproject/remapping': 2.3.0
      '@babel/code-frame': 7.23.5
      '@babel/generator': 7.23.6
      '@babel/helper-compilation-targets': 7.23.6
      '@babel/helper-module-transforms': 7.23.3(@babel/core@7.24.0)
      '@babel/helpers': 7.24.0
      '@babel/parser': 7.24.0
      '@babel/template': 7.24.0
      '@babel/traverse': 7.24.0
      '@babel/types': 7.24.0
      convert-source-map: 2.0.0
      debug: 4.3.4
      gensync: 1.0.0-beta.2
      json5: 2.2.3
      semver: 6.3.1
    transitivePeerDependencies:
      - supports-color
    dev: true

  /@babel/eslint-parser@7.23.10(@babel/core@7.24.0)(eslint@8.57.0):
    resolution: {integrity: sha512-3wSYDPZVnhseRnxRJH6ZVTNknBz76AEnyC+AYYhasjP3Yy23qz0ERR7Fcd2SHmYuSFJ2kY9gaaDd3vyqU09eSw==}
    engines: {node: ^10.13.0 || ^12.13.0 || >=14.0.0}
    peerDependencies:
      '@babel/core': ^7.11.0
      eslint: ^7.5.0 || ^8.0.0
    dependencies:
      '@babel/core': 7.24.0
      '@nicolo-ribaudo/eslint-scope-5-internals': 5.1.1-v1
      eslint: 8.57.0
      eslint-visitor-keys: 2.1.0
      semver: 6.3.1
    dev: true

  /@babel/generator@7.23.6:
    resolution: {integrity: sha512-qrSfCYxYQB5owCmGLbl8XRpX1ytXlpueOb0N0UmQwA073KZxejgQTzAmJezxvpwQD9uGtK2shHdi55QT+MbjIw==}
    engines: {node: '>=6.9.0'}
    dependencies:
      '@babel/types': 7.24.0
      '@jridgewell/gen-mapping': 0.3.5
      '@jridgewell/trace-mapping': 0.3.25
      jsesc: 2.5.2
    dev: true

  /@babel/helper-annotate-as-pure@7.22.5:
    resolution: {integrity: sha512-LvBTxu8bQSQkcyKOU+a1btnNFQ1dMAd0R6PyW3arXes06F6QLWLIrd681bxRPIXlrMGR3XYnW9JyML7dP3qgxg==}
    engines: {node: '>=6.9.0'}
    dependencies:
      '@babel/types': 7.24.0
    dev: true

  /@babel/helper-builder-binary-assignment-operator-visitor@7.22.15:
    resolution: {integrity: sha512-QkBXwGgaoC2GtGZRoma6kv7Szfv06khvhFav67ZExau2RaXzy8MpHSMO2PNoP2XtmQphJQRHFfg77Bq731Yizw==}
    engines: {node: '>=6.9.0'}
    dependencies:
      '@babel/types': 7.24.0
    dev: true

  /@babel/helper-compilation-targets@7.23.6:
    resolution: {integrity: sha512-9JB548GZoQVmzrFgp8o7KxdgkTGm6xs9DW0o/Pim72UDjzr5ObUQ6ZzYPqA+g9OTS2bBQoctLJrky0RDCAWRgQ==}
    engines: {node: '>=6.9.0'}
    dependencies:
      '@babel/compat-data': 7.23.5
      '@babel/helper-validator-option': 7.23.5
      browserslist: 4.23.0
      lru-cache: 5.1.1
      semver: 6.3.1
    dev: true

  /@babel/helper-create-class-features-plugin@7.24.0(@babel/core@7.24.0):
    resolution: {integrity: sha512-QAH+vfvts51BCsNZ2PhY6HAggnlS6omLLFTsIpeqZk/MmJ6cW7tgz5yRv0fMJThcr6FmbMrENh1RgrWPTYA76g==}
    engines: {node: '>=6.9.0'}
    peerDependencies:
      '@babel/core': ^7.0.0
    dependencies:
      '@babel/core': 7.24.0
      '@babel/helper-annotate-as-pure': 7.22.5
      '@babel/helper-environment-visitor': 7.22.20
      '@babel/helper-function-name': 7.23.0
      '@babel/helper-member-expression-to-functions': 7.23.0
      '@babel/helper-optimise-call-expression': 7.22.5
      '@babel/helper-replace-supers': 7.22.20(@babel/core@7.24.0)
      '@babel/helper-skip-transparent-expression-wrappers': 7.22.5
      '@babel/helper-split-export-declaration': 7.22.6
      semver: 6.3.1
    dev: true

  /@babel/helper-create-regexp-features-plugin@7.22.15(@babel/core@7.24.0):
    resolution: {integrity: sha512-29FkPLFjn4TPEa3RE7GpW+qbE8tlsu3jntNYNfcGsc49LphF1PQIiD+vMZ1z1xVOKt+93khA9tc2JBs3kBjA7w==}
    engines: {node: '>=6.9.0'}
    peerDependencies:
      '@babel/core': ^7.0.0
    dependencies:
      '@babel/core': 7.24.0
      '@babel/helper-annotate-as-pure': 7.22.5
      regexpu-core: 5.3.2
      semver: 6.3.1
    dev: true

  /@babel/helper-define-polyfill-provider@0.5.0(@babel/core@7.24.0):
    resolution: {integrity: sha512-NovQquuQLAQ5HuyjCz7WQP9MjRj7dx++yspwiyUiGl9ZyadHRSql1HZh5ogRd8W8w6YM6EQ/NTB8rgjLt5W65Q==}
    peerDependencies:
      '@babel/core': ^7.4.0 || ^8.0.0-0 <8.0.0
    dependencies:
      '@babel/core': 7.24.0
      '@babel/helper-compilation-targets': 7.23.6
      '@babel/helper-plugin-utils': 7.24.0
      debug: 4.3.4
      lodash.debounce: 4.0.8
      resolve: 1.22.8
    transitivePeerDependencies:
      - supports-color
    dev: true

  /@babel/helper-environment-visitor@7.22.20:
    resolution: {integrity: sha512-zfedSIzFhat/gFhWfHtgWvlec0nqB9YEIVrpuwjruLlXfUSnA8cJB0miHKwqDnQ7d32aKo2xt88/xZptwxbfhA==}
    engines: {node: '>=6.9.0'}
    dev: true

  /@babel/helper-function-name@7.23.0:
    resolution: {integrity: sha512-OErEqsrxjZTJciZ4Oo+eoZqeW9UIiOcuYKRJA4ZAgV9myA+pOXhhmpfNCKjEH/auVfEYVFJ6y1Tc4r0eIApqiw==}
    engines: {node: '>=6.9.0'}
    dependencies:
      '@babel/template': 7.24.0
      '@babel/types': 7.24.0
    dev: true

  /@babel/helper-hoist-variables@7.22.5:
    resolution: {integrity: sha512-wGjk9QZVzvknA6yKIUURb8zY3grXCcOZt+/7Wcy8O2uctxhplmUPkOdlgoNhmdVee2c92JXbf1xpMtVNbfoxRw==}
    engines: {node: '>=6.9.0'}
    dependencies:
      '@babel/types': 7.24.0
    dev: true

  /@babel/helper-member-expression-to-functions@7.23.0:
    resolution: {integrity: sha512-6gfrPwh7OuT6gZyJZvd6WbTfrqAo7vm4xCzAXOusKqq/vWdKXphTpj5klHKNmRUU6/QRGlBsyU9mAIPaWHlqJA==}
    engines: {node: '>=6.9.0'}
    dependencies:
      '@babel/types': 7.24.0
    dev: true

  /@babel/helper-module-imports@7.22.15:
    resolution: {integrity: sha512-0pYVBnDKZO2fnSPCrgM/6WMc7eS20Fbok+0r88fp+YtWVLZrp4CkafFGIp+W0VKw4a22sgebPT99y+FDNMdP4w==}
    engines: {node: '>=6.9.0'}
    dependencies:
      '@babel/types': 7.24.0

  /@babel/helper-module-transforms@7.23.3(@babel/core@7.24.0):
    resolution: {integrity: sha512-7bBs4ED9OmswdfDzpz4MpWgSrV7FXlc3zIagvLFjS5H+Mk7Snr21vQ6QwrsoCGMfNC4e4LQPdoULEt4ykz0SRQ==}
    engines: {node: '>=6.9.0'}
    peerDependencies:
      '@babel/core': ^7.0.0
    dependencies:
      '@babel/core': 7.24.0
      '@babel/helper-environment-visitor': 7.22.20
      '@babel/helper-module-imports': 7.22.15
      '@babel/helper-simple-access': 7.22.5
      '@babel/helper-split-export-declaration': 7.22.6
      '@babel/helper-validator-identifier': 7.22.20
    dev: true

  /@babel/helper-optimise-call-expression@7.22.5:
    resolution: {integrity: sha512-HBwaojN0xFRx4yIvpwGqxiV2tUfl7401jlok564NgB9EHS1y6QT17FmKWm4ztqjeVdXLuC4fSvHc5ePpQjoTbw==}
    engines: {node: '>=6.9.0'}
    dependencies:
      '@babel/types': 7.24.0
    dev: true

  /@babel/helper-plugin-utils@7.24.0:
    resolution: {integrity: sha512-9cUznXMG0+FxRuJfvL82QlTqIzhVW9sL0KjMPHhAOOvpQGL8QtdxnBKILjBqxlHyliz0yCa1G903ZXI/FuHy2w==}
    engines: {node: '>=6.9.0'}
    dev: true

  /@babel/helper-remap-async-to-generator@7.22.20(@babel/core@7.24.0):
    resolution: {integrity: sha512-pBGyV4uBqOns+0UvhsTO8qgl8hO89PmiDYv+/COyp1aeMcmfrfruz+/nCMFiYyFF/Knn0yfrC85ZzNFjembFTw==}
    engines: {node: '>=6.9.0'}
    peerDependencies:
      '@babel/core': ^7.0.0
    dependencies:
      '@babel/core': 7.24.0
      '@babel/helper-annotate-as-pure': 7.22.5
      '@babel/helper-environment-visitor': 7.22.20
      '@babel/helper-wrap-function': 7.22.20
    dev: true

  /@babel/helper-replace-supers@7.22.20(@babel/core@7.24.0):
    resolution: {integrity: sha512-qsW0In3dbwQUbK8kejJ4R7IHVGwHJlV6lpG6UA7a9hSa2YEiAib+N1T2kr6PEeUT+Fl7najmSOS6SmAwCHK6Tw==}
    engines: {node: '>=6.9.0'}
    peerDependencies:
      '@babel/core': ^7.0.0
    dependencies:
      '@babel/core': 7.24.0
      '@babel/helper-environment-visitor': 7.22.20
      '@babel/helper-member-expression-to-functions': 7.23.0
      '@babel/helper-optimise-call-expression': 7.22.5
    dev: true

  /@babel/helper-simple-access@7.22.5:
    resolution: {integrity: sha512-n0H99E/K+Bika3++WNL17POvo4rKWZ7lZEp1Q+fStVbUi8nxPQEBOlTmCOxW/0JsS56SKKQ+ojAe2pHKJHN35w==}
    engines: {node: '>=6.9.0'}
    dependencies:
      '@babel/types': 7.24.0
    dev: true

  /@babel/helper-skip-transparent-expression-wrappers@7.22.5:
    resolution: {integrity: sha512-tK14r66JZKiC43p8Ki33yLBVJKlQDFoA8GYN67lWCDCqoL6EMMSuM9b+Iff2jHaM/RRFYl7K+iiru7hbRqNx8Q==}
    engines: {node: '>=6.9.0'}
    dependencies:
      '@babel/types': 7.24.0
    dev: true

  /@babel/helper-split-export-declaration@7.22.6:
    resolution: {integrity: sha512-AsUnxuLhRYsisFiaJwvp1QF+I3KjD5FOxut14q/GzovUe6orHLesW2C7d754kRm53h5gqrz6sFl6sxc4BVtE/g==}
    engines: {node: '>=6.9.0'}
    dependencies:
      '@babel/types': 7.24.0
    dev: true

  /@babel/helper-string-parser@7.23.4:
    resolution: {integrity: sha512-803gmbQdqwdf4olxrX4AJyFBV/RTr3rSmOj0rKwesmzlfhYNDEs+/iOcznzpNWlJlIlTJC2QfPFcHB6DlzdVLQ==}
    engines: {node: '>=6.9.0'}

  /@babel/helper-validator-identifier@7.22.20:
    resolution: {integrity: sha512-Y4OZ+ytlatR8AI+8KZfKuL5urKp7qey08ha31L8b3BwewJAoJamTzyvxPR/5D+KkdJCGPq/+8TukHBlY10FX9A==}
    engines: {node: '>=6.9.0'}

  /@babel/helper-validator-option@7.23.5:
    resolution: {integrity: sha512-85ttAOMLsr53VgXkTbkx8oA6YTfT4q7/HzXSLEYmjcSTJPMPQtvq1BD79Byep5xMUYbGRzEpDsjUf3dyp54IKw==}
    engines: {node: '>=6.9.0'}
    dev: true

  /@babel/helper-wrap-function@7.22.20:
    resolution: {integrity: sha512-pms/UwkOpnQe/PDAEdV/d7dVCoBbB+R4FvYoHGZz+4VPcg7RtYy2KP7S2lbuWM6FCSgob5wshfGESbC/hzNXZw==}
    engines: {node: '>=6.9.0'}
    dependencies:
      '@babel/helper-function-name': 7.23.0
      '@babel/template': 7.24.0
      '@babel/types': 7.24.0
    dev: true

  /@babel/helpers@7.24.0:
    resolution: {integrity: sha512-ulDZdc0Aj5uLc5nETsa7EPx2L7rM0YJM8r7ck7U73AXi7qOV44IHHRAYZHY6iU1rr3C5N4NtTmMRUJP6kwCWeA==}
    engines: {node: '>=6.9.0'}
    dependencies:
      '@babel/template': 7.24.0
      '@babel/traverse': 7.24.0
      '@babel/types': 7.24.0
    transitivePeerDependencies:
      - supports-color
    dev: true

  /@babel/highlight@7.23.4:
    resolution: {integrity: sha512-acGdbYSfp2WheJoJm/EBBBLh/ID8KDc64ISZ9DYtBmC8/Q204PZJLHyzeB5qMzJ5trcOkybd78M4x2KWsUq++A==}
    engines: {node: '>=6.9.0'}
    dependencies:
      '@babel/helper-validator-identifier': 7.22.20
      chalk: 2.4.2
      js-tokens: 4.0.0

  /@babel/parser@7.24.0:
    resolution: {integrity: sha512-QuP/FxEAzMSjXygs8v4N9dvdXzEHN4W1oF3PxuWAtPo08UdM17u89RDMgjLn/mlc56iM0HlLmVkO/wgR+rDgHg==}
    engines: {node: '>=6.0.0'}
    hasBin: true
    dev: true

  /@babel/plugin-bugfix-safari-id-destructuring-collision-in-function-expression@7.23.3(@babel/core@7.24.0):
    resolution: {integrity: sha512-iRkKcCqb7iGnq9+3G6rZ+Ciz5VywC4XNRHe57lKM+jOeYAoR0lVqdeeDRfh0tQcTfw/+vBhHn926FmQhLtlFLQ==}
    engines: {node: '>=6.9.0'}
    peerDependencies:
      '@babel/core': ^7.0.0
    dependencies:
      '@babel/core': 7.24.0
      '@babel/helper-plugin-utils': 7.24.0
    dev: true

  /@babel/plugin-bugfix-v8-spread-parameters-in-optional-chaining@7.23.3(@babel/core@7.24.0):
    resolution: {integrity: sha512-WwlxbfMNdVEpQjZmK5mhm7oSwD3dS6eU+Iwsi4Knl9wAletWem7kaRsGOG+8UEbRyqxY4SS5zvtfXwX+jMxUwQ==}
    engines: {node: '>=6.9.0'}
    peerDependencies:
      '@babel/core': ^7.13.0
    dependencies:
      '@babel/core': 7.24.0
      '@babel/helper-plugin-utils': 7.24.0
      '@babel/helper-skip-transparent-expression-wrappers': 7.22.5
      '@babel/plugin-transform-optional-chaining': 7.23.4(@babel/core@7.24.0)
    dev: true

  /@babel/plugin-bugfix-v8-static-class-fields-redefine-readonly@7.23.7(@babel/core@7.24.0):
    resolution: {integrity: sha512-LlRT7HgaifEpQA1ZgLVOIJZZFVPWN5iReq/7/JixwBtwcoeVGDBD53ZV28rrsLYOZs1Y/EHhA8N/Z6aazHR8cw==}
    engines: {node: '>=6.9.0'}
    peerDependencies:
      '@babel/core': ^7.0.0
    dependencies:
      '@babel/core': 7.24.0
      '@babel/helper-environment-visitor': 7.22.20
      '@babel/helper-plugin-utils': 7.24.0
    dev: true

  /@babel/plugin-proposal-decorators@7.24.0(@babel/core@7.24.0):
    resolution: {integrity: sha512-LiT1RqZWeij7X+wGxCoYh3/3b8nVOX6/7BZ9wiQgAIyjoeQWdROaodJCgT+dwtbjHaz0r7bEbHJzjSbVfcOyjQ==}
    engines: {node: '>=6.9.0'}
    peerDependencies:
      '@babel/core': ^7.0.0-0
    dependencies:
      '@babel/core': 7.24.0
      '@babel/helper-create-class-features-plugin': 7.24.0(@babel/core@7.24.0)
      '@babel/helper-plugin-utils': 7.24.0
      '@babel/plugin-syntax-decorators': 7.24.0(@babel/core@7.24.0)
    dev: true

  /@babel/plugin-proposal-do-expressions@7.23.3(@babel/core@7.24.0):
    resolution: {integrity: sha512-j0vN+mg0UvdtkH+rPK9jrCS8qsJ5EXjAyVa6TfHzqertV4INpNykn9hatI/2xpJ6FzQlX5dM9gprslbSEDjPWQ==}
    engines: {node: '>=6.9.0'}
    peerDependencies:
      '@babel/core': ^7.0.0-0
    dependencies:
      '@babel/core': 7.24.0
      '@babel/helper-plugin-utils': 7.24.0
      '@babel/plugin-syntax-do-expressions': 7.23.3(@babel/core@7.24.0)
    dev: true

  /@babel/plugin-proposal-export-default-from@7.23.3(@babel/core@7.24.0):
    resolution: {integrity: sha512-Q23MpLZfSGZL1kU7fWqV262q65svLSCIP5kZ/JCW/rKTCm/FrLjpvEd2kfUYMVeHh4QhV/xzyoRAHWrAZJrE3Q==}
    engines: {node: '>=6.9.0'}
    peerDependencies:
      '@babel/core': ^7.0.0-0
    dependencies:
      '@babel/core': 7.24.0
      '@babel/helper-plugin-utils': 7.24.0
      '@babel/plugin-syntax-export-default-from': 7.23.3(@babel/core@7.24.0)
    dev: true

  /@babel/plugin-proposal-function-bind@7.23.3(@babel/core@7.24.0):
    resolution: {integrity: sha512-LlDuU9NIXn1JJugzvqWeEY4m/K/vJpIp93L2fA9tHqDVsIxezsit/sHrqJWbswWkzSIrKuuI8nF65Ewtka3k2g==}
    engines: {node: '>=6.9.0'}
    peerDependencies:
      '@babel/core': ^7.0.0-0
    dependencies:
      '@babel/core': 7.24.0
      '@babel/helper-plugin-utils': 7.24.0
      '@babel/plugin-syntax-function-bind': 7.23.3(@babel/core@7.24.0)
    dev: true

  /@babel/plugin-proposal-function-sent@7.23.3(@babel/core@7.24.0):
    resolution: {integrity: sha512-dSbjzbWBPvVumoT6gokV3kYBNz+KFgQMMpd2JeN6BhO34LH3AicqdOc5r4qIeakSqNFZXqMVdRNI7J7xMwqpXA==}
    engines: {node: '>=6.9.0'}
    peerDependencies:
      '@babel/core': ^7.0.0-0
    dependencies:
      '@babel/core': 7.24.0
      '@babel/helper-plugin-utils': 7.24.0
      '@babel/helper-wrap-function': 7.22.20
      '@babel/plugin-syntax-function-sent': 7.23.3(@babel/core@7.24.0)
    dev: true

  /@babel/plugin-proposal-pipeline-operator@7.23.3(@babel/core@7.24.0):
    resolution: {integrity: sha512-8TDc1vEx+YRaGiF8J8w/XcADaBuqc0RnokaMRrHdX7Vx74WhmxPU8wtM/OHSXvgw45P9tlHS/l0YDpNXwLghmQ==}
    engines: {node: '>=6.9.0'}
    peerDependencies:
      '@babel/core': ^7.0.0-0
    dependencies:
      '@babel/core': 7.24.0
      '@babel/helper-plugin-utils': 7.24.0
      '@babel/plugin-syntax-pipeline-operator': 7.23.3(@babel/core@7.24.0)
    dev: true

  /@babel/plugin-proposal-private-property-in-object@7.21.0-placeholder-for-preset-env.2(@babel/core@7.24.0):
    resolution: {integrity: sha512-SOSkfJDddaM7mak6cPEpswyTRnuRltl429hMraQEglW+OkovnCzsiszTmsrlY//qLFjCpQDFRvjdm2wA5pPm9w==}
    engines: {node: '>=6.9.0'}
    peerDependencies:
      '@babel/core': ^7.0.0-0
    dependencies:
      '@babel/core': 7.24.0
    dev: true

  /@babel/plugin-proposal-throw-expressions@7.23.3(@babel/core@7.24.0):
    resolution: {integrity: sha512-aAQebpCm3+qUMJ3ug9B5G26Z5VsaE955lGWrZMhAIPFhK/Cv7bL9GbWgdEXmel/jlHTRvwcYRnfzJS2prsPdVg==}
    engines: {node: '>=6.9.0'}
    peerDependencies:
      '@babel/core': ^7.0.0-0
    dependencies:
      '@babel/core': 7.24.0
      '@babel/helper-plugin-utils': 7.24.0
      '@babel/plugin-syntax-throw-expressions': 7.23.3(@babel/core@7.24.0)
    dev: true

  /@babel/plugin-syntax-async-generators@7.8.4(@babel/core@7.24.0):
    resolution: {integrity: sha512-tycmZxkGfZaxhMRbXlPXuVFpdWlXpir2W4AMhSJgRKzk/eDlIXOhb2LHWoLpDF7TEHylV5zNhykX6KAgHJmTNw==}
    peerDependencies:
      '@babel/core': ^7.0.0-0
    dependencies:
      '@babel/core': 7.24.0
      '@babel/helper-plugin-utils': 7.24.0
    dev: true

  /@babel/plugin-syntax-bigint@7.8.3(@babel/core@7.24.0):
    resolution: {integrity: sha512-wnTnFlG+YxQm3vDxpGE57Pj0srRU4sHE/mDkt1qv2YJJSeUAec2ma4WLUnUPeKjyrfntVwe/N6dCXpU+zL3Npg==}
    peerDependencies:
      '@babel/core': ^7.0.0-0
    dependencies:
      '@babel/core': 7.24.0
      '@babel/helper-plugin-utils': 7.24.0
    dev: true

  /@babel/plugin-syntax-class-properties@7.12.13(@babel/core@7.24.0):
    resolution: {integrity: sha512-fm4idjKla0YahUNgFNLCB0qySdsoPiZP3iQE3rky0mBUtMZ23yDJ9SJdg6dXTSDnulOVqiF3Hgr9nbXvXTQZYA==}
    peerDependencies:
      '@babel/core': ^7.0.0-0
    dependencies:
      '@babel/core': 7.24.0
      '@babel/helper-plugin-utils': 7.24.0
    dev: true

  /@babel/plugin-syntax-class-static-block@7.14.5(@babel/core@7.24.0):
    resolution: {integrity: sha512-b+YyPmr6ldyNnM6sqYeMWE+bgJcJpO6yS4QD7ymxgH34GBPNDM/THBh8iunyvKIZztiwLH4CJZ0RxTk9emgpjw==}
    engines: {node: '>=6.9.0'}
    peerDependencies:
      '@babel/core': ^7.0.0-0
    dependencies:
      '@babel/core': 7.24.0
      '@babel/helper-plugin-utils': 7.24.0
    dev: true

  /@babel/plugin-syntax-decorators@7.24.0(@babel/core@7.24.0):
    resolution: {integrity: sha512-MXW3pQCu9gUiVGzqkGqsgiINDVYXoAnrY8FYF/rmb+OfufNF0zHMpHPN4ulRrinxYT8Vk/aZJxYqOKsDECjKAw==}
    engines: {node: '>=6.9.0'}
    peerDependencies:
      '@babel/core': ^7.0.0-0
    dependencies:
      '@babel/core': 7.24.0
      '@babel/helper-plugin-utils': 7.24.0
    dev: true

  /@babel/plugin-syntax-do-expressions@7.23.3(@babel/core@7.24.0):
    resolution: {integrity: sha512-GBmwXqthSDjlXzwF19qZjFBeHtigX9/0g670FSv8gKEjbD4k+BuRBPlpDQdr/+ts0UlimhJUd/oPilMFqyHq+w==}
    engines: {node: '>=6.9.0'}
    peerDependencies:
      '@babel/core': ^7.0.0-0
    dependencies:
      '@babel/core': 7.24.0
      '@babel/helper-plugin-utils': 7.24.0
    dev: true

  /@babel/plugin-syntax-dynamic-import@7.8.3(@babel/core@7.24.0):
    resolution: {integrity: sha512-5gdGbFon+PszYzqs83S3E5mpi7/y/8M9eC90MRTZfduQOYW76ig6SOSPNe41IG5LoP3FGBn2N0RjVDSQiS94kQ==}
    peerDependencies:
      '@babel/core': ^7.0.0-0
    dependencies:
      '@babel/core': 7.24.0
      '@babel/helper-plugin-utils': 7.24.0
    dev: true

  /@babel/plugin-syntax-export-default-from@7.23.3(@babel/core@7.24.0):
    resolution: {integrity: sha512-KeENO5ck1IeZ/l2lFZNy+mpobV3D2Zy5C1YFnWm+YuY5mQiAWc4yAp13dqgguwsBsFVLh4LPCEqCa5qW13N+hw==}
    engines: {node: '>=6.9.0'}
    peerDependencies:
      '@babel/core': ^7.0.0-0
    dependencies:
      '@babel/core': 7.24.0
      '@babel/helper-plugin-utils': 7.24.0
    dev: true

  /@babel/plugin-syntax-export-namespace-from@7.8.3(@babel/core@7.24.0):
    resolution: {integrity: sha512-MXf5laXo6c1IbEbegDmzGPwGNTsHZmEy6QGznu5Sh2UCWvueywb2ee+CCE4zQiZstxU9BMoQO9i6zUFSY0Kj0Q==}
    peerDependencies:
      '@babel/core': ^7.0.0-0
    dependencies:
      '@babel/core': 7.24.0
      '@babel/helper-plugin-utils': 7.24.0
    dev: true

  /@babel/plugin-syntax-function-bind@7.23.3(@babel/core@7.24.0):
    resolution: {integrity: sha512-BVBglNxpv45awQYCln57SX2EJge4YK0liwH1Clzk/Nnx/bdLmZRhP0vt1koJqDLAEG8MngIPbIMNNNOXPcnXYQ==}
    engines: {node: '>=6.9.0'}
    peerDependencies:
      '@babel/core': ^7.0.0-0
    dependencies:
      '@babel/core': 7.24.0
      '@babel/helper-plugin-utils': 7.24.0
    dev: true

  /@babel/plugin-syntax-function-sent@7.23.3(@babel/core@7.24.0):
    resolution: {integrity: sha512-wd4AHIGg0VtmX3kxFOYI5R5+vwy6+9xRnkBekTTkUCRBT9A1oZ7LnQN0GYLVl/3DThqTJGaumrvKRLqodjc1vw==}
    engines: {node: '>=6.9.0'}
    peerDependencies:
      '@babel/core': ^7.0.0-0
    dependencies:
      '@babel/core': 7.24.0
      '@babel/helper-plugin-utils': 7.24.0
    dev: true

  /@babel/plugin-syntax-import-assertions@7.23.3(@babel/core@7.24.0):
    resolution: {integrity: sha512-lPgDSU+SJLK3xmFDTV2ZRQAiM7UuUjGidwBywFavObCiZc1BeAAcMtHJKUya92hPHO+at63JJPLygilZard8jw==}
    engines: {node: '>=6.9.0'}
    peerDependencies:
      '@babel/core': ^7.0.0-0
    dependencies:
      '@babel/core': 7.24.0
      '@babel/helper-plugin-utils': 7.24.0
    dev: true

  /@babel/plugin-syntax-import-attributes@7.23.3(@babel/core@7.24.0):
    resolution: {integrity: sha512-pawnE0P9g10xgoP7yKr6CK63K2FMsTE+FZidZO/1PwRdzmAPVs+HS1mAURUsgaoxammTJvULUdIkEK0gOcU2tA==}
    engines: {node: '>=6.9.0'}
    peerDependencies:
      '@babel/core': ^7.0.0-0
    dependencies:
      '@babel/core': 7.24.0
      '@babel/helper-plugin-utils': 7.24.0
    dev: true

  /@babel/plugin-syntax-import-meta@7.10.4(@babel/core@7.24.0):
    resolution: {integrity: sha512-Yqfm+XDx0+Prh3VSeEQCPU81yC+JWZ2pDPFSS4ZdpfZhp4MkFMaDC1UqseovEKwSUpnIL7+vK+Clp7bfh0iD7g==}
    peerDependencies:
      '@babel/core': ^7.0.0-0
    dependencies:
      '@babel/core': 7.24.0
      '@babel/helper-plugin-utils': 7.24.0
    dev: true

  /@babel/plugin-syntax-json-strings@7.8.3(@babel/core@7.24.0):
    resolution: {integrity: sha512-lY6kdGpWHvjoe2vk4WrAapEuBR69EMxZl+RoGRhrFGNYVK8mOPAW8VfbT/ZgrFbXlDNiiaxQnAtgVCZ6jv30EA==}
    peerDependencies:
      '@babel/core': ^7.0.0-0
    dependencies:
      '@babel/core': 7.24.0
      '@babel/helper-plugin-utils': 7.24.0
    dev: true

  /@babel/plugin-syntax-jsx@7.23.3(@babel/core@7.24.0):
    resolution: {integrity: sha512-EB2MELswq55OHUoRZLGg/zC7QWUKfNLpE57m/S2yr1uEneIgsTgrSzXP3NXEsMkVn76OlaVVnzN+ugObuYGwhg==}
    engines: {node: '>=6.9.0'}
    peerDependencies:
      '@babel/core': ^7.0.0-0
    dependencies:
      '@babel/core': 7.24.0
      '@babel/helper-plugin-utils': 7.24.0
    dev: true

  /@babel/plugin-syntax-logical-assignment-operators@7.10.4(@babel/core@7.24.0):
    resolution: {integrity: sha512-d8waShlpFDinQ5MtvGU9xDAOzKH47+FFoney2baFIoMr952hKOLp1HR7VszoZvOsV/4+RRszNY7D17ba0te0ig==}
    peerDependencies:
      '@babel/core': ^7.0.0-0
    dependencies:
      '@babel/core': 7.24.0
      '@babel/helper-plugin-utils': 7.24.0
    dev: true

  /@babel/plugin-syntax-nullish-coalescing-operator@7.8.3(@babel/core@7.24.0):
    resolution: {integrity: sha512-aSff4zPII1u2QD7y+F8oDsz19ew4IGEJg9SVW+bqwpwtfFleiQDMdzA/R+UlWDzfnHFCxxleFT0PMIrR36XLNQ==}
    peerDependencies:
      '@babel/core': ^7.0.0-0
    dependencies:
      '@babel/core': 7.24.0
      '@babel/helper-plugin-utils': 7.24.0
    dev: true

  /@babel/plugin-syntax-numeric-separator@7.10.4(@babel/core@7.24.0):
    resolution: {integrity: sha512-9H6YdfkcK/uOnY/K7/aA2xpzaAgkQn37yzWUMRK7OaPOqOpGS1+n0H5hxT9AUw9EsSjPW8SVyMJwYRtWs3X3ug==}
    peerDependencies:
      '@babel/core': ^7.0.0-0
    dependencies:
      '@babel/core': 7.24.0
      '@babel/helper-plugin-utils': 7.24.0
    dev: true

  /@babel/plugin-syntax-object-rest-spread@7.8.3(@babel/core@7.24.0):
    resolution: {integrity: sha512-XoqMijGZb9y3y2XskN+P1wUGiVwWZ5JmoDRwx5+3GmEplNyVM2s2Dg8ILFQm8rWM48orGy5YpI5Bl8U1y7ydlA==}
    peerDependencies:
      '@babel/core': ^7.0.0-0
    dependencies:
      '@babel/core': 7.24.0
      '@babel/helper-plugin-utils': 7.24.0
    dev: true

  /@babel/plugin-syntax-optional-catch-binding@7.8.3(@babel/core@7.24.0):
    resolution: {integrity: sha512-6VPD0Pc1lpTqw0aKoeRTMiB+kWhAoT24PA+ksWSBrFtl5SIRVpZlwN3NNPQjehA2E/91FV3RjLWoVTglWcSV3Q==}
    peerDependencies:
      '@babel/core': ^7.0.0-0
    dependencies:
      '@babel/core': 7.24.0
      '@babel/helper-plugin-utils': 7.24.0
    dev: true

  /@babel/plugin-syntax-optional-chaining@7.8.3(@babel/core@7.24.0):
    resolution: {integrity: sha512-KoK9ErH1MBlCPxV0VANkXW2/dw4vlbGDrFgz8bmUsBGYkFRcbRwMh6cIJubdPrkxRwuGdtCk0v/wPTKbQgBjkg==}
    peerDependencies:
      '@babel/core': ^7.0.0-0
    dependencies:
      '@babel/core': 7.24.0
      '@babel/helper-plugin-utils': 7.24.0
    dev: true

  /@babel/plugin-syntax-pipeline-operator@7.23.3(@babel/core@7.24.0):
    resolution: {integrity: sha512-xypNE8ptJ5buVtgAAOZzN3gIV6McZfMA27GMhy70a8auQIxbLW9g/uKsaoWqUHdPJgpsXYjVD+5oDyS6pRvraA==}
    engines: {node: '>=6.9.0'}
    peerDependencies:
      '@babel/core': ^7.0.0-0
    dependencies:
      '@babel/core': 7.24.0
      '@babel/helper-plugin-utils': 7.24.0
    dev: true

  /@babel/plugin-syntax-private-property-in-object@7.14.5(@babel/core@7.24.0):
    resolution: {integrity: sha512-0wVnp9dxJ72ZUJDV27ZfbSj6iHLoytYZmh3rFcxNnvsJF3ktkzLDZPy/mA17HGsaQT3/DQsWYX1f1QGWkCoVUg==}
    engines: {node: '>=6.9.0'}
    peerDependencies:
      '@babel/core': ^7.0.0-0
    dependencies:
      '@babel/core': 7.24.0
      '@babel/helper-plugin-utils': 7.24.0
    dev: true

  /@babel/plugin-syntax-throw-expressions@7.23.3(@babel/core@7.24.0):
    resolution: {integrity: sha512-P7zUpjwebv09kxTCG0Gp0TMa8luPG4t2Q5gylayLeRHHwfUR4jgjYgx/X9DYPF81/W5aYpYOzX2kQnChAFFp8Q==}
    engines: {node: '>=6.9.0'}
    peerDependencies:
      '@babel/core': ^7.0.0-0
    dependencies:
      '@babel/core': 7.24.0
      '@babel/helper-plugin-utils': 7.24.0
    dev: true

  /@babel/plugin-syntax-top-level-await@7.14.5(@babel/core@7.24.0):
    resolution: {integrity: sha512-hx++upLv5U1rgYfwe1xBQUhRmU41NEvpUvrp8jkrSCdvGSnM5/qdRMtylJ6PG5OFkBaHkbTAKTnd3/YyESRHFw==}
    engines: {node: '>=6.9.0'}
    peerDependencies:
      '@babel/core': ^7.0.0-0
    dependencies:
      '@babel/core': 7.24.0
      '@babel/helper-plugin-utils': 7.24.0
    dev: true

  /@babel/plugin-syntax-typescript@7.23.3(@babel/core@7.24.0):
    resolution: {integrity: sha512-9EiNjVJOMwCO+43TqoTrgQ8jMwcAd0sWyXi9RPfIsLTj4R2MADDDQXELhffaUx/uJv2AYcxBgPwH6j4TIA4ytQ==}
    engines: {node: '>=6.9.0'}
    peerDependencies:
      '@babel/core': ^7.0.0-0
    dependencies:
      '@babel/core': 7.24.0
      '@babel/helper-plugin-utils': 7.24.0
    dev: true

  /@babel/plugin-syntax-unicode-sets-regex@7.18.6(@babel/core@7.24.0):
    resolution: {integrity: sha512-727YkEAPwSIQTv5im8QHz3upqp92JTWhidIC81Tdx4VJYIte/VndKf1qKrfnnhPLiPghStWfvC/iFaMCQu7Nqg==}
    engines: {node: '>=6.9.0'}
    peerDependencies:
      '@babel/core': ^7.0.0
    dependencies:
      '@babel/core': 7.24.0
      '@babel/helper-create-regexp-features-plugin': 7.22.15(@babel/core@7.24.0)
      '@babel/helper-plugin-utils': 7.24.0
    dev: true

  /@babel/plugin-transform-arrow-functions@7.23.3(@babel/core@7.24.0):
    resolution: {integrity: sha512-NzQcQrzaQPkaEwoTm4Mhyl8jI1huEL/WWIEvudjTCMJ9aBZNpsJbMASx7EQECtQQPS/DcnFpo0FIh3LvEO9cxQ==}
    engines: {node: '>=6.9.0'}
    peerDependencies:
      '@babel/core': ^7.0.0-0
    dependencies:
      '@babel/core': 7.24.0
      '@babel/helper-plugin-utils': 7.24.0
    dev: true

  /@babel/plugin-transform-async-generator-functions@7.23.9(@babel/core@7.24.0):
    resolution: {integrity: sha512-8Q3veQEDGe14dTYuwagbRtwxQDnytyg1JFu4/HwEMETeofocrB0U0ejBJIXoeG/t2oXZ8kzCyI0ZZfbT80VFNQ==}
    engines: {node: '>=6.9.0'}
    peerDependencies:
      '@babel/core': ^7.0.0-0
    dependencies:
      '@babel/core': 7.24.0
      '@babel/helper-environment-visitor': 7.22.20
      '@babel/helper-plugin-utils': 7.24.0
      '@babel/helper-remap-async-to-generator': 7.22.20(@babel/core@7.24.0)
      '@babel/plugin-syntax-async-generators': 7.8.4(@babel/core@7.24.0)
    dev: true

  /@babel/plugin-transform-async-to-generator@7.23.3(@babel/core@7.24.0):
    resolution: {integrity: sha512-A7LFsKi4U4fomjqXJlZg/u0ft/n8/7n7lpffUP/ZULx/DtV9SGlNKZolHH6PE8Xl1ngCc0M11OaeZptXVkfKSw==}
    engines: {node: '>=6.9.0'}
    peerDependencies:
      '@babel/core': ^7.0.0-0
    dependencies:
      '@babel/core': 7.24.0
      '@babel/helper-module-imports': 7.22.15
      '@babel/helper-plugin-utils': 7.24.0
      '@babel/helper-remap-async-to-generator': 7.22.20(@babel/core@7.24.0)
    dev: true

  /@babel/plugin-transform-block-scoped-functions@7.23.3(@babel/core@7.24.0):
    resolution: {integrity: sha512-vI+0sIaPIO6CNuM9Kk5VmXcMVRiOpDh7w2zZt9GXzmE/9KD70CUEVhvPR/etAeNK/FAEkhxQtXOzVF3EuRL41A==}
    engines: {node: '>=6.9.0'}
    peerDependencies:
      '@babel/core': ^7.0.0-0
    dependencies:
      '@babel/core': 7.24.0
      '@babel/helper-plugin-utils': 7.24.0
    dev: true

  /@babel/plugin-transform-block-scoping@7.23.4(@babel/core@7.24.0):
    resolution: {integrity: sha512-0QqbP6B6HOh7/8iNR4CQU2Th/bbRtBp4KS9vcaZd1fZ0wSh5Fyssg0UCIHwxh+ka+pNDREbVLQnHCMHKZfPwfw==}
    engines: {node: '>=6.9.0'}
    peerDependencies:
      '@babel/core': ^7.0.0-0
    dependencies:
      '@babel/core': 7.24.0
      '@babel/helper-plugin-utils': 7.24.0
    dev: true

  /@babel/plugin-transform-class-properties@7.23.3(@babel/core@7.24.0):
    resolution: {integrity: sha512-uM+AN8yCIjDPccsKGlw271xjJtGii+xQIF/uMPS8H15L12jZTsLfF4o5vNO7d/oUguOyfdikHGc/yi9ge4SGIg==}
    engines: {node: '>=6.9.0'}
    peerDependencies:
      '@babel/core': ^7.0.0-0
    dependencies:
      '@babel/core': 7.24.0
      '@babel/helper-create-class-features-plugin': 7.24.0(@babel/core@7.24.0)
      '@babel/helper-plugin-utils': 7.24.0
    dev: true

  /@babel/plugin-transform-class-static-block@7.23.4(@babel/core@7.24.0):
    resolution: {integrity: sha512-nsWu/1M+ggti1SOALj3hfx5FXzAY06fwPJsUZD4/A5e1bWi46VUIWtD+kOX6/IdhXGsXBWllLFDSnqSCdUNydQ==}
    engines: {node: '>=6.9.0'}
    peerDependencies:
      '@babel/core': ^7.12.0
    dependencies:
      '@babel/core': 7.24.0
      '@babel/helper-create-class-features-plugin': 7.24.0(@babel/core@7.24.0)
      '@babel/helper-plugin-utils': 7.24.0
      '@babel/plugin-syntax-class-static-block': 7.14.5(@babel/core@7.24.0)
    dev: true

  /@babel/plugin-transform-classes@7.23.8(@babel/core@7.24.0):
    resolution: {integrity: sha512-yAYslGsY1bX6Knmg46RjiCiNSwJKv2IUC8qOdYKqMMr0491SXFhcHqOdRDeCRohOOIzwN/90C6mQ9qAKgrP7dg==}
    engines: {node: '>=6.9.0'}
    peerDependencies:
      '@babel/core': ^7.0.0-0
    dependencies:
      '@babel/core': 7.24.0
      '@babel/helper-annotate-as-pure': 7.22.5
      '@babel/helper-compilation-targets': 7.23.6
      '@babel/helper-environment-visitor': 7.22.20
      '@babel/helper-function-name': 7.23.0
      '@babel/helper-plugin-utils': 7.24.0
      '@babel/helper-replace-supers': 7.22.20(@babel/core@7.24.0)
      '@babel/helper-split-export-declaration': 7.22.6
      globals: 11.12.0
    dev: true

  /@babel/plugin-transform-computed-properties@7.23.3(@babel/core@7.24.0):
    resolution: {integrity: sha512-dTj83UVTLw/+nbiHqQSFdwO9CbTtwq1DsDqm3CUEtDrZNET5rT5E6bIdTlOftDTDLMYxvxHNEYO4B9SLl8SLZw==}
    engines: {node: '>=6.9.0'}
    peerDependencies:
      '@babel/core': ^7.0.0-0
    dependencies:
      '@babel/core': 7.24.0
      '@babel/helper-plugin-utils': 7.24.0
      '@babel/template': 7.24.0
    dev: true

  /@babel/plugin-transform-destructuring@7.23.3(@babel/core@7.24.0):
    resolution: {integrity: sha512-n225npDqjDIr967cMScVKHXJs7rout1q+tt50inyBCPkyZ8KxeI6d+GIbSBTT/w/9WdlWDOej3V9HE5Lgk57gw==}
    engines: {node: '>=6.9.0'}
    peerDependencies:
      '@babel/core': ^7.0.0-0
    dependencies:
      '@babel/core': 7.24.0
      '@babel/helper-plugin-utils': 7.24.0
    dev: true

  /@babel/plugin-transform-dotall-regex@7.23.3(@babel/core@7.24.0):
    resolution: {integrity: sha512-vgnFYDHAKzFaTVp+mneDsIEbnJ2Np/9ng9iviHw3P/KVcgONxpNULEW/51Z/BaFojG2GI2GwwXck5uV1+1NOYQ==}
    engines: {node: '>=6.9.0'}
    peerDependencies:
      '@babel/core': ^7.0.0-0
    dependencies:
      '@babel/core': 7.24.0
      '@babel/helper-create-regexp-features-plugin': 7.22.15(@babel/core@7.24.0)
      '@babel/helper-plugin-utils': 7.24.0
    dev: true

  /@babel/plugin-transform-duplicate-keys@7.23.3(@babel/core@7.24.0):
    resolution: {integrity: sha512-RrqQ+BQmU3Oyav3J+7/myfvRCq7Tbz+kKLLshUmMwNlDHExbGL7ARhajvoBJEvc+fCguPPu887N+3RRXBVKZUA==}
    engines: {node: '>=6.9.0'}
    peerDependencies:
      '@babel/core': ^7.0.0-0
    dependencies:
      '@babel/core': 7.24.0
      '@babel/helper-plugin-utils': 7.24.0
    dev: true

  /@babel/plugin-transform-dynamic-import@7.23.4(@babel/core@7.24.0):
    resolution: {integrity: sha512-V6jIbLhdJK86MaLh4Jpghi8ho5fGzt3imHOBu/x0jlBaPYqDoWz4RDXjmMOfnh+JWNaQleEAByZLV0QzBT4YQQ==}
    engines: {node: '>=6.9.0'}
    peerDependencies:
      '@babel/core': ^7.0.0-0
    dependencies:
      '@babel/core': 7.24.0
      '@babel/helper-plugin-utils': 7.24.0
      '@babel/plugin-syntax-dynamic-import': 7.8.3(@babel/core@7.24.0)
    dev: true

  /@babel/plugin-transform-exponentiation-operator@7.23.3(@babel/core@7.24.0):
    resolution: {integrity: sha512-5fhCsl1odX96u7ILKHBj4/Y8vipoqwsJMh4csSA8qFfxrZDEA4Ssku2DyNvMJSmZNOEBT750LfFPbtrnTP90BQ==}
    engines: {node: '>=6.9.0'}
    peerDependencies:
      '@babel/core': ^7.0.0-0
    dependencies:
      '@babel/core': 7.24.0
      '@babel/helper-builder-binary-assignment-operator-visitor': 7.22.15
      '@babel/helper-plugin-utils': 7.24.0
    dev: true

  /@babel/plugin-transform-export-namespace-from@7.23.4(@babel/core@7.24.0):
    resolution: {integrity: sha512-GzuSBcKkx62dGzZI1WVgTWvkkz84FZO5TC5T8dl/Tht/rAla6Dg/Mz9Yhypg+ezVACf/rgDuQt3kbWEv7LdUDQ==}
    engines: {node: '>=6.9.0'}
    peerDependencies:
      '@babel/core': ^7.0.0-0
    dependencies:
      '@babel/core': 7.24.0
      '@babel/helper-plugin-utils': 7.24.0
      '@babel/plugin-syntax-export-namespace-from': 7.8.3(@babel/core@7.24.0)
    dev: true

  /@babel/plugin-transform-for-of@7.23.6(@babel/core@7.24.0):
    resolution: {integrity: sha512-aYH4ytZ0qSuBbpfhuofbg/e96oQ7U2w1Aw/UQmKT+1l39uEhUPoFS3fHevDc1G0OvewyDudfMKY1OulczHzWIw==}
    engines: {node: '>=6.9.0'}
    peerDependencies:
      '@babel/core': ^7.0.0-0
    dependencies:
      '@babel/core': 7.24.0
      '@babel/helper-plugin-utils': 7.24.0
      '@babel/helper-skip-transparent-expression-wrappers': 7.22.5
    dev: true

  /@babel/plugin-transform-function-name@7.23.3(@babel/core@7.24.0):
    resolution: {integrity: sha512-I1QXp1LxIvt8yLaib49dRW5Okt7Q4oaxao6tFVKS/anCdEOMtYwWVKoiOA1p34GOWIZjUK0E+zCp7+l1pfQyiw==}
    engines: {node: '>=6.9.0'}
    peerDependencies:
      '@babel/core': ^7.0.0-0
    dependencies:
      '@babel/core': 7.24.0
      '@babel/helper-compilation-targets': 7.23.6
      '@babel/helper-function-name': 7.23.0
      '@babel/helper-plugin-utils': 7.24.0
    dev: true

  /@babel/plugin-transform-json-strings@7.23.4(@babel/core@7.24.0):
    resolution: {integrity: sha512-81nTOqM1dMwZ/aRXQ59zVubN9wHGqk6UtqRK+/q+ciXmRy8fSolhGVvG09HHRGo4l6fr/c4ZhXUQH0uFW7PZbg==}
    engines: {node: '>=6.9.0'}
    peerDependencies:
      '@babel/core': ^7.0.0-0
    dependencies:
      '@babel/core': 7.24.0
      '@babel/helper-plugin-utils': 7.24.0
      '@babel/plugin-syntax-json-strings': 7.8.3(@babel/core@7.24.0)
    dev: true

  /@babel/plugin-transform-literals@7.23.3(@babel/core@7.24.0):
    resolution: {integrity: sha512-wZ0PIXRxnwZvl9AYpqNUxpZ5BiTGrYt7kueGQ+N5FiQ7RCOD4cm8iShd6S6ggfVIWaJf2EMk8eRzAh52RfP4rQ==}
    engines: {node: '>=6.9.0'}
    peerDependencies:
      '@babel/core': ^7.0.0-0
    dependencies:
      '@babel/core': 7.24.0
      '@babel/helper-plugin-utils': 7.24.0
    dev: true

  /@babel/plugin-transform-logical-assignment-operators@7.23.4(@babel/core@7.24.0):
    resolution: {integrity: sha512-Mc/ALf1rmZTP4JKKEhUwiORU+vcfarFVLfcFiolKUo6sewoxSEgl36ak5t+4WamRsNr6nzjZXQjM35WsU+9vbg==}
    engines: {node: '>=6.9.0'}
    peerDependencies:
      '@babel/core': ^7.0.0-0
    dependencies:
      '@babel/core': 7.24.0
      '@babel/helper-plugin-utils': 7.24.0
      '@babel/plugin-syntax-logical-assignment-operators': 7.10.4(@babel/core@7.24.0)
    dev: true

  /@babel/plugin-transform-member-expression-literals@7.23.3(@babel/core@7.24.0):
    resolution: {integrity: sha512-sC3LdDBDi5x96LA+Ytekz2ZPk8i/Ck+DEuDbRAll5rknJ5XRTSaPKEYwomLcs1AA8wg9b3KjIQRsnApj+q51Ag==}
    engines: {node: '>=6.9.0'}
    peerDependencies:
      '@babel/core': ^7.0.0-0
    dependencies:
      '@babel/core': 7.24.0
      '@babel/helper-plugin-utils': 7.24.0
    dev: true

  /@babel/plugin-transform-modules-amd@7.23.3(@babel/core@7.24.0):
    resolution: {integrity: sha512-vJYQGxeKM4t8hYCKVBlZX/gtIY2I7mRGFNcm85sgXGMTBcoV3QdVtdpbcWEbzbfUIUZKwvgFT82mRvaQIebZzw==}
    engines: {node: '>=6.9.0'}
    peerDependencies:
      '@babel/core': ^7.0.0-0
    dependencies:
      '@babel/core': 7.24.0
      '@babel/helper-module-transforms': 7.23.3(@babel/core@7.24.0)
      '@babel/helper-plugin-utils': 7.24.0
    dev: true

  /@babel/plugin-transform-modules-commonjs@7.23.3(@babel/core@7.24.0):
    resolution: {integrity: sha512-aVS0F65LKsdNOtcz6FRCpE4OgsP2OFnW46qNxNIX9h3wuzaNcSQsJysuMwqSibC98HPrf2vCgtxKNwS0DAlgcA==}
    engines: {node: '>=6.9.0'}
    peerDependencies:
      '@babel/core': ^7.0.0-0
    dependencies:
      '@babel/core': 7.24.0
      '@babel/helper-module-transforms': 7.23.3(@babel/core@7.24.0)
      '@babel/helper-plugin-utils': 7.24.0
      '@babel/helper-simple-access': 7.22.5
    dev: true

  /@babel/plugin-transform-modules-systemjs@7.23.9(@babel/core@7.24.0):
    resolution: {integrity: sha512-KDlPRM6sLo4o1FkiSlXoAa8edLXFsKKIda779fbLrvmeuc3itnjCtaO6RrtoaANsIJANj+Vk1zqbZIMhkCAHVw==}
    engines: {node: '>=6.9.0'}
    peerDependencies:
      '@babel/core': ^7.0.0-0
    dependencies:
      '@babel/core': 7.24.0
      '@babel/helper-hoist-variables': 7.22.5
      '@babel/helper-module-transforms': 7.23.3(@babel/core@7.24.0)
      '@babel/helper-plugin-utils': 7.24.0
      '@babel/helper-validator-identifier': 7.22.20
    dev: true

  /@babel/plugin-transform-modules-umd@7.23.3(@babel/core@7.24.0):
    resolution: {integrity: sha512-zHsy9iXX2nIsCBFPud3jKn1IRPWg3Ing1qOZgeKV39m1ZgIdpJqvlWVeiHBZC6ITRG0MfskhYe9cLgntfSFPIg==}
    engines: {node: '>=6.9.0'}
    peerDependencies:
      '@babel/core': ^7.0.0-0
    dependencies:
      '@babel/core': 7.24.0
      '@babel/helper-module-transforms': 7.23.3(@babel/core@7.24.0)
      '@babel/helper-plugin-utils': 7.24.0
    dev: true

  /@babel/plugin-transform-named-capturing-groups-regex@7.22.5(@babel/core@7.24.0):
    resolution: {integrity: sha512-YgLLKmS3aUBhHaxp5hi1WJTgOUb/NCuDHzGT9z9WTt3YG+CPRhJs6nprbStx6DnWM4dh6gt7SU3sZodbZ08adQ==}
    engines: {node: '>=6.9.0'}
    peerDependencies:
      '@babel/core': ^7.0.0
    dependencies:
      '@babel/core': 7.24.0
      '@babel/helper-create-regexp-features-plugin': 7.22.15(@babel/core@7.24.0)
      '@babel/helper-plugin-utils': 7.24.0
    dev: true

  /@babel/plugin-transform-new-target@7.23.3(@babel/core@7.24.0):
    resolution: {integrity: sha512-YJ3xKqtJMAT5/TIZnpAR3I+K+WaDowYbN3xyxI8zxx/Gsypwf9B9h0VB+1Nh6ACAAPRS5NSRje0uVv5i79HYGQ==}
    engines: {node: '>=6.9.0'}
    peerDependencies:
      '@babel/core': ^7.0.0-0
    dependencies:
      '@babel/core': 7.24.0
      '@babel/helper-plugin-utils': 7.24.0
    dev: true

  /@babel/plugin-transform-nullish-coalescing-operator@7.23.4(@babel/core@7.24.0):
    resolution: {integrity: sha512-jHE9EVVqHKAQx+VePv5LLGHjmHSJR76vawFPTdlxR/LVJPfOEGxREQwQfjuZEOPTwG92X3LINSh3M40Rv4zpVA==}
    engines: {node: '>=6.9.0'}
    peerDependencies:
      '@babel/core': ^7.0.0-0
    dependencies:
      '@babel/core': 7.24.0
      '@babel/helper-plugin-utils': 7.24.0
      '@babel/plugin-syntax-nullish-coalescing-operator': 7.8.3(@babel/core@7.24.0)
    dev: true

  /@babel/plugin-transform-numeric-separator@7.23.4(@babel/core@7.24.0):
    resolution: {integrity: sha512-mps6auzgwjRrwKEZA05cOwuDc9FAzoyFS4ZsG/8F43bTLf/TgkJg7QXOrPO1JO599iA3qgK9MXdMGOEC8O1h6Q==}
    engines: {node: '>=6.9.0'}
    peerDependencies:
      '@babel/core': ^7.0.0-0
    dependencies:
      '@babel/core': 7.24.0
      '@babel/helper-plugin-utils': 7.24.0
      '@babel/plugin-syntax-numeric-separator': 7.10.4(@babel/core@7.24.0)
    dev: true

  /@babel/plugin-transform-object-rest-spread@7.24.0(@babel/core@7.24.0):
    resolution: {integrity: sha512-y/yKMm7buHpFFXfxVFS4Vk1ToRJDilIa6fKRioB9Vjichv58TDGXTvqV0dN7plobAmTW5eSEGXDngE+Mm+uO+w==}
    engines: {node: '>=6.9.0'}
    peerDependencies:
      '@babel/core': ^7.0.0-0
    dependencies:
      '@babel/compat-data': 7.23.5
      '@babel/core': 7.24.0
      '@babel/helper-compilation-targets': 7.23.6
      '@babel/helper-plugin-utils': 7.24.0
      '@babel/plugin-syntax-object-rest-spread': 7.8.3(@babel/core@7.24.0)
      '@babel/plugin-transform-parameters': 7.23.3(@babel/core@7.24.0)
    dev: true

  /@babel/plugin-transform-object-super@7.23.3(@babel/core@7.24.0):
    resolution: {integrity: sha512-BwQ8q0x2JG+3lxCVFohg+KbQM7plfpBwThdW9A6TMtWwLsbDA01Ek2Zb/AgDN39BiZsExm4qrXxjk+P1/fzGrA==}
    engines: {node: '>=6.9.0'}
    peerDependencies:
      '@babel/core': ^7.0.0-0
    dependencies:
      '@babel/core': 7.24.0
      '@babel/helper-plugin-utils': 7.24.0
      '@babel/helper-replace-supers': 7.22.20(@babel/core@7.24.0)
    dev: true

  /@babel/plugin-transform-optional-catch-binding@7.23.4(@babel/core@7.24.0):
    resolution: {integrity: sha512-XIq8t0rJPHf6Wvmbn9nFxU6ao4c7WhghTR5WyV8SrJfUFzyxhCm4nhC+iAp3HFhbAKLfYpgzhJ6t4XCtVwqO5A==}
    engines: {node: '>=6.9.0'}
    peerDependencies:
      '@babel/core': ^7.0.0-0
    dependencies:
      '@babel/core': 7.24.0
      '@babel/helper-plugin-utils': 7.24.0
      '@babel/plugin-syntax-optional-catch-binding': 7.8.3(@babel/core@7.24.0)
    dev: true

  /@babel/plugin-transform-optional-chaining@7.23.4(@babel/core@7.24.0):
    resolution: {integrity: sha512-ZU8y5zWOfjM5vZ+asjgAPwDaBjJzgufjES89Rs4Lpq63O300R/kOz30WCLo6BxxX6QVEilwSlpClnG5cZaikTA==}
    engines: {node: '>=6.9.0'}
    peerDependencies:
      '@babel/core': ^7.0.0-0
    dependencies:
      '@babel/core': 7.24.0
      '@babel/helper-plugin-utils': 7.24.0
      '@babel/helper-skip-transparent-expression-wrappers': 7.22.5
      '@babel/plugin-syntax-optional-chaining': 7.8.3(@babel/core@7.24.0)
    dev: true

  /@babel/plugin-transform-parameters@7.23.3(@babel/core@7.24.0):
    resolution: {integrity: sha512-09lMt6UsUb3/34BbECKVbVwrT9bO6lILWln237z7sLaWnMsTi7Yc9fhX5DLpkJzAGfaReXI22wP41SZmnAA3Vw==}
    engines: {node: '>=6.9.0'}
    peerDependencies:
      '@babel/core': ^7.0.0-0
    dependencies:
      '@babel/core': 7.24.0
      '@babel/helper-plugin-utils': 7.24.0
    dev: true

  /@babel/plugin-transform-private-methods@7.23.3(@babel/core@7.24.0):
    resolution: {integrity: sha512-UzqRcRtWsDMTLrRWFvUBDwmw06tCQH9Rl1uAjfh6ijMSmGYQ+fpdB+cnqRC8EMh5tuuxSv0/TejGL+7vyj+50g==}
    engines: {node: '>=6.9.0'}
    peerDependencies:
      '@babel/core': ^7.0.0-0
    dependencies:
      '@babel/core': 7.24.0
      '@babel/helper-create-class-features-plugin': 7.24.0(@babel/core@7.24.0)
      '@babel/helper-plugin-utils': 7.24.0
    dev: true

  /@babel/plugin-transform-private-property-in-object@7.23.4(@babel/core@7.24.0):
    resolution: {integrity: sha512-9G3K1YqTq3F4Vt88Djx1UZ79PDyj+yKRnUy7cZGSMe+a7jkwD259uKKuUzQlPkGam7R+8RJwh5z4xO27fA1o2A==}
    engines: {node: '>=6.9.0'}
    peerDependencies:
      '@babel/core': ^7.0.0-0
    dependencies:
      '@babel/core': 7.24.0
      '@babel/helper-annotate-as-pure': 7.22.5
      '@babel/helper-create-class-features-plugin': 7.24.0(@babel/core@7.24.0)
      '@babel/helper-plugin-utils': 7.24.0
      '@babel/plugin-syntax-private-property-in-object': 7.14.5(@babel/core@7.24.0)
    dev: true

  /@babel/plugin-transform-property-literals@7.23.3(@babel/core@7.24.0):
    resolution: {integrity: sha512-jR3Jn3y7cZp4oEWPFAlRsSWjxKe4PZILGBSd4nis1TsC5qeSpb+nrtihJuDhNI7QHiVbUaiXa0X2RZY3/TI6Nw==}
    engines: {node: '>=6.9.0'}
    peerDependencies:
      '@babel/core': ^7.0.0-0
    dependencies:
      '@babel/core': 7.24.0
      '@babel/helper-plugin-utils': 7.24.0
    dev: true

  /@babel/plugin-transform-react-display-name@7.23.3(@babel/core@7.24.0):
    resolution: {integrity: sha512-GnvhtVfA2OAtzdX58FJxU19rhoGeQzyVndw3GgtdECQvQFXPEZIOVULHVZGAYmOgmqjXpVpfocAbSjh99V/Fqw==}
    engines: {node: '>=6.9.0'}
    peerDependencies:
      '@babel/core': ^7.0.0-0
    dependencies:
      '@babel/core': 7.24.0
      '@babel/helper-plugin-utils': 7.24.0
    dev: true

  /@babel/plugin-transform-react-jsx-development@7.22.5(@babel/core@7.24.0):
    resolution: {integrity: sha512-bDhuzwWMuInwCYeDeMzyi7TaBgRQei6DqxhbyniL7/VG4RSS7HtSL2QbY4eESy1KJqlWt8g3xeEBGPuo+XqC8A==}
    engines: {node: '>=6.9.0'}
    peerDependencies:
      '@babel/core': ^7.0.0-0
    dependencies:
      '@babel/core': 7.24.0
      '@babel/plugin-transform-react-jsx': 7.23.4(@babel/core@7.24.0)
    dev: true

  /@babel/plugin-transform-react-jsx@7.23.4(@babel/core@7.24.0):
    resolution: {integrity: sha512-5xOpoPguCZCRbo/JeHlloSkTA8Bld1J/E1/kLfD1nsuiW1m8tduTA1ERCgIZokDflX/IBzKcqR3l7VlRgiIfHA==}
    engines: {node: '>=6.9.0'}
    peerDependencies:
      '@babel/core': ^7.0.0-0
    dependencies:
      '@babel/core': 7.24.0
      '@babel/helper-annotate-as-pure': 7.22.5
      '@babel/helper-module-imports': 7.22.15
      '@babel/helper-plugin-utils': 7.24.0
      '@babel/plugin-syntax-jsx': 7.23.3(@babel/core@7.24.0)
      '@babel/types': 7.24.0
    dev: true

  /@babel/plugin-transform-react-pure-annotations@7.23.3(@babel/core@7.24.0):
    resolution: {integrity: sha512-qMFdSS+TUhB7Q/3HVPnEdYJDQIk57jkntAwSuz9xfSE4n+3I+vHYCli3HoHawN1Z3RfCz/y1zXA/JXjG6cVImQ==}
    engines: {node: '>=6.9.0'}
    peerDependencies:
      '@babel/core': ^7.0.0-0
    dependencies:
      '@babel/core': 7.24.0
      '@babel/helper-annotate-as-pure': 7.22.5
      '@babel/helper-plugin-utils': 7.24.0
    dev: true

  /@babel/plugin-transform-regenerator@7.23.3(@babel/core@7.24.0):
    resolution: {integrity: sha512-KP+75h0KghBMcVpuKisx3XTu9Ncut8Q8TuvGO4IhY+9D5DFEckQefOuIsB/gQ2tG71lCke4NMrtIPS8pOj18BQ==}
    engines: {node: '>=6.9.0'}
    peerDependencies:
      '@babel/core': ^7.0.0-0
    dependencies:
      '@babel/core': 7.24.0
      '@babel/helper-plugin-utils': 7.24.0
      regenerator-transform: 0.15.2
    dev: true

  /@babel/plugin-transform-reserved-words@7.23.3(@babel/core@7.24.0):
    resolution: {integrity: sha512-QnNTazY54YqgGxwIexMZva9gqbPa15t/x9VS+0fsEFWplwVpXYZivtgl43Z1vMpc1bdPP2PP8siFeVcnFvA3Cg==}
    engines: {node: '>=6.9.0'}
    peerDependencies:
      '@babel/core': ^7.0.0-0
    dependencies:
      '@babel/core': 7.24.0
      '@babel/helper-plugin-utils': 7.24.0
    dev: true

  /@babel/plugin-transform-runtime@7.24.0(@babel/core@7.24.0):
    resolution: {integrity: sha512-zc0GA5IitLKJrSfXlXmp8KDqLrnGECK7YRfQBmEKg1NmBOQ7e+KuclBEKJgzifQeUYLdNiAw4B4bjyvzWVLiSA==}
    engines: {node: '>=6.9.0'}
    peerDependencies:
      '@babel/core': ^7.0.0-0
    dependencies:
      '@babel/core': 7.24.0
      '@babel/helper-module-imports': 7.22.15
      '@babel/helper-plugin-utils': 7.24.0
      babel-plugin-polyfill-corejs2: 0.4.8(@babel/core@7.24.0)
      babel-plugin-polyfill-corejs3: 0.9.0(@babel/core@7.24.0)
      babel-plugin-polyfill-regenerator: 0.5.5(@babel/core@7.24.0)
      semver: 6.3.1
    transitivePeerDependencies:
      - supports-color
    dev: true

  /@babel/plugin-transform-shorthand-properties@7.23.3(@babel/core@7.24.0):
    resolution: {integrity: sha512-ED2fgqZLmexWiN+YNFX26fx4gh5qHDhn1O2gvEhreLW2iI63Sqm4llRLCXALKrCnbN4Jy0VcMQZl/SAzqug/jg==}
    engines: {node: '>=6.9.0'}
    peerDependencies:
      '@babel/core': ^7.0.0-0
    dependencies:
      '@babel/core': 7.24.0
      '@babel/helper-plugin-utils': 7.24.0
    dev: true

  /@babel/plugin-transform-spread@7.23.3(@babel/core@7.24.0):
    resolution: {integrity: sha512-VvfVYlrlBVu+77xVTOAoxQ6mZbnIq5FM0aGBSFEcIh03qHf+zNqA4DC/3XMUozTg7bZV3e3mZQ0i13VB6v5yUg==}
    engines: {node: '>=6.9.0'}
    peerDependencies:
      '@babel/core': ^7.0.0-0
    dependencies:
      '@babel/core': 7.24.0
      '@babel/helper-plugin-utils': 7.24.0
      '@babel/helper-skip-transparent-expression-wrappers': 7.22.5
    dev: true

  /@babel/plugin-transform-sticky-regex@7.23.3(@babel/core@7.24.0):
    resolution: {integrity: sha512-HZOyN9g+rtvnOU3Yh7kSxXrKbzgrm5X4GncPY1QOquu7epga5MxKHVpYu2hvQnry/H+JjckSYRb93iNfsioAGg==}
    engines: {node: '>=6.9.0'}
    peerDependencies:
      '@babel/core': ^7.0.0-0
    dependencies:
      '@babel/core': 7.24.0
      '@babel/helper-plugin-utils': 7.24.0
    dev: true

  /@babel/plugin-transform-template-literals@7.23.3(@babel/core@7.24.0):
    resolution: {integrity: sha512-Flok06AYNp7GV2oJPZZcP9vZdszev6vPBkHLwxwSpaIqx75wn6mUd3UFWsSsA0l8nXAKkyCmL/sR02m8RYGeHg==}
    engines: {node: '>=6.9.0'}
    peerDependencies:
      '@babel/core': ^7.0.0-0
    dependencies:
      '@babel/core': 7.24.0
      '@babel/helper-plugin-utils': 7.24.0
    dev: true

  /@babel/plugin-transform-typeof-symbol@7.23.3(@babel/core@7.24.0):
    resolution: {integrity: sha512-4t15ViVnaFdrPC74be1gXBSMzXk3B4Us9lP7uLRQHTFpV5Dvt33pn+2MyyNxmN3VTTm3oTrZVMUmuw3oBnQ2oQ==}
    engines: {node: '>=6.9.0'}
    peerDependencies:
      '@babel/core': ^7.0.0-0
    dependencies:
      '@babel/core': 7.24.0
      '@babel/helper-plugin-utils': 7.24.0
    dev: true

  /@babel/plugin-transform-typescript@7.23.6(@babel/core@7.24.0):
    resolution: {integrity: sha512-6cBG5mBvUu4VUD04OHKnYzbuHNP8huDsD3EDqqpIpsswTDoqHCjLoHb6+QgsV1WsT2nipRqCPgxD3LXnEO7XfA==}
    engines: {node: '>=6.9.0'}
    peerDependencies:
      '@babel/core': ^7.0.0-0
    dependencies:
      '@babel/core': 7.24.0
      '@babel/helper-annotate-as-pure': 7.22.5
      '@babel/helper-create-class-features-plugin': 7.24.0(@babel/core@7.24.0)
      '@babel/helper-plugin-utils': 7.24.0
      '@babel/plugin-syntax-typescript': 7.23.3(@babel/core@7.24.0)
    dev: true

  /@babel/plugin-transform-unicode-escapes@7.23.3(@babel/core@7.24.0):
    resolution: {integrity: sha512-OMCUx/bU6ChE3r4+ZdylEqAjaQgHAgipgW8nsCfu5pGqDcFytVd91AwRvUJSBZDz0exPGgnjoqhgRYLRjFZc9Q==}
    engines: {node: '>=6.9.0'}
    peerDependencies:
      '@babel/core': ^7.0.0-0
    dependencies:
      '@babel/core': 7.24.0
      '@babel/helper-plugin-utils': 7.24.0
    dev: true

  /@babel/plugin-transform-unicode-property-regex@7.23.3(@babel/core@7.24.0):
    resolution: {integrity: sha512-KcLIm+pDZkWZQAFJ9pdfmh89EwVfmNovFBcXko8szpBeF8z68kWIPeKlmSOkT9BXJxs2C0uk+5LxoxIv62MROA==}
    engines: {node: '>=6.9.0'}
    peerDependencies:
      '@babel/core': ^7.0.0-0
    dependencies:
      '@babel/core': 7.24.0
      '@babel/helper-create-regexp-features-plugin': 7.22.15(@babel/core@7.24.0)
      '@babel/helper-plugin-utils': 7.24.0
    dev: true

  /@babel/plugin-transform-unicode-regex@7.23.3(@babel/core@7.24.0):
    resolution: {integrity: sha512-wMHpNA4x2cIA32b/ci3AfwNgheiva2W0WUKWTK7vBHBhDKfPsc5cFGNWm69WBqpwd86u1qwZ9PWevKqm1A3yAw==}
    engines: {node: '>=6.9.0'}
    peerDependencies:
      '@babel/core': ^7.0.0-0
    dependencies:
      '@babel/core': 7.24.0
      '@babel/helper-create-regexp-features-plugin': 7.22.15(@babel/core@7.24.0)
      '@babel/helper-plugin-utils': 7.24.0
    dev: true

  /@babel/plugin-transform-unicode-sets-regex@7.23.3(@babel/core@7.24.0):
    resolution: {integrity: sha512-W7lliA/v9bNR83Qc3q1ip9CQMZ09CcHDbHfbLRDNuAhn1Mvkr1ZNF7hPmztMQvtTGVLJ9m8IZqWsTkXOml8dbw==}
    engines: {node: '>=6.9.0'}
    peerDependencies:
      '@babel/core': ^7.0.0
    dependencies:
      '@babel/core': 7.24.0
      '@babel/helper-create-regexp-features-plugin': 7.22.15(@babel/core@7.24.0)
      '@babel/helper-plugin-utils': 7.24.0
    dev: true

  /@babel/preset-env@7.24.0(@babel/core@7.24.0):
    resolution: {integrity: sha512-ZxPEzV9IgvGn73iK0E6VB9/95Nd7aMFpbE0l8KQFDG70cOV9IxRP7Y2FUPmlK0v6ImlLqYX50iuZ3ZTVhOF2lA==}
    engines: {node: '>=6.9.0'}
    peerDependencies:
      '@babel/core': ^7.0.0-0
    dependencies:
      '@babel/compat-data': 7.23.5
      '@babel/core': 7.24.0
      '@babel/helper-compilation-targets': 7.23.6
      '@babel/helper-plugin-utils': 7.24.0
      '@babel/helper-validator-option': 7.23.5
      '@babel/plugin-bugfix-safari-id-destructuring-collision-in-function-expression': 7.23.3(@babel/core@7.24.0)
      '@babel/plugin-bugfix-v8-spread-parameters-in-optional-chaining': 7.23.3(@babel/core@7.24.0)
      '@babel/plugin-bugfix-v8-static-class-fields-redefine-readonly': 7.23.7(@babel/core@7.24.0)
      '@babel/plugin-proposal-private-property-in-object': 7.21.0-placeholder-for-preset-env.2(@babel/core@7.24.0)
      '@babel/plugin-syntax-async-generators': 7.8.4(@babel/core@7.24.0)
      '@babel/plugin-syntax-class-properties': 7.12.13(@babel/core@7.24.0)
      '@babel/plugin-syntax-class-static-block': 7.14.5(@babel/core@7.24.0)
      '@babel/plugin-syntax-dynamic-import': 7.8.3(@babel/core@7.24.0)
      '@babel/plugin-syntax-export-namespace-from': 7.8.3(@babel/core@7.24.0)
      '@babel/plugin-syntax-import-assertions': 7.23.3(@babel/core@7.24.0)
      '@babel/plugin-syntax-import-attributes': 7.23.3(@babel/core@7.24.0)
      '@babel/plugin-syntax-import-meta': 7.10.4(@babel/core@7.24.0)
      '@babel/plugin-syntax-json-strings': 7.8.3(@babel/core@7.24.0)
      '@babel/plugin-syntax-logical-assignment-operators': 7.10.4(@babel/core@7.24.0)
      '@babel/plugin-syntax-nullish-coalescing-operator': 7.8.3(@babel/core@7.24.0)
      '@babel/plugin-syntax-numeric-separator': 7.10.4(@babel/core@7.24.0)
      '@babel/plugin-syntax-object-rest-spread': 7.8.3(@babel/core@7.24.0)
      '@babel/plugin-syntax-optional-catch-binding': 7.8.3(@babel/core@7.24.0)
      '@babel/plugin-syntax-optional-chaining': 7.8.3(@babel/core@7.24.0)
      '@babel/plugin-syntax-private-property-in-object': 7.14.5(@babel/core@7.24.0)
      '@babel/plugin-syntax-top-level-await': 7.14.5(@babel/core@7.24.0)
      '@babel/plugin-syntax-unicode-sets-regex': 7.18.6(@babel/core@7.24.0)
      '@babel/plugin-transform-arrow-functions': 7.23.3(@babel/core@7.24.0)
      '@babel/plugin-transform-async-generator-functions': 7.23.9(@babel/core@7.24.0)
      '@babel/plugin-transform-async-to-generator': 7.23.3(@babel/core@7.24.0)
      '@babel/plugin-transform-block-scoped-functions': 7.23.3(@babel/core@7.24.0)
      '@babel/plugin-transform-block-scoping': 7.23.4(@babel/core@7.24.0)
      '@babel/plugin-transform-class-properties': 7.23.3(@babel/core@7.24.0)
      '@babel/plugin-transform-class-static-block': 7.23.4(@babel/core@7.24.0)
      '@babel/plugin-transform-classes': 7.23.8(@babel/core@7.24.0)
      '@babel/plugin-transform-computed-properties': 7.23.3(@babel/core@7.24.0)
      '@babel/plugin-transform-destructuring': 7.23.3(@babel/core@7.24.0)
      '@babel/plugin-transform-dotall-regex': 7.23.3(@babel/core@7.24.0)
      '@babel/plugin-transform-duplicate-keys': 7.23.3(@babel/core@7.24.0)
      '@babel/plugin-transform-dynamic-import': 7.23.4(@babel/core@7.24.0)
      '@babel/plugin-transform-exponentiation-operator': 7.23.3(@babel/core@7.24.0)
      '@babel/plugin-transform-export-namespace-from': 7.23.4(@babel/core@7.24.0)
      '@babel/plugin-transform-for-of': 7.23.6(@babel/core@7.24.0)
      '@babel/plugin-transform-function-name': 7.23.3(@babel/core@7.24.0)
      '@babel/plugin-transform-json-strings': 7.23.4(@babel/core@7.24.0)
      '@babel/plugin-transform-literals': 7.23.3(@babel/core@7.24.0)
      '@babel/plugin-transform-logical-assignment-operators': 7.23.4(@babel/core@7.24.0)
      '@babel/plugin-transform-member-expression-literals': 7.23.3(@babel/core@7.24.0)
      '@babel/plugin-transform-modules-amd': 7.23.3(@babel/core@7.24.0)
      '@babel/plugin-transform-modules-commonjs': 7.23.3(@babel/core@7.24.0)
      '@babel/plugin-transform-modules-systemjs': 7.23.9(@babel/core@7.24.0)
      '@babel/plugin-transform-modules-umd': 7.23.3(@babel/core@7.24.0)
      '@babel/plugin-transform-named-capturing-groups-regex': 7.22.5(@babel/core@7.24.0)
      '@babel/plugin-transform-new-target': 7.23.3(@babel/core@7.24.0)
      '@babel/plugin-transform-nullish-coalescing-operator': 7.23.4(@babel/core@7.24.0)
      '@babel/plugin-transform-numeric-separator': 7.23.4(@babel/core@7.24.0)
      '@babel/plugin-transform-object-rest-spread': 7.24.0(@babel/core@7.24.0)
      '@babel/plugin-transform-object-super': 7.23.3(@babel/core@7.24.0)
      '@babel/plugin-transform-optional-catch-binding': 7.23.4(@babel/core@7.24.0)
      '@babel/plugin-transform-optional-chaining': 7.23.4(@babel/core@7.24.0)
      '@babel/plugin-transform-parameters': 7.23.3(@babel/core@7.24.0)
      '@babel/plugin-transform-private-methods': 7.23.3(@babel/core@7.24.0)
      '@babel/plugin-transform-private-property-in-object': 7.23.4(@babel/core@7.24.0)
      '@babel/plugin-transform-property-literals': 7.23.3(@babel/core@7.24.0)
      '@babel/plugin-transform-regenerator': 7.23.3(@babel/core@7.24.0)
      '@babel/plugin-transform-reserved-words': 7.23.3(@babel/core@7.24.0)
      '@babel/plugin-transform-shorthand-properties': 7.23.3(@babel/core@7.24.0)
      '@babel/plugin-transform-spread': 7.23.3(@babel/core@7.24.0)
      '@babel/plugin-transform-sticky-regex': 7.23.3(@babel/core@7.24.0)
      '@babel/plugin-transform-template-literals': 7.23.3(@babel/core@7.24.0)
      '@babel/plugin-transform-typeof-symbol': 7.23.3(@babel/core@7.24.0)
      '@babel/plugin-transform-unicode-escapes': 7.23.3(@babel/core@7.24.0)
      '@babel/plugin-transform-unicode-property-regex': 7.23.3(@babel/core@7.24.0)
      '@babel/plugin-transform-unicode-regex': 7.23.3(@babel/core@7.24.0)
      '@babel/plugin-transform-unicode-sets-regex': 7.23.3(@babel/core@7.24.0)
      '@babel/preset-modules': 0.1.6-no-external-plugins(@babel/core@7.24.0)
      babel-plugin-polyfill-corejs2: 0.4.8(@babel/core@7.24.0)
      babel-plugin-polyfill-corejs3: 0.9.0(@babel/core@7.24.0)
      babel-plugin-polyfill-regenerator: 0.5.5(@babel/core@7.24.0)
      core-js-compat: 3.36.0
      semver: 6.3.1
    transitivePeerDependencies:
      - supports-color
    dev: true

  /@babel/preset-modules@0.1.6-no-external-plugins(@babel/core@7.24.0):
    resolution: {integrity: sha512-HrcgcIESLm9aIR842yhJ5RWan/gebQUJ6E/E5+rf0y9o6oj7w0Br+sWuL6kEQ/o/AdfvR1Je9jG18/gnpwjEyA==}
    peerDependencies:
      '@babel/core': ^7.0.0-0 || ^8.0.0-0 <8.0.0
    dependencies:
      '@babel/core': 7.24.0
      '@babel/helper-plugin-utils': 7.24.0
      '@babel/types': 7.24.0
      esutils: 2.0.3
    dev: true

  /@babel/preset-react@7.23.3(@babel/core@7.24.0):
    resolution: {integrity: sha512-tbkHOS9axH6Ysf2OUEqoSZ6T3Fa2SrNH6WTWSPBboxKzdxNc9qOICeLXkNG0ZEwbQ1HY8liwOce4aN/Ceyuq6w==}
    engines: {node: '>=6.9.0'}
    peerDependencies:
      '@babel/core': ^7.0.0-0
    dependencies:
      '@babel/core': 7.24.0
      '@babel/helper-plugin-utils': 7.24.0
      '@babel/helper-validator-option': 7.23.5
      '@babel/plugin-transform-react-display-name': 7.23.3(@babel/core@7.24.0)
      '@babel/plugin-transform-react-jsx': 7.23.4(@babel/core@7.24.0)
      '@babel/plugin-transform-react-jsx-development': 7.22.5(@babel/core@7.24.0)
      '@babel/plugin-transform-react-pure-annotations': 7.23.3(@babel/core@7.24.0)
    dev: true

  /@babel/preset-typescript@7.23.3(@babel/core@7.24.0):
    resolution: {integrity: sha512-17oIGVlqz6CchO9RFYn5U6ZpWRZIngayYCtrPRSgANSwC2V1Jb+iP74nVxzzXJte8b8BYxrL1yY96xfhTBrNNQ==}
    engines: {node: '>=6.9.0'}
    peerDependencies:
      '@babel/core': ^7.0.0-0
    dependencies:
      '@babel/core': 7.24.0
      '@babel/helper-plugin-utils': 7.24.0
      '@babel/helper-validator-option': 7.23.5
      '@babel/plugin-syntax-jsx': 7.23.3(@babel/core@7.24.0)
      '@babel/plugin-transform-modules-commonjs': 7.23.3(@babel/core@7.24.0)
      '@babel/plugin-transform-typescript': 7.23.6(@babel/core@7.24.0)
    dev: true

  /@babel/regjsgen@0.8.0:
    resolution: {integrity: sha512-x/rqGMdzj+fWZvCOYForTghzbtqPDZ5gPwaoNGHdgDfF2QA/XZbCBp4Moo5scrkAMPhB7z26XM/AaHuIJdgauA==}
    dev: true

  /@babel/runtime-corejs3@7.24.0:
    resolution: {integrity: sha512-HxiRMOncx3ly6f3fcZ1GVKf+/EROcI9qwPgmij8Czqy6Okm/0T37T4y2ZIlLUuEUFjtM7NRsfdCO8Y3tAiJZew==}
    engines: {node: '>=6.9.0'}
    dependencies:
      core-js-pure: 3.36.0
      regenerator-runtime: 0.14.1
    dev: true

  /@babel/runtime@7.24.0:
    resolution: {integrity: sha512-Chk32uHMg6TnQdvw2e9IlqPpFX/6NLuK0Ys2PqLb7/gL5uFn9mXvK715FGLlOLQrcO4qIkNHkvPGktzzXexsFw==}
    engines: {node: '>=6.9.0'}
    dependencies:
      regenerator-runtime: 0.14.1

  /@babel/template@7.24.0:
    resolution: {integrity: sha512-Bkf2q8lMB0AFpX0NFEqSbx1OkTHf0f+0j82mkw+ZpzBnkk7e9Ql0891vlfgi+kHwOk8tQjiQHpqh4LaSa0fKEA==}
    engines: {node: '>=6.9.0'}
    dependencies:
      '@babel/code-frame': 7.23.5
      '@babel/parser': 7.24.0
      '@babel/types': 7.24.0
    dev: true

  /@babel/traverse@7.24.0:
    resolution: {integrity: sha512-HfuJlI8qq3dEDmNU5ChzzpZRWq+oxCZQyMzIMEqLho+AQnhMnKQUzH6ydo3RBl/YjPCuk68Y6s0Gx0AeyULiWw==}
    engines: {node: '>=6.9.0'}
    dependencies:
      '@babel/code-frame': 7.23.5
      '@babel/generator': 7.23.6
      '@babel/helper-environment-visitor': 7.22.20
      '@babel/helper-function-name': 7.23.0
      '@babel/helper-hoist-variables': 7.22.5
      '@babel/helper-split-export-declaration': 7.22.6
      '@babel/parser': 7.24.0
      '@babel/types': 7.24.0
      debug: 4.3.4
      globals: 11.12.0
    transitivePeerDependencies:
      - supports-color
    dev: true

  /@babel/types@7.24.0:
    resolution: {integrity: sha512-+j7a5c253RfKh8iABBhywc8NSfP5LURe7Uh4qpsh6jc+aLJguvmIUBdjSdEMQv2bENrCR5MfRdjGo7vzS/ob7w==}
    engines: {node: '>=6.9.0'}
    dependencies:
      '@babel/helper-string-parser': 7.23.4
      '@babel/helper-validator-identifier': 7.22.20
      to-fast-properties: 2.0.0

  /@bcoe/v8-coverage@0.2.3:
    resolution: {integrity: sha512-0hYQ8SB4Db5zvZB4axdMHGwEaQjkZzFjQiN9LVYvIFB2nSUHW9tYpxWriPrWDASIxiaXax83REcLxuSdnGPZtw==}
    dev: true

  /@discoveryjs/json-ext@0.5.7:
    resolution: {integrity: sha512-dBVuXR082gk3jsFp7Rd/JI4kytwGHecnCoTtXFb7DB6CNHp4rg5k1bhg0nWdLGLnOV71lmDzGQaLMy8iPLY0pw==}
    engines: {node: '>=10.0.0'}
    dev: true

  /@emotion/babel-plugin@11.11.0:
    resolution: {integrity: sha512-m4HEDZleaaCH+XgDDsPF15Ht6wTLsgDTeR3WYj9Q/k76JtWhrJjcP4+/XlG8LGT/Rol9qUfOIztXeA84ATpqPQ==}
    dependencies:
      '@babel/helper-module-imports': 7.22.15
      '@babel/runtime': 7.24.0
      '@emotion/hash': 0.9.1
      '@emotion/memoize': 0.8.1
      '@emotion/serialize': 1.1.3
      babel-plugin-macros: 3.1.0
      convert-source-map: 1.9.0
      escape-string-regexp: 4.0.0
      find-root: 1.1.0
      source-map: 0.5.7
      stylis: 4.2.0
    dev: false

  /@emotion/cache@11.11.0:
    resolution: {integrity: sha512-P34z9ssTCBi3e9EI1ZsWpNHcfY1r09ZO0rZbRO2ob3ZQMnFI35jB536qoXbkdesr5EUhYi22anuEJuyxifaqAQ==}
    dependencies:
      '@emotion/memoize': 0.8.1
      '@emotion/sheet': 1.2.2
      '@emotion/utils': 1.2.1
      '@emotion/weak-memoize': 0.3.1
      stylis: 4.2.0
    dev: false

  /@emotion/hash@0.9.1:
    resolution: {integrity: sha512-gJB6HLm5rYwSLI6PQa+X1t5CFGrv1J1TWG+sOyMCeKz2ojaj6Fnl/rZEspogG+cvqbt4AE/2eIyD2QfLKTBNlQ==}
    dev: false

  /@emotion/is-prop-valid@1.2.2:
    resolution: {integrity: sha512-uNsoYd37AFmaCdXlg6EYD1KaPOaRWRByMCYzbKUX4+hhMfrxdVSelShywL4JVaAeM/eHUOSprYBQls+/neX3pw==}
    dependencies:
      '@emotion/memoize': 0.8.1
    dev: false

  /@emotion/memoize@0.8.1:
    resolution: {integrity: sha512-W2P2c/VRW1/1tLox0mVUalvnWXxavmv/Oum2aPsRcoDJuob75FC3Y8FbpfLwUegRcxINtGUMPq0tFCvYNTBXNA==}
    dev: false

  /@emotion/react@11.11.4(@types/react@18.2.63)(react@18.2.0):
    resolution: {integrity: sha512-t8AjMlF0gHpvvxk5mAtCqR4vmxiGHCeJBaQO6gncUSdklELOgtwjerNY2yuJNfwnc6vi16U/+uMF+afIawJ9iw==}
    peerDependencies:
      '@types/react': '*'
      react: '>=16.8.0'
    peerDependenciesMeta:
      '@types/react':
        optional: true
    dependencies:
      '@babel/runtime': 7.24.0
      '@emotion/babel-plugin': 11.11.0
      '@emotion/cache': 11.11.0
      '@emotion/serialize': 1.1.3
      '@emotion/use-insertion-effect-with-fallbacks': 1.0.1(react@18.2.0)
      '@emotion/utils': 1.2.1
      '@emotion/weak-memoize': 0.3.1
      '@types/react': 18.2.63
      hoist-non-react-statics: 3.3.2
      react: 18.2.0
    dev: false

  /@emotion/serialize@1.1.3:
    resolution: {integrity: sha512-iD4D6QVZFDhcbH0RAG1uVu1CwVLMWUkCvAqqlewO/rxf8+87yIBAlt4+AxMiiKPLs5hFc0owNk/sLLAOROw3cA==}
    dependencies:
      '@emotion/hash': 0.9.1
      '@emotion/memoize': 0.8.1
      '@emotion/unitless': 0.8.1
      '@emotion/utils': 1.2.1
      csstype: 3.1.3
    dev: false

  /@emotion/sheet@1.2.2:
    resolution: {integrity: sha512-0QBtGvaqtWi+nx6doRwDdBIzhNdZrXUppvTM4dtZZWEGTXL/XE/yJxLMGlDT1Gt+UHH5IX1n+jkXyytE/av7OA==}
    dev: false

  /@emotion/styled@11.11.0(@emotion/react@11.11.4)(@types/react@18.2.63)(react@18.2.0):
    resolution: {integrity: sha512-hM5Nnvu9P3midq5aaXj4I+lnSfNi7Pmd4EWk1fOZ3pxookaQTNew6bp4JaCBYM4HVFZF9g7UjJmsUmC2JlxOng==}
    peerDependencies:
      '@emotion/react': ^11.0.0-rc.0
      '@types/react': '*'
      react: '>=16.8.0'
    peerDependenciesMeta:
      '@types/react':
        optional: true
    dependencies:
      '@babel/runtime': 7.24.0
      '@emotion/babel-plugin': 11.11.0
      '@emotion/is-prop-valid': 1.2.2
      '@emotion/react': 11.11.4(@types/react@18.2.63)(react@18.2.0)
      '@emotion/serialize': 1.1.3
      '@emotion/use-insertion-effect-with-fallbacks': 1.0.1(react@18.2.0)
      '@emotion/utils': 1.2.1
      '@types/react': 18.2.63
      react: 18.2.0
    dev: false

  /@emotion/unitless@0.8.1:
    resolution: {integrity: sha512-KOEGMu6dmJZtpadb476IsZBclKvILjopjUii3V+7MnXIQCYh8W3NgNcgwo21n9LXZX6EDIKvqfjYxXebDwxKmQ==}
    dev: false

  /@emotion/use-insertion-effect-with-fallbacks@1.0.1(react@18.2.0):
    resolution: {integrity: sha512-jT/qyKZ9rzLErtrjGgdkMBn2OP8wl0G3sQlBb3YPryvKHsjvINUhVaPFfP+fpBcOkmrVOVEEHQFJ7nbj2TH2gw==}
    peerDependencies:
      react: '>=16.8.0'
    dependencies:
      react: 18.2.0
    dev: false

  /@emotion/utils@1.2.1:
    resolution: {integrity: sha512-Y2tGf3I+XVnajdItskUCn6LX+VUDmP6lTL4fcqsXAv43dnlbZiuW4MWQW38rW/BVWSE7Q/7+XQocmpnRYILUmg==}
    dev: false

  /@emotion/weak-memoize@0.3.1:
    resolution: {integrity: sha512-EsBwpc7hBUJWAsNPBmJy4hxWx12v6bshQsldrVmjxJoc3isbxhOrF2IcCpaXxfvq03NwkI7sbsOLXbYuqF/8Ww==}
    dev: false

  /@eslint-community/eslint-utils@4.4.0(eslint@8.57.0):
    resolution: {integrity: sha512-1/sA4dwrzBAyeUoQ6oxahHKmrZvsnLCg4RfxW3ZFGGmQkSNQPFNLV9CUEFQP1x9EYXHTo5p6xdhZM1Ne9p/AfA==}
    engines: {node: ^12.22.0 || ^14.17.0 || >=16.0.0}
    peerDependencies:
      eslint: ^6.0.0 || ^7.0.0 || >=8.0.0
    dependencies:
      eslint: 8.57.0
      eslint-visitor-keys: 3.4.3
    dev: true

  /@eslint-community/regexpp@4.10.0:
    resolution: {integrity: sha512-Cu96Sd2By9mCNTx2iyKOmq10v22jUVQv0lQnlGNy16oE9589yE+QADPbrMGCkA51cKZSg3Pu/aTJVTGfL/qjUA==}
    engines: {node: ^12.0.0 || ^14.0.0 || >=16.0.0}
    dev: true

  /@eslint/eslintrc@2.1.4:
    resolution: {integrity: sha512-269Z39MS6wVJtsoUl10L60WdkhJVdPG24Q4eZTH3nnF6lpvSShEK3wQjDX9JRWAUPvPh7COouPpU9IrqaZFvtQ==}
    engines: {node: ^12.22.0 || ^14.17.0 || >=16.0.0}
    dependencies:
      ajv: 6.12.6
      debug: 4.3.4
      espree: 9.6.1
      globals: 13.24.0
      ignore: 5.3.1
      import-fresh: 3.3.0
      js-yaml: 4.1.0
      minimatch: 3.1.2
      strip-json-comments: 3.1.1
    transitivePeerDependencies:
      - supports-color
    dev: true

  /@eslint/js@8.57.0:
    resolution: {integrity: sha512-Ys+3g2TaW7gADOJzPt83SJtCDhMjndcDMFVQ/Tj9iA1BfJzFKD9mAUXT3OenpuPHbI6P/myECxRJrofUsDx/5g==}
    engines: {node: ^12.22.0 || ^14.17.0 || >=16.0.0}
    dev: true

  /@floating-ui/core@1.6.0:
    resolution: {integrity: sha512-PcF++MykgmTj3CIyOQbKA/hDzOAiqI3mhuoN44WRCopIs1sgoDoU4oty4Jtqaj/y3oDU6fnVSm4QG0a3t5i0+g==}
    dependencies:
      '@floating-ui/utils': 0.2.1
    dev: false

  /@floating-ui/dom@1.6.3:
    resolution: {integrity: sha512-RnDthu3mzPlQ31Ss/BTwQ1zjzIhr3lk1gZB1OC56h/1vEtaXkESrOqL5fQVMfXpwGtRwX+YsZBdyHtJMQnkArw==}
    dependencies:
      '@floating-ui/core': 1.6.0
      '@floating-ui/utils': 0.2.1
    dev: false

  /@floating-ui/react-dom@2.0.8(react-dom@18.2.0)(react@18.2.0):
    resolution: {integrity: sha512-HOdqOt3R3OGeTKidaLvJKcgg75S6tibQ3Tif4eyd91QnIJWr0NLvoXFpJA/j8HqkFSL68GDca9AuyWEHlhyClw==}
    peerDependencies:
      react: '>=16.8.0'
      react-dom: '>=16.8.0'
    dependencies:
      '@floating-ui/dom': 1.6.3
      react: 18.2.0
      react-dom: 18.2.0(react@18.2.0)
    dev: false

  /@floating-ui/utils@0.2.1:
    resolution: {integrity: sha512-9TANp6GPoMtYzQdt54kfAyMmz1+osLlXdg2ENroU7zzrtflTLrrC/lgrIfaSe+Wu0b89GKccT7vxXA0MoAIO+Q==}
    dev: false

  /@humanwhocodes/config-array@0.11.14:
    resolution: {integrity: sha512-3T8LkOmg45BV5FICb15QQMsyUSWrQ8AygVfC7ZG32zOalnqrilm018ZVCw0eapXux8FtA33q8PSRSstjee3jSg==}
    engines: {node: '>=10.10.0'}
    dependencies:
      '@humanwhocodes/object-schema': 2.0.2
      debug: 4.3.4
      minimatch: 3.1.2
    transitivePeerDependencies:
      - supports-color
    dev: true

  /@humanwhocodes/module-importer@1.0.1:
    resolution: {integrity: sha512-bxveV4V8v5Yb4ncFTT3rPSgZBOpCkjfK0y4oVVVJwIuDVBRMDXrPyXRL988i5ap9m9bnyEEjWfm5WkBmtffLfA==}
    engines: {node: '>=12.22'}
    dev: true

  /@humanwhocodes/object-schema@2.0.2:
    resolution: {integrity: sha512-6EwiSjwWYP7pTckG6I5eyFANjPhmPjUX9JRLUSfNPC7FX7zK9gyZAfUEaECL6ALTpGX5AjnBq3C9XmVWPitNpw==}
    dev: true

  /@istanbuljs/load-nyc-config@1.1.0:
    resolution: {integrity: sha512-VjeHSlIzpv/NyD3N0YuHfXOPDIixcA1q2ZV98wsMqcYlPmv2n3Yb2lYP9XMElnaFVXg5A7YLTeLu6V84uQDjmQ==}
    engines: {node: '>=8'}
    dependencies:
      camelcase: 5.3.1
      find-up: 4.1.0
      get-package-type: 0.1.0
      js-yaml: 3.14.1
      resolve-from: 5.0.0
    dev: true

  /@istanbuljs/schema@0.1.3:
    resolution: {integrity: sha512-ZXRY4jNvVgSVQ8DL3LTcakaAtXwTVUxE81hslsyD2AtoXW/wVob10HkOJ1X/pAlcI7D+2YoZKg5do8G/w6RYgA==}
    engines: {node: '>=8'}
    dev: true

  /@jest/console@27.5.1:
    resolution: {integrity: sha512-kZ/tNpS3NXn0mlXXXPNuDZnb4c0oZ20r4K5eemM2k30ZC3G0T02nXUvyhf5YdbXWHPEJLc9qGLxEZ216MdL+Zg==}
    engines: {node: ^10.13.0 || ^12.13.0 || ^14.15.0 || >=15.0.0}
    dependencies:
      '@jest/types': 27.5.1
      '@types/node': 20.11.24
      chalk: 4.1.2
      jest-message-util: 27.5.1
      jest-util: 27.5.1
      slash: 3.0.0
    dev: true

  /@jest/core@27.5.1:
    resolution: {integrity: sha512-AK6/UTrvQD0Cd24NSqmIA6rKsu0tKIxfiCducZvqxYdmMisOYAsdItspT+fQDQYARPf8XgjAFZi0ogW2agH5nQ==}
    engines: {node: ^10.13.0 || ^12.13.0 || ^14.15.0 || >=15.0.0}
    peerDependencies:
      node-notifier: ^8.0.1 || ^9.0.0 || ^10.0.0
    peerDependenciesMeta:
      node-notifier:
        optional: true
    dependencies:
      '@jest/console': 27.5.1
      '@jest/reporters': 27.5.1
      '@jest/test-result': 27.5.1
      '@jest/transform': 27.5.1
      '@jest/types': 27.5.1
      '@types/node': 20.11.24
      ansi-escapes: 4.3.2
      chalk: 4.1.2
      emittery: 0.8.1
      exit: 0.1.2
      graceful-fs: 4.2.11
      jest-changed-files: 27.5.1
      jest-config: 27.5.1
      jest-haste-map: 27.5.1
      jest-message-util: 27.5.1
      jest-regex-util: 27.5.1
      jest-resolve: 27.5.1
      jest-resolve-dependencies: 27.5.1
      jest-runner: 27.5.1
      jest-runtime: 27.5.1
      jest-snapshot: 27.5.1
      jest-util: 27.5.1
      jest-validate: 27.5.1
      jest-watcher: 27.5.1
      micromatch: 4.0.5
      rimraf: 3.0.2
      slash: 3.0.0
      strip-ansi: 6.0.1
    transitivePeerDependencies:
      - bufferutil
      - canvas
      - supports-color
      - ts-node
      - utf-8-validate
    dev: true

  /@jest/environment@27.5.1:
    resolution: {integrity: sha512-/WQjhPJe3/ghaol/4Bq480JKXV/Rfw8nQdN7f41fM8VDHLcxKXou6QyXAh3EFr9/bVG3x74z1NWDkP87EiY8gA==}
    engines: {node: ^10.13.0 || ^12.13.0 || ^14.15.0 || >=15.0.0}
    dependencies:
      '@jest/fake-timers': 27.5.1
      '@jest/types': 27.5.1
      '@types/node': 20.11.24
      jest-mock: 27.5.1
    dev: true

  /@jest/fake-timers@27.5.1:
    resolution: {integrity: sha512-/aPowoolwa07k7/oM3aASneNeBGCmGQsc3ugN4u6s4C/+s5M64MFo/+djTdiwcbQlRfFElGuDXWzaWj6QgKObQ==}
    engines: {node: ^10.13.0 || ^12.13.0 || ^14.15.0 || >=15.0.0}
    dependencies:
      '@jest/types': 27.5.1
      '@sinonjs/fake-timers': 8.1.0
      '@types/node': 20.11.24
      jest-message-util: 27.5.1
      jest-mock: 27.5.1
      jest-util: 27.5.1
    dev: true

  /@jest/globals@27.5.1:
    resolution: {integrity: sha512-ZEJNB41OBQQgGzgyInAv0UUfDDj3upmHydjieSxFvTRuZElrx7tXg/uVQ5hYVEwiXs3+aMsAeEc9X7xiSKCm4Q==}
    engines: {node: ^10.13.0 || ^12.13.0 || ^14.15.0 || >=15.0.0}
    dependencies:
      '@jest/environment': 27.5.1
      '@jest/types': 27.5.1
      expect: 27.5.1
    dev: true

  /@jest/reporters@27.5.1:
    resolution: {integrity: sha512-cPXh9hWIlVJMQkVk84aIvXuBB4uQQmFqZiacloFuGiP3ah1sbCxCosidXFDfqG8+6fO1oR2dTJTlsOy4VFmUfw==}
    engines: {node: ^10.13.0 || ^12.13.0 || ^14.15.0 || >=15.0.0}
    peerDependencies:
      node-notifier: ^8.0.1 || ^9.0.0 || ^10.0.0
    peerDependenciesMeta:
      node-notifier:
        optional: true
    dependencies:
      '@bcoe/v8-coverage': 0.2.3
      '@jest/console': 27.5.1
      '@jest/test-result': 27.5.1
      '@jest/transform': 27.5.1
      '@jest/types': 27.5.1
      '@types/node': 20.11.24
      chalk: 4.1.2
      collect-v8-coverage: 1.0.2
      exit: 0.1.2
      glob: 7.2.3
      graceful-fs: 4.2.11
      istanbul-lib-coverage: 3.2.2
      istanbul-lib-instrument: 5.2.1
      istanbul-lib-report: 3.0.1
      istanbul-lib-source-maps: 4.0.1
      istanbul-reports: 3.1.7
      jest-haste-map: 27.5.1
      jest-resolve: 27.5.1
      jest-util: 27.5.1
      jest-worker: 27.5.1
      slash: 3.0.0
      source-map: 0.6.1
      string-length: 4.0.2
      terminal-link: 2.1.1
      v8-to-istanbul: 8.1.1
    transitivePeerDependencies:
      - supports-color
    dev: true

  /@jest/source-map@27.5.1:
    resolution: {integrity: sha512-y9NIHUYF3PJRlHk98NdC/N1gl88BL08aQQgu4k4ZopQkCw9t9cV8mtl3TV8b/YCB8XaVTFrmUTAJvjsntDireg==}
    engines: {node: ^10.13.0 || ^12.13.0 || ^14.15.0 || >=15.0.0}
    dependencies:
      callsites: 3.1.0
      graceful-fs: 4.2.11
      source-map: 0.6.1
    dev: true

  /@jest/test-result@27.5.1:
    resolution: {integrity: sha512-EW35l2RYFUcUQxFJz5Cv5MTOxlJIQs4I7gxzi2zVU7PJhOwfYq1MdC5nhSmYjX1gmMmLPvB3sIaC+BkcHRBfag==}
    engines: {node: ^10.13.0 || ^12.13.0 || ^14.15.0 || >=15.0.0}
    dependencies:
      '@jest/console': 27.5.1
      '@jest/types': 27.5.1
      '@types/istanbul-lib-coverage': 2.0.6
      collect-v8-coverage: 1.0.2
    dev: true

  /@jest/test-sequencer@27.5.1:
    resolution: {integrity: sha512-LCheJF7WB2+9JuCS7VB/EmGIdQuhtqjRNI9A43idHv3E4KltCTsPsLxvdaubFHSYwY/fNjMWjl6vNRhDiN7vpQ==}
    engines: {node: ^10.13.0 || ^12.13.0 || ^14.15.0 || >=15.0.0}
    dependencies:
      '@jest/test-result': 27.5.1
      graceful-fs: 4.2.11
      jest-haste-map: 27.5.1
      jest-runtime: 27.5.1
    transitivePeerDependencies:
      - supports-color
    dev: true

  /@jest/transform@27.5.1:
    resolution: {integrity: sha512-ipON6WtYgl/1329g5AIJVbUuEh0wZVbdpGwC99Jw4LwuoBNS95MVphU6zOeD9pDkon+LLbFL7lOQRapbB8SCHw==}
    engines: {node: ^10.13.0 || ^12.13.0 || ^14.15.0 || >=15.0.0}
    dependencies:
      '@babel/core': 7.24.0
      '@jest/types': 27.5.1
      babel-plugin-istanbul: 6.1.1
      chalk: 4.1.2
      convert-source-map: 1.9.0
      fast-json-stable-stringify: 2.1.0
      graceful-fs: 4.2.11
      jest-haste-map: 27.5.1
      jest-regex-util: 27.5.1
      jest-util: 27.5.1
      micromatch: 4.0.5
      pirates: 4.0.6
      slash: 3.0.0
      source-map: 0.6.1
      write-file-atomic: 3.0.3
    transitivePeerDependencies:
      - supports-color
    dev: true

  /@jest/types@27.5.1:
    resolution: {integrity: sha512-Cx46iJ9QpwQTjIdq5VJu2QTMMs3QlEjI0x1QbBP5W1+nMzyc2XmimiRR/CbX9TO0cPTeUlxWMOu8mslYsJ8DEw==}
    engines: {node: ^10.13.0 || ^12.13.0 || ^14.15.0 || >=15.0.0}
    dependencies:
      '@types/istanbul-lib-coverage': 2.0.6
      '@types/istanbul-reports': 3.0.4
      '@types/node': 20.11.24
      '@types/yargs': 16.0.9
      chalk: 4.1.2
    dev: true

  /@jridgewell/gen-mapping@0.3.5:
    resolution: {integrity: sha512-IzL8ZoEDIBRWEzlCcRhOaCupYyN5gdIK+Q6fbFdPDg6HqX6jpkItn7DFIpW9LQzXG6Df9sA7+OKnq0qlz/GaQg==}
    engines: {node: '>=6.0.0'}
    dependencies:
      '@jridgewell/set-array': 1.2.1
      '@jridgewell/sourcemap-codec': 1.4.15
      '@jridgewell/trace-mapping': 0.3.25
    dev: true

  /@jridgewell/resolve-uri@3.1.2:
    resolution: {integrity: sha512-bRISgCIjP20/tbWSPWMEi54QVPRZExkuD9lJL+UIxUKtwVJA8wW1Trb1jMs1RFXo1CBTNZ/5hpC9QvmKWdopKw==}
    engines: {node: '>=6.0.0'}
    dev: true

  /@jridgewell/set-array@1.2.1:
    resolution: {integrity: sha512-R8gLRTZeyp03ymzP/6Lil/28tGeGEzhx1q2k703KGWRAI1VdvPIXdG70VJc2pAMw3NA6JKL5hhFu1sJX0Mnn/A==}
    engines: {node: '>=6.0.0'}
    dev: true

  /@jridgewell/source-map@0.3.5:
    resolution: {integrity: sha512-UTYAUj/wviwdsMfzoSJspJxbkH5o1snzwX0//0ENX1u/55kkZZkcTZP6u9bwKGkv+dkk9at4m1Cpt0uY80kcpQ==}
    dependencies:
      '@jridgewell/gen-mapping': 0.3.5
      '@jridgewell/trace-mapping': 0.3.25
    dev: true

  /@jridgewell/sourcemap-codec@1.4.15:
    resolution: {integrity: sha512-eF2rxCRulEKXHTRiDrDy6erMYWqNw4LPdQ8UQA4huuxaQsVeRPFl2oM8oDGxMFhJUWZf9McpLtJasDDZb/Bpeg==}
    dev: true

  /@jridgewell/trace-mapping@0.3.25:
    resolution: {integrity: sha512-vNk6aEwybGtawWmy/PzwnGDOjCkLWSD2wqvjGGAgOAwCGWySYXfYoxt00IJkTF+8Lb57DwOb3Aa0o9CApepiYQ==}
    dependencies:
      '@jridgewell/resolve-uri': 3.1.2
      '@jridgewell/sourcemap-codec': 1.4.15
    dev: true

  /@kurkle/color@0.3.2:
    resolution: {integrity: sha512-fuscdXJ9G1qb7W8VdHi+IwRqij3lBkosAm4ydQtEmbY58OzHXqQhvlxqEkoz0yssNVn38bcpRWgA9PP+OGoisw==}
    dev: false

  /@leichtgewicht/ip-codec@2.0.4:
    resolution: {integrity: sha512-Hcv+nVC0kZnQ3tD9GVu5xSMR4VVYOteQIr/hwFPVEvPdlXqgGEuRjiheChHgdM+JyqdgNcmzZOX/tnl0JOiI7A==}
    dev: true

  /@mapbox/jsonlint-lines-primitives@2.0.2:
    resolution: {integrity: sha512-rY0o9A5ECsTQRVhv7tL/OyDpGAoUB4tTvLiW1DSzQGq4bvTPhNw1VpSNjDJc5GFZ2XuyOtSWSVN05qOtcD71qQ==}
    engines: {node: '>= 0.6'}
    dev: false

  /@mapbox/mapbox-gl-style-spec@13.28.0:
    resolution: {integrity: sha512-B8xM7Fp1nh5kejfIl4SWeY0gtIeewbuRencqO3cJDrCHZpaPg7uY+V8abuR+esMeuOjRl5cLhVTP40v+1ywxbg==}
    hasBin: true
    dependencies:
      '@mapbox/jsonlint-lines-primitives': 2.0.2
      '@mapbox/point-geometry': 0.1.0
      '@mapbox/unitbezier': 0.0.0
      csscolorparser: 1.0.3
      json-stringify-pretty-compact: 2.0.0
      minimist: 1.2.8
      rw: 1.3.3
      sort-object: 0.3.2
    dev: false

  /@mapbox/point-geometry@0.1.0:
    resolution: {integrity: sha512-6j56HdLTwWGO0fJPlrZtdU/B13q8Uwmo18Ck2GnGgN9PCFyKTZ3UbXeEdRFh18i9XQ92eH2VdtpJHpBD3aripQ==}
    dev: false

  /@mapbox/unitbezier@0.0.0:
    resolution: {integrity: sha512-HPnRdYO0WjFjRTSwO3frz1wKaU649OBFPX3Zo/2WZvuRi6zMiRGui8SnPQiQABgqCf8YikDe5t3HViTVw1WUzA==}
    dev: false

  /@mui/base@5.0.0-beta.37(@types/react@18.2.63)(react-dom@18.2.0)(react@18.2.0):
    resolution: {integrity: sha512-/o3anbb+DeCng8jNsd3704XtmmLDZju1Fo8R2o7ugrVtPQ/QpcqddwKNzKPZwa0J5T8YNW3ZVuHyQgbTnQLisQ==}
    engines: {node: '>=12.0.0'}
    peerDependencies:
      '@types/react': ^17.0.0 || ^18.0.0
      react: ^17.0.0 || ^18.0.0
      react-dom: ^17.0.0 || ^18.0.0
    peerDependenciesMeta:
      '@types/react':
        optional: true
    dependencies:
      '@babel/runtime': 7.24.0
      '@floating-ui/react-dom': 2.0.8(react-dom@18.2.0)(react@18.2.0)
      '@mui/types': 7.2.13(@types/react@18.2.63)
      '@mui/utils': 5.15.12(@types/react@18.2.63)(react@18.2.0)
      '@popperjs/core': 2.11.8
      '@types/react': 18.2.63
      clsx: 2.1.0
      prop-types: 15.8.1
      react: 18.2.0
      react-dom: 18.2.0(react@18.2.0)
    dev: false

  /@mui/base@5.0.0-beta.38(@types/react@18.2.63)(react-dom@18.2.0)(react@18.2.0):
    resolution: {integrity: sha512-AsjD6Y1X5A1qndxz8xCcR8LDqv31aiwlgWMPxFAX/kCKiIGKlK65yMeVZ62iQr/6LBz+9hSKLiD1i4TZdAHKcQ==}
    engines: {node: '>=12.0.0'}
    peerDependencies:
      '@types/react': ^17.0.0 || ^18.0.0
      react: ^17.0.0 || ^18.0.0
      react-dom: ^17.0.0 || ^18.0.0
    peerDependenciesMeta:
      '@types/react':
        optional: true
    dependencies:
      '@babel/runtime': 7.24.0
      '@floating-ui/react-dom': 2.0.8(react-dom@18.2.0)(react@18.2.0)
      '@mui/types': 7.2.13(@types/react@18.2.63)
      '@mui/utils': 5.15.12(@types/react@18.2.63)(react@18.2.0)
      '@popperjs/core': 2.11.8
      '@types/react': 18.2.63
      clsx: 2.1.0
      prop-types: 15.8.1
      react: 18.2.0
      react-dom: 18.2.0(react@18.2.0)
    dev: false

  /@mui/core-downloads-tracker@5.15.12:
    resolution: {integrity: sha512-brRO+tMFLpGyjEYHrX97bzqeF6jZmKpqqe1rY0LyIHAwP6xRVzh++zSecOQorDOCaZJg4XkGT9xfD+RWOWxZBA==}
    dev: false

  /@mui/icons-material@5.15.12(@mui/material@5.15.12)(@types/react@18.2.63)(react@18.2.0):
    resolution: {integrity: sha512-3BXiDlOd3AexZoEXa/VqpIpVIvosCzjLHsdMWzKMXbZdnBiJjmb9ECdqfjn5SpTClO49qvkKLhkTqdBH3fSFGw==}
    engines: {node: '>=12.0.0'}
    peerDependencies:
      '@mui/material': ^5.0.0
      '@types/react': ^17.0.0 || ^18.0.0
      react: ^17.0.0 || ^18.0.0
    peerDependenciesMeta:
      '@types/react':
        optional: true
    dependencies:
      '@babel/runtime': 7.24.0
      '@mui/material': 5.15.12(@emotion/react@11.11.4)(@emotion/styled@11.11.0)(@types/react@18.2.63)(react-dom@18.2.0)(react@18.2.0)
      '@types/react': 18.2.63
      react: 18.2.0
    dev: false

  /@mui/material@5.15.12(@emotion/react@11.11.4)(@emotion/styled@11.11.0)(@types/react@18.2.63)(react-dom@18.2.0)(react@18.2.0):
    resolution: {integrity: sha512-vXJGg6KNKucsvbW6l7w9zafnpOp0CWc0Wx4mDykuABTpQ5QQBnZxP7+oB4yAS1hDZQ1WobbeIl0CjxK4EEahkA==}
    engines: {node: '>=12.0.0'}
    peerDependencies:
      '@emotion/react': ^11.5.0
      '@emotion/styled': ^11.3.0
      '@types/react': ^17.0.0 || ^18.0.0
      react: ^17.0.0 || ^18.0.0
      react-dom: ^17.0.0 || ^18.0.0
    peerDependenciesMeta:
      '@emotion/react':
        optional: true
      '@emotion/styled':
        optional: true
      '@types/react':
        optional: true
    dependencies:
      '@babel/runtime': 7.24.0
      '@emotion/react': 11.11.4(@types/react@18.2.63)(react@18.2.0)
      '@emotion/styled': 11.11.0(@emotion/react@11.11.4)(@types/react@18.2.63)(react@18.2.0)
      '@mui/base': 5.0.0-beta.38(@types/react@18.2.63)(react-dom@18.2.0)(react@18.2.0)
      '@mui/core-downloads-tracker': 5.15.12
      '@mui/system': 5.15.12(@emotion/react@11.11.4)(@emotion/styled@11.11.0)(@types/react@18.2.63)(react@18.2.0)
      '@mui/types': 7.2.13(@types/react@18.2.63)
      '@mui/utils': 5.15.12(@types/react@18.2.63)(react@18.2.0)
      '@types/react': 18.2.63
      '@types/react-transition-group': 4.4.10
      clsx: 2.1.0
      csstype: 3.1.3
      prop-types: 15.8.1
      react: 18.2.0
      react-dom: 18.2.0(react@18.2.0)
      react-is: 18.2.0
      react-transition-group: 4.4.5(react-dom@18.2.0)(react@18.2.0)
    dev: false

  /@mui/private-theming@5.15.12(@types/react@18.2.63)(react@18.2.0):
    resolution: {integrity: sha512-cqoSo9sgA5HE+8vZClbLrq9EkyOnYysooepi5eKaKvJ41lReT2c5wOZAeDDM1+xknrMDos+0mT2zr3sZmUiRRA==}
    engines: {node: '>=12.0.0'}
    peerDependencies:
      '@types/react': ^17.0.0 || ^18.0.0
      react: ^17.0.0 || ^18.0.0
    peerDependenciesMeta:
      '@types/react':
        optional: true
    dependencies:
      '@babel/runtime': 7.24.0
      '@mui/utils': 5.15.12(@types/react@18.2.63)(react@18.2.0)
      '@types/react': 18.2.63
      prop-types: 15.8.1
      react: 18.2.0
    dev: false

  /@mui/styled-engine@5.15.11(@emotion/react@11.11.4)(@emotion/styled@11.11.0)(react@18.2.0):
    resolution: {integrity: sha512-So21AhAngqo07ces4S/JpX5UaMU2RHXpEA6hNzI6IQjd/1usMPxpgK8wkGgTe3JKmC2KDmH8cvoycq5H3Ii7/w==}
    engines: {node: '>=12.0.0'}
    peerDependencies:
      '@emotion/react': ^11.4.1
      '@emotion/styled': ^11.3.0
      react: ^17.0.0 || ^18.0.0
    peerDependenciesMeta:
      '@emotion/react':
        optional: true
      '@emotion/styled':
        optional: true
    dependencies:
      '@babel/runtime': 7.24.0
      '@emotion/cache': 11.11.0
      '@emotion/react': 11.11.4(@types/react@18.2.63)(react@18.2.0)
      '@emotion/styled': 11.11.0(@emotion/react@11.11.4)(@types/react@18.2.63)(react@18.2.0)
      csstype: 3.1.3
      prop-types: 15.8.1
      react: 18.2.0
    dev: false

  /@mui/styles@5.15.12(@types/react@18.2.63)(react@18.2.0):
    resolution: {integrity: sha512-1dBGLPAR3BhlmKorKhP9XK2wIH1M6BVSfws7agbWaS3atM4fApa0pZic4wjiTyNo7o6N5Lg2wZSnl1wUv/nCmA==}
    engines: {node: '>=12.0.0'}
    peerDependencies:
      '@types/react': ^17.0.0 || ^18.0.0
      react: ^17.0.0
    peerDependenciesMeta:
      '@types/react':
        optional: true
    dependencies:
      '@babel/runtime': 7.24.0
      '@emotion/hash': 0.9.1
      '@mui/private-theming': 5.15.12(@types/react@18.2.63)(react@18.2.0)
      '@mui/types': 7.2.13(@types/react@18.2.63)
      '@mui/utils': 5.15.12(@types/react@18.2.63)(react@18.2.0)
      '@types/react': 18.2.63
      clsx: 2.1.0
      csstype: 3.1.3
      hoist-non-react-statics: 3.3.2
      jss: 10.10.0
      jss-plugin-camel-case: 10.10.0
      jss-plugin-default-unit: 10.10.0
      jss-plugin-global: 10.10.0
      jss-plugin-nested: 10.10.0
      jss-plugin-props-sort: 10.10.0
      jss-plugin-rule-value-function: 10.10.0
      jss-plugin-vendor-prefixer: 10.10.0
      prop-types: 15.8.1
      react: 18.2.0
    dev: false

  /@mui/system@5.15.12(@emotion/react@11.11.4)(@emotion/styled@11.11.0)(@types/react@18.2.63)(react@18.2.0):
    resolution: {integrity: sha512-/pq+GO6yN3X7r3hAwFTrzkAh7K1bTF5r8IzS79B9eyKJg7v6B/t4/zZYMR6OT9qEPtwf6rYN2Utg1e6Z7F1OgQ==}
    engines: {node: '>=12.0.0'}
    peerDependencies:
      '@emotion/react': ^11.5.0
      '@emotion/styled': ^11.3.0
      '@types/react': ^17.0.0 || ^18.0.0
      react: ^17.0.0 || ^18.0.0
    peerDependenciesMeta:
      '@emotion/react':
        optional: true
      '@emotion/styled':
        optional: true
      '@types/react':
        optional: true
    dependencies:
      '@babel/runtime': 7.24.0
      '@emotion/react': 11.11.4(@types/react@18.2.63)(react@18.2.0)
      '@emotion/styled': 11.11.0(@emotion/react@11.11.4)(@types/react@18.2.63)(react@18.2.0)
      '@mui/private-theming': 5.15.12(@types/react@18.2.63)(react@18.2.0)
      '@mui/styled-engine': 5.15.11(@emotion/react@11.11.4)(@emotion/styled@11.11.0)(react@18.2.0)
      '@mui/types': 7.2.13(@types/react@18.2.63)
      '@mui/utils': 5.15.12(@types/react@18.2.63)(react@18.2.0)
      '@types/react': 18.2.63
      clsx: 2.1.0
      csstype: 3.1.3
      prop-types: 15.8.1
      react: 18.2.0
    dev: false

  /@mui/types@7.2.13(@types/react@18.2.63):
    resolution: {integrity: sha512-qP9OgacN62s+l8rdDhSFRe05HWtLLJ5TGclC9I1+tQngbssu0m2dmFZs+Px53AcOs9fD7TbYd4gc9AXzVqO/+g==}
    peerDependencies:
      '@types/react': ^17.0.0 || ^18.0.0
    peerDependenciesMeta:
      '@types/react':
        optional: true
    dependencies:
      '@types/react': 18.2.63
    dev: false

  /@mui/utils@5.15.12(@types/react@18.2.63)(react@18.2.0):
    resolution: {integrity: sha512-8SDGCnO2DY9Yy+5bGzu00NZowSDtuyHP4H8gunhHGQoIlhlY2Z3w64wBzAOLpYw/ZhJNzksDTnS/i8qdJvxuow==}
    engines: {node: '>=12.0.0'}
    peerDependencies:
      '@types/react': ^17.0.0 || ^18.0.0
      react: ^17.0.0 || ^18.0.0
    peerDependenciesMeta:
      '@types/react':
        optional: true
    dependencies:
      '@babel/runtime': 7.24.0
      '@types/prop-types': 15.7.11
      '@types/react': 18.2.63
      prop-types: 15.8.1
      react: 18.2.0
      react-is: 18.2.0
    dev: false

  /@mui/x-date-pickers@6.19.6(@emotion/react@11.11.4)(@emotion/styled@11.11.0)(@mui/material@5.15.12)(@mui/system@5.15.12)(@types/react@18.2.63)(dayjs@1.11.10)(react-dom@18.2.0)(react@18.2.0):
    resolution: {integrity: sha512-QW9AFcPi0vLpkUhmquhhyhLaBvB0AZJuu3NTrE173qNKx3Z3n51aCLY9bc7c6i4ltZMMsVRHlvzQjsve04TC8A==}
    engines: {node: '>=14.0.0'}
    peerDependencies:
      '@emotion/react': ^11.9.0
      '@emotion/styled': ^11.8.1
      '@mui/material': ^5.8.6
      '@mui/system': ^5.8.0
      date-fns: ^2.25.0 || ^3.2.0
      date-fns-jalali: ^2.13.0-0
      dayjs: ^1.10.7
      luxon: ^3.0.2
      moment: ^2.29.4
      moment-hijri: ^2.1.2
      moment-jalaali: ^0.7.4 || ^0.8.0 || ^0.9.0 || ^0.10.0
      react: ^17.0.0 || ^18.0.0
      react-dom: ^17.0.0 || ^18.0.0
    peerDependenciesMeta:
      '@emotion/react':
        optional: true
      '@emotion/styled':
        optional: true
      date-fns:
        optional: true
      date-fns-jalali:
        optional: true
      dayjs:
        optional: true
      luxon:
        optional: true
      moment:
        optional: true
      moment-hijri:
        optional: true
      moment-jalaali:
        optional: true
    dependencies:
      '@babel/runtime': 7.24.0
      '@emotion/react': 11.11.4(@types/react@18.2.63)(react@18.2.0)
      '@emotion/styled': 11.11.0(@emotion/react@11.11.4)(@types/react@18.2.63)(react@18.2.0)
      '@mui/base': 5.0.0-beta.37(@types/react@18.2.63)(react-dom@18.2.0)(react@18.2.0)
      '@mui/material': 5.15.12(@emotion/react@11.11.4)(@emotion/styled@11.11.0)(@types/react@18.2.63)(react-dom@18.2.0)(react@18.2.0)
      '@mui/system': 5.15.12(@emotion/react@11.11.4)(@emotion/styled@11.11.0)(@types/react@18.2.63)(react@18.2.0)
      '@mui/utils': 5.15.12(@types/react@18.2.63)(react@18.2.0)
      '@types/react-transition-group': 4.4.10
      clsx: 2.1.0
      dayjs: 1.11.10
      prop-types: 15.8.1
      react: 18.2.0
      react-dom: 18.2.0(react@18.2.0)
      react-transition-group: 4.4.5(react-dom@18.2.0)(react@18.2.0)
    transitivePeerDependencies:
      - '@types/react'
    dev: false

  /@nicolo-ribaudo/chokidar-2@2.1.8-no-fsevents.3:
    resolution: {integrity: sha512-s88O1aVtXftvp5bCPB7WnmXc5IwOZZ7YPuwNPt+GtOOXpPvad1LfbmjYv+qII7zP6RU2QGnqve27dnLycEnyEQ==}
    requiresBuild: true
    dev: true
    optional: true

  /@nicolo-ribaudo/eslint-scope-5-internals@5.1.1-v1:
    resolution: {integrity: sha512-54/JRvkLIzzDWshCWfuhadfrfZVPiElY8Fcgmg1HroEly/EDSszzhBAsarCux+D/kOslTRquNzuyGSmUSTTHGg==}
    dependencies:
      eslint-scope: 5.1.1
    dev: true

  /@nieuwlandgeo/sldreader@0.3.1(ol@9.0.0):
    resolution: {integrity: sha512-gP1dw7ftVT34L6nv8dDtERNIJYENwe2I37Vwdm3NQH+KKHDk7vwrTANxvgKgbNybMXHF29jvI97Z/bkZYBqdxQ==}
    peerDependencies:
      ol: '>= 5.3.0'
    dependencies:
      ol: 9.0.0
    dev: false

  /@nodelib/fs.scandir@2.1.5:
    resolution: {integrity: sha512-vq24Bq3ym5HEQm2NKCr3yXDwjc7vTsEThRDnkp2DK9p1uqLR+DHurm/NOTo0KG7HYHU7eppKZj3MyqYuMBf62g==}
    engines: {node: '>= 8'}
    dependencies:
      '@nodelib/fs.stat': 2.0.5
      run-parallel: 1.2.0
    dev: true

  /@nodelib/fs.stat@2.0.5:
    resolution: {integrity: sha512-RkhPPp2zrqDAQA/2jNhnztcPAlv64XdhIp7a7454A5ovI7Bukxgt7MX7udwAu3zg1DcpPU0rz3VV1SeaqvY4+A==}
    engines: {node: '>= 8'}
    dev: true

  /@nodelib/fs.walk@1.2.8:
    resolution: {integrity: sha512-oGB+UxlgWcgQkgwo8GcEGwemoTFt3FIO9ababBmaGwXIoBKZ+GTy0pP185beGg7Llih/NSHSV2XAs1lnznocSg==}
    engines: {node: '>= 8'}
    dependencies:
      '@nodelib/fs.scandir': 2.1.5
      fastq: 1.17.1
    dev: true

  /@petamoriken/float16@3.8.5:
    resolution: {integrity: sha512-XCO48r7/l1BMzA0DuB9/osQ6cXWk3PUl90RqFUjR2DB/LIpY98aEpzjYTkiRh2a5nTgEA8kDFDy88O0Kiib/wA==}
    dev: false

  /@polka/url@1.0.0-next.24:
    resolution: {integrity: sha512-2LuNTFBIO0m7kKIQvvPHN6UE63VjpmL9rnEEaOOaiSPbZK+zUOYIzBAWcED+3XYzhYsd/0mD57VdxAEqqV52CQ==}
    dev: true

  /@popperjs/core@2.11.8:
    resolution: {integrity: sha512-P1st0aksCrn9sGZhp8GMYwBnQsbvAWsZAX44oXNNvLHGqAOcoVxmjZiohstwQ7SqKnbR47akdNi+uleWD8+g6A==}
    dev: false

  /@react-spring/animated@9.7.3(react@18.2.0):
    resolution: {integrity: sha512-5CWeNJt9pNgyvuSzQH+uy2pvTg8Y4/OisoscZIR8/ZNLIOI+CatFBhGZpDGTF/OzdNFsAoGk3wiUYTwoJ0YIvw==}
    peerDependencies:
      react: ^16.8.0 || ^17.0.0 || ^18.0.0
    dependencies:
      '@react-spring/shared': 9.7.3(react@18.2.0)
      '@react-spring/types': 9.7.3
      react: 18.2.0
    dev: false

  /@react-spring/core@9.7.3(react@18.2.0):
    resolution: {integrity: sha512-IqFdPVf3ZOC1Cx7+M0cXf4odNLxDC+n7IN3MDcVCTIOSBfqEcBebSv+vlY5AhM0zw05PDbjKrNmBpzv/AqpjnQ==}
    peerDependencies:
      react: ^16.8.0 || ^17.0.0 || ^18.0.0
    dependencies:
      '@react-spring/animated': 9.7.3(react@18.2.0)
      '@react-spring/shared': 9.7.3(react@18.2.0)
      '@react-spring/types': 9.7.3
      react: 18.2.0
    dev: false

  /@react-spring/shared@9.7.3(react@18.2.0):
    resolution: {integrity: sha512-NEopD+9S5xYyQ0pGtioacLhL2luflh6HACSSDUZOwLHoxA5eku1UPuqcJqjwSD6luKjjLfiLOspxo43FUHKKSA==}
    peerDependencies:
      react: ^16.8.0 || ^17.0.0 || ^18.0.0
    dependencies:
      '@react-spring/types': 9.7.3
      react: 18.2.0
    dev: false

  /@react-spring/types@9.7.3:
    resolution: {integrity: sha512-Kpx/fQ/ZFX31OtlqVEFfgaD1ACzul4NksrvIgYfIFq9JpDHFwQkMVZ10tbo0FU/grje4rcL4EIrjekl3kYwgWw==}
    dev: false

  /@react-spring/web@9.7.3(react-dom@18.2.0)(react@18.2.0):
    resolution: {integrity: sha512-BXt6BpS9aJL/QdVqEIX9YoUy8CE6TJrU0mNCqSoxdXlIeNcEBWOfIyE6B14ENNsyQKS3wOWkiJfco0tCr/9tUg==}
    peerDependencies:
      react: ^16.8.0 || ^17.0.0 || ^18.0.0
      react-dom: ^16.8.0 || ^17.0.0 || ^18.0.0
    dependencies:
      '@react-spring/animated': 9.7.3(react@18.2.0)
      '@react-spring/core': 9.7.3(react@18.2.0)
      '@react-spring/shared': 9.7.3(react@18.2.0)
      '@react-spring/types': 9.7.3
      react: 18.2.0
      react-dom: 18.2.0(react@18.2.0)
    dev: false

  /@sinonjs/commons@1.8.6:
    resolution: {integrity: sha512-Ky+XkAkqPZSm3NLBeUng77EBQl3cmeJhITaGHdYH8kjVB+aun3S4XBRti2zt17mtt0mIUDiNxYeoJm6drVvBJQ==}
    dependencies:
      type-detect: 4.0.8
    dev: true

  /@sinonjs/fake-timers@8.1.0:
    resolution: {integrity: sha512-OAPJUAtgeINhh/TAlUID4QTs53Njm7xzddaVlEs/SXwgtiD1tW22zAB/W1wdqfrpmikgaWQ9Fw6Ws+hsiRm5Vg==}
    dependencies:
      '@sinonjs/commons': 1.8.6
    dev: true

  /@tanstack/match-sorter-utils@8.11.8:
    resolution: {integrity: sha512-3VPh0SYMGCa5dWQEqNab87UpCMk+ANWHDP4ALs5PeEW9EpfTAbrezzaOk/OiM52IESViefkoAOYuxdoa04p6aA==}
    engines: {node: '>=12'}
    dependencies:
      remove-accents: 0.4.2
    dev: false

  /@tanstack/react-table@8.13.2(react-dom@18.2.0)(react@18.2.0):
    resolution: {integrity: sha512-b6mR3mYkjRtJ443QZh9sc7CvGTce81J35F/XMr0OoWbx0KIM7TTTdyNP2XKObvkLpYnLpCrYDwI3CZnLezWvpg==}
    engines: {node: '>=12'}
    peerDependencies:
      react: '>=16'
      react-dom: '>=16'
    dependencies:
      '@tanstack/table-core': 8.13.2
      react: 18.2.0
      react-dom: 18.2.0(react@18.2.0)
    dev: false

  /@tanstack/react-virtual@3.1.3(react-dom@18.2.0)(react@18.2.0):
    resolution: {integrity: sha512-YCzcbF/Ws/uZ0q3Z6fagH+JVhx4JLvbSflgldMgLsuvB8aXjZLLb3HvrEVxY480F9wFlBiXlvQxOyXb5ENPrNA==}
    peerDependencies:
      react: ^16.8.0 || ^17.0.0 || ^18.0.0
      react-dom: ^16.8.0 || ^17.0.0 || ^18.0.0
    dependencies:
      '@tanstack/virtual-core': 3.1.3
      react: 18.2.0
      react-dom: 18.2.0(react@18.2.0)
    dev: false

  /@tanstack/table-core@8.13.2:
    resolution: {integrity: sha512-/2saD1lWBUV6/uNAwrsg2tw58uvMJ07bO2F1IWMxjFRkJiXKQRuc3Oq2aufeobD3873+4oIM/DRySIw7+QsPPw==}
    engines: {node: '>=12'}
    dev: false

  /@tanstack/virtual-core@3.1.3:
    resolution: {integrity: sha512-Y5B4EYyv1j9V8LzeAoOVeTg0LI7Fo5InYKgAjkY1Pu9GjtUwX/EKxNcU7ng3sKr99WEf+bPTcktAeybyMOYo+g==}
    dev: false

  /@tootallnate/once@1.1.2:
    resolution: {integrity: sha512-RbzJvlNzmRq5c3O09UipeuXno4tA1FE6ikOjxZK0tuxVv3412l64l5t1W5pj4+rJq9vpkm/kwiR07aZXnsKPxw==}
    engines: {node: '>= 6'}
    dev: true

  /@types/babel__core@7.20.5:
    resolution: {integrity: sha512-qoQprZvz5wQFJwMDqeseRXWv3rqMvhgpbXFfVyWhbx9X47POIA6i/+dXefEmZKoAgOaTdaIgNSMqMIU61yRyzA==}
    dependencies:
      '@babel/parser': 7.24.0
      '@babel/types': 7.24.0
      '@types/babel__generator': 7.6.8
      '@types/babel__template': 7.4.4
      '@types/babel__traverse': 7.20.5
    dev: true

  /@types/babel__generator@7.6.8:
    resolution: {integrity: sha512-ASsj+tpEDsEiFr1arWrlN6V3mdfjRMZt6LtK/Vp/kreFLnr5QH5+DhvD5nINYZXzwJvXeGq+05iUXcAzVrqWtw==}
    dependencies:
      '@babel/types': 7.24.0
    dev: true

  /@types/babel__template@7.4.4:
    resolution: {integrity: sha512-h/NUaSyG5EyxBIp8YRxo4RMe2/qQgvyowRwVMzhYhBCONbW8PUsg4lkFMrhgZhUe5z3L3MiLDuvyJ/CaPa2A8A==}
    dependencies:
      '@babel/parser': 7.24.0
      '@babel/types': 7.24.0
    dev: true

  /@types/babel__traverse@7.20.5:
    resolution: {integrity: sha512-WXCyOcRtH37HAUkpXhUduaxdm82b4GSlyTqajXviN4EfiuPgNYR109xMCKvpl6zPIpua0DGlMEDCq+g8EdoheQ==}
    dependencies:
      '@babel/types': 7.24.0
    dev: true

  /@types/body-parser@1.19.5:
    resolution: {integrity: sha512-fB3Zu92ucau0iQ0JMCFQE7b/dv8Ot07NI3KaZIkIUNXq82k4eBAqUaneXfleGY9JWskeS9y+u0nXMyspcuQrCg==}
    dependencies:
      '@types/connect': 3.4.38
      '@types/node': 20.11.24
    dev: true

  /@types/bonjour@3.5.13:
    resolution: {integrity: sha512-z9fJ5Im06zvUL548KvYNecEVlA7cVDkGUi6kZusb04mpyEFKCIZJvloCcmpmLaIahDpOQGHaHmG6imtPMmPXGQ==}
    dependencies:
      '@types/node': 20.11.24
    dev: true

  /@types/connect-history-api-fallback@1.5.4:
    resolution: {integrity: sha512-n6Cr2xS1h4uAulPRdlw6Jl6s1oG8KrVilPN2yUITEs+K48EzMJJ3W1xy8K5eWuFvjp3R74AOIGSmp2UfBJ8HFw==}
    dependencies:
      '@types/express-serve-static-core': 4.17.43
      '@types/node': 20.11.24
    dev: true

  /@types/connect@3.4.38:
    resolution: {integrity: sha512-K6uROf1LD88uDQqJCktA4yzL1YYAK6NgfsI0v/mTgyPKWsX1CnJ0XPSDhViejru1GcRkLWb8RlzFYJRqGUbaug==}
    dependencies:
      '@types/node': 20.11.24
    dev: true

  /@types/create-react-class@15.6.7:
    resolution: {integrity: sha512-fM/HDjJCUCzjfn9Bi6s0xz0QF0ZKhpSeOhnewa6PjsSXQ4hyeLwTZKG83V2yk3vBNSneS7OvgS+BNFEKVrt45w==}
    dependencies:
      '@types/react': 18.2.63
    dev: true

  /@types/emscripten@1.39.10:
    resolution: {integrity: sha512-TB/6hBkYQJxsZHSqyeuO1Jt0AB/bW6G7rHt9g7lML7SOF6lbgcHvw/Lr+69iqN0qxgXLhWKScAon73JNnptuDw==}
    dev: true

  /@types/eslint-scope@3.7.7:
    resolution: {integrity: sha512-MzMFlSLBqNF2gcHWO0G1vP/YQyfvrxZ0bF+u7mzUdZ1/xK4A4sru+nraZz5i3iEIk1l1uyicaDVTB4QbbEkAYg==}
    dependencies:
      '@types/eslint': 8.56.5
      '@types/estree': 1.0.5
    dev: true

  /@types/eslint@8.56.5:
    resolution: {integrity: sha512-u5/YPJHo1tvkSF2CE0USEkxon82Z5DBy2xR+qfyYNszpX9qcs4sT6uq2kBbj4BXY1+DBGDPnrhMZV3pKWGNukw==}
    dependencies:
      '@types/estree': 1.0.5
      '@types/json-schema': 7.0.15
    dev: true

  /@types/estree@1.0.5:
    resolution: {integrity: sha512-/kYRxGDLWzHOB7q+wtSUQlFrtcdUccpfy+X+9iMBpHK8QLLhx2wIPYuS5DYtR9Wa/YlZAbIovy7qVdB1Aq6Lyw==}
    dev: true

  /@types/express-serve-static-core@4.17.43:
    resolution: {integrity: sha512-oaYtiBirUOPQGSWNGPWnzyAFJ0BP3cwvN4oWZQY+zUBwpVIGsKUkpBpSztp74drYcjavs7SKFZ4DX1V2QeN8rg==}
    dependencies:
      '@types/node': 20.11.24
      '@types/qs': 6.9.12
      '@types/range-parser': 1.2.7
      '@types/send': 0.17.4
    dev: true

  /@types/express@4.17.21:
    resolution: {integrity: sha512-ejlPM315qwLpaQlQDTjPdsUFSc6ZsP4AN6AlWnogPjQ7CVi7PYF3YVz+CY3jE2pwYf7E/7HlDAN0rV2GxTG0HQ==}
    dependencies:
      '@types/body-parser': 1.19.5
      '@types/express-serve-static-core': 4.17.43
      '@types/qs': 6.9.12
      '@types/serve-static': 1.15.5
    dev: true

  /@types/fbemitter@2.0.35:
    resolution: {integrity: sha512-Xem6d7qUfmouCHntCrRYgDBwbf+WWRd6G+7WEFlEZFZ67LZXiYRvT2LV8wcZa6mIaAil95+ABQdKgB6hPIsnng==}
    dev: true

  /@types/flux@3.1.14:
    resolution: {integrity: sha512-WRXN0kQPCnqxN0/PgNgc7WBF6c8rbSHsEep3/qBLpsQ824RONdOmTs0TV7XhIW2GDNRAHO2CqCgAFLR5PChosw==}
    dependencies:
      '@types/fbemitter': 2.0.35
      '@types/react': 18.2.63
    dev: true

  /@types/glob@7.2.0:
    resolution: {integrity: sha512-ZUxbzKl0IfJILTS6t7ip5fQQM/J3TJYubDm3nMbgubNNYS62eXeUpoLUC8/7fJNiFYHTrGPQn7hspDUzIHX3UA==}
    dependencies:
      '@types/minimatch': 5.1.2
      '@types/node': 20.11.24
    dev: true

  /@types/graceful-fs@4.1.9:
    resolution: {integrity: sha512-olP3sd1qOEe5dXTSaFvQG+02VdRXcdytWLAZsAq1PecU8uqQAhkrnbli7DagjtXKW/Bl7YJbUsa8MPcuc8LHEQ==}
    dependencies:
      '@types/node': 20.11.24
    dev: true

  /@types/history@4.7.11:
    resolution: {integrity: sha512-qjDJRrmvBMiTx+jyLxvLfJU7UznFuokDv4f3WRuriHKERccVpFU+8XMQUAbDzoiJCsmexxRExQeMwwCdamSKDA==}
    dev: true

  /@types/hoist-non-react-statics@3.3.5:
    resolution: {integrity: sha512-SbcrWzkKBw2cdwRTwQAswfpB9g9LJWfjtUeW/jvNwbhC8cpmmNYVePa+ncbUe0rGTQ7G3Ff6mYUN2VMfLVr+Sg==}
    dependencies:
      '@types/react': 18.2.63
      hoist-non-react-statics: 3.3.2
    dev: false

  /@types/html-minifier-terser@6.1.0:
    resolution: {integrity: sha512-oh/6byDPnL1zeNXFrDXFLyZjkr1MsBG667IM792caf1L2UPOOMf65NFzjUH/ltyfwjAGfs1rsX1eftK0jC/KIg==}
    dev: true

  /@types/http-errors@2.0.4:
    resolution: {integrity: sha512-D0CFMMtydbJAegzOyHjtiKPLlvnm3iTZyZRSZoLq2mRhDdmLfIWOCYPfQJ4cu2erKghU++QvjcUjp/5h7hESpA==}
    dev: true

  /@types/http-proxy@1.17.14:
    resolution: {integrity: sha512-SSrD0c1OQzlFX7pGu1eXxSEjemej64aaNPRhhVYUGqXh0BtldAAx37MG8btcumvpgKyZp1F5Gn3JkktdxiFv6w==}
    dependencies:
      '@types/node': 20.11.24
    dev: true

  /@types/istanbul-lib-coverage@2.0.6:
    resolution: {integrity: sha512-2QF/t/auWm0lsy8XtKVPG19v3sSOQlJe/YHZgfjb/KBBHOGSV+J2q/S671rcq9uTBrLAXmZpqJiaQbMT+zNU1w==}
    dev: true

  /@types/istanbul-lib-report@3.0.3:
    resolution: {integrity: sha512-NQn7AHQnk/RSLOxrBbGyJM/aVQ+pjj5HCgasFxc0K/KhoATfQ/47AyUl15I2yBUpihjmas+a+VJBOqecrFH+uA==}
    dependencies:
      '@types/istanbul-lib-coverage': 2.0.6
    dev: true

  /@types/istanbul-reports@3.0.4:
    resolution: {integrity: sha512-pk2B1NWalF9toCRu6gjBzR69syFjP4Od8WRAX+0mmf9lAjCRicLOWc+ZrxZHx/0XRjotgkF9t6iaMJ+aXcOdZQ==}
    dependencies:
      '@types/istanbul-lib-report': 3.0.3
    dev: true

  /@types/jest@27.5.2:
    resolution: {integrity: sha512-mpT8LJJ4CMeeahobofYWIjFo0xonRS/HfxnVEPMPFSQdGUt1uHCnoPT7Zhb+sjDU2wz0oKV0OLUR0WzrHNgfeA==}
    dependencies:
      jest-matcher-utils: 27.5.1
      pretty-format: 27.5.1
    dev: true

  /@types/json-schema@7.0.15:
    resolution: {integrity: sha512-5+fP8P8MFNC+AyZCDxrB2pkZFPGzqQWUzpSeuuVLvm8VMcorNYavBqoFcxK8bQz4Qsbn4oUEEem4wDLfcysGHA==}
    dev: true

  /@types/json5@0.0.29:
    resolution: {integrity: sha512-dRLjCWHYg4oaA77cxO64oO+7JwCwnIzkZPdrrC71jQmQtlhM556pwKo5bUzqvZndkVbeFLIIi+9TC40JNF5hNQ==}
    dev: true

  /@types/lodash-webpack-plugin@0.11.9:
    resolution: {integrity: sha512-ZcqhwY5jfKdLPbgWo10eUI41MwRQlvjh9NPVHA3kghbjs1MClL5S+a7WYfm+cSgJ2cltp0u0NAvQbnZg5ksiMA==}
    dependencies:
      '@types/webpack': 4.41.38
    dev: true

  /@types/lodash@4.14.202:
    resolution: {integrity: sha512-OvlIYQK9tNneDlS0VN54LLd5uiPCBOp7gS5Z0f1mjoJYBrtStzgmJBxONW3U6OZqdtNzZPmn9BS/7WI7BFFcFQ==}
    dev: true

  /@types/mime@1.3.5:
    resolution: {integrity: sha512-/pyBZWSLD2n0dcHE3hq8s8ZvcETHtEuF+3E7XVt0Ig2nvsVQXdghHVcEkIWjy9A0wKfTn97a/PSDYohKIlnP/w==}
    dev: true

  /@types/mime@3.0.4:
    resolution: {integrity: sha512-iJt33IQnVRkqeqC7PzBHPTC6fDlRNRW8vjrgqtScAhrmMwe8c4Eo7+fUGTa+XdWrpEgpyKWMYmi2dIwMAYRzPw==}
    dev: true

  /@types/minimatch@5.1.2:
    resolution: {integrity: sha512-K0VQKziLUWkVKiRVrx4a40iPaxTUefQmjtkQofBkYRcoaaL/8rhwDWww9qWbrgicNOgnpIsMxyNIUM4+n6dUIA==}
    dev: true

  /@types/node-forge@1.3.11:
    resolution: {integrity: sha512-FQx220y22OKNTqaByeBGqHWYz4cl94tpcxeFdvBo3wjG6XPBuZ0BNgNZRV5J5TFmmcsJ4IzsLkmGRiQbnYsBEQ==}
    dependencies:
      '@types/node': 20.11.24
    dev: true

  /@types/node@20.11.24:
    resolution: {integrity: sha512-Kza43ewS3xoLgCEpQrsT+xRo/EJej1y0kVYGiLFE1NEODXGzTfwiC6tXTLMQskn1X4/Rjlh0MQUvx9W+L9long==}
    dependencies:
      undici-types: 5.26.5
    dev: true

  /@types/parse-json@4.0.2:
    resolution: {integrity: sha512-dISoDXWWQwUquiKsyZ4Ng+HX2KsPL7LyHKHQwgGFEA3IaKac4Obd+h2a/a6waisAoepJlBcx9paWqjA8/HVjCw==}
    dev: false

  /@types/prettier@2.7.3:
    resolution: {integrity: sha512-+68kP9yzs4LMp7VNh8gdzMSPZFL44MLGqiHWvttYJe+6qnuVr4Ek9wSBQoveqY/r+LwjCcU29kNVkidwim+kYA==}
    dev: true

  /@types/proj4@2.5.5:
    resolution: {integrity: sha512-y4tHUVVoMEOm2nxRLQ2/ET8upj/pBmoutGxFw2LZJTQWPgWXI+cbxVEUFFmIzr/bpFR83hGDOTSXX6HBeObvZA==}
    dev: true

  /@types/prop-types@15.7.11:
    resolution: {integrity: sha512-ga8y9v9uyeiLdpKddhxYQkxNDrfvuPrlFb0N1qnZZByvcElJaXthF1UhvCh9TLWJBEHeNtdnbysW7Y6Uq8CVng==}

  /@types/qs@6.9.12:
    resolution: {integrity: sha512-bZcOkJ6uWrL0Qb2NAWKa7TBU+mJHPzhx9jjLL1KHF+XpzEcR7EXHvjbHlGtR/IsP1vyPrehuS6XqkmaePy//mg==}
    dev: true

  /@types/range-parser@1.2.7:
    resolution: {integrity: sha512-hKormJbkJqzQGhziax5PItDUTMAM9uE2XXQmM37dyd4hVM+5aVl7oVxMVUiVQn2oCQFN/LKCZdvSM0pFRqbSmQ==}
    dev: true

  /@types/react-beautiful-dnd@13.1.8:
    resolution: {integrity: sha512-E3TyFsro9pQuK4r8S/OL6G99eq7p8v29sX0PM7oT8Z+PJfZvSQTx4zTQbUJ+QZXioAF0e7TGBEcA1XhYhCweyQ==}
    dependencies:
      '@types/react': 18.2.63
    dev: true

  /@types/react-dom@18.2.20:
    resolution: {integrity: sha512-HXN/biJY8nv20Cn9ZbCFq3liERd4CozVZmKbaiZ9KiKTrWqsP7eoGDO6OOGvJQwoVFuiXaiJ7nBBjiFFbRmQMQ==}
    dependencies:
      '@types/react': 18.2.63
    dev: true

  /@types/react-redux@7.1.33:
    resolution: {integrity: sha512-NF8m5AjWCkert+fosDsN3hAlHzpjSiXlVy9EgQEmLoBhaNXbmyeGs/aj5dQzKuF+/q+S7JQagorGDW8pJ28Hmg==}
    dependencies:
      '@types/hoist-non-react-statics': 3.3.5
      '@types/react': 18.2.63
      hoist-non-react-statics: 3.3.2
      redux: 4.2.1
    dev: false

  /@types/react-router-dom@5.3.3:
    resolution: {integrity: sha512-kpqnYK4wcdm5UaWI3fLcELopqLrHgLqNsdpHauzlQktfkHL3npOSwtj1Uz9oKBAzs7lFtVkV8j83voAz2D8fhw==}
    dependencies:
      '@types/history': 4.7.11
      '@types/react': 18.2.63
      '@types/react-router': 5.1.20
    dev: true

  /@types/react-router@5.1.20:
    resolution: {integrity: sha512-jGjmu/ZqS7FjSH6owMcD5qpq19+1RS9DeVRqfl1FeBMxTDQAGwlMWOcs52NDoXaNKyG3d1cYQFMs9rCrb88o9Q==}
    dependencies:
      '@types/history': 4.7.11
      '@types/react': 18.2.63
    dev: true

  /@types/react-transition-group@4.4.10:
    resolution: {integrity: sha512-hT/+s0VQs2ojCX823m60m5f0sL5idt9SO6Tj6Dg+rdphGPIeJbJ6CxvBYkgkGKrYeDjvIpKTR38UzmtHJOGW3Q==}
    dependencies:
      '@types/react': 18.2.63
    dev: false

  /@types/react@18.2.63:
    resolution: {integrity: sha512-ppaqODhs15PYL2nGUOaOu2RSCCB4Difu4UFrP4I3NHLloXC/ESQzQMi9nvjfT1+rudd0d2L3fQPJxRSey+rGlQ==}
    dependencies:
      '@types/prop-types': 15.7.11
      '@types/scheduler': 0.16.8
      csstype: 3.1.3

  /@types/retry@0.12.0:
    resolution: {integrity: sha512-wWKOClTTiizcZhXnPY4wikVAwmdYHp8q6DmC+EJUzAMsycb7HB32Kh9RN4+0gExjmPmZSAQjgURXIGATPegAvA==}
    dev: true

  /@types/sanitize-html@2.11.0:
    resolution: {integrity: sha512-7oxPGNQHXLHE48r/r/qjn7q0hlrs3kL7oZnGj0Wf/h9tj/6ibFyRkNbsDxaBBZ4XUZ0Dx5LGCyDJ04ytSofacQ==}
    dependencies:
      htmlparser2: 8.0.2
    dev: true

  /@types/scheduler@0.16.8:
    resolution: {integrity: sha512-WZLiwShhwLRmeV6zH+GkbOFT6Z6VklCItrDioxUnv+u4Ll+8vKeFySoFyK/0ctcRpOmwAicELfmys1sDc/Rw+A==}

  /@types/semver@7.5.8:
    resolution: {integrity: sha512-I8EUhyrgfLrcTkzV3TSsGyl1tSuPrEDzr0yd5m90UgNxQkyDXULk3b6MlQqTCpZpNtWe1K0hzclnZkTcLBe2UQ==}
    dev: true

  /@types/send@0.17.4:
    resolution: {integrity: sha512-x2EM6TJOybec7c52BX0ZspPodMsQUd5L6PRwOunVyVUhXiBSKf3AezDL8Dgvgt5o0UfKNfuA0eMLr2wLT4AiBA==}
    dependencies:
      '@types/mime': 1.3.5
      '@types/node': 20.11.24
    dev: true

  /@types/serve-index@1.9.4:
    resolution: {integrity: sha512-qLpGZ/c2fhSs5gnYsQxtDEq3Oy8SXPClIXkW5ghvAvsNuVSA8k+gCONcUCS/UjLEYvYps+e8uBtfgXgvhwfNug==}
    dependencies:
      '@types/express': 4.17.21
    dev: true

  /@types/serve-static@1.15.5:
    resolution: {integrity: sha512-PDRk21MnK70hja/YF8AHfC7yIsiQHn1rcXx7ijCFBX/k+XQJhQT/gw3xekXKJvx+5SXaMMS8oqQy09Mzvz2TuQ==}
    dependencies:
      '@types/http-errors': 2.0.4
      '@types/mime': 3.0.4
      '@types/node': 20.11.24
    dev: true

  /@types/sockjs@0.3.36:
    resolution: {integrity: sha512-MK9V6NzAS1+Ud7JV9lJLFqW85VbC9dq3LmwZCuBe4wBDgKC0Kj/jd8Xl+nSviU+Qc3+m7umHHyHg//2KSa0a0Q==}
    dependencies:
      '@types/node': 20.11.24
    dev: true

  /@types/source-list-map@0.1.6:
    resolution: {integrity: sha512-5JcVt1u5HDmlXkwOD2nslZVllBBc7HDuOICfiZah2Z0is8M8g+ddAEawbmd3VjedfDHBzxCaXLs07QEmb7y54g==}
    dev: true

  /@types/sql.js@1.4.9:
    resolution: {integrity: sha512-ep8b36RKHlgWPqjNG9ToUrPiwkhwh0AEzy883mO5Xnd+cL6VBH1EvSjBAAuxLUFF2Vn/moE3Me6v9E1Lo+48GQ==}
    dependencies:
      '@types/emscripten': 1.39.10
      '@types/node': 20.11.24
    dev: true

  /@types/stack-utils@2.0.3:
    resolution: {integrity: sha512-9aEbYZ3TbYMznPdcdr3SmIrLXwC/AKZXQeCf9Pgao5CKb8CyHuEX5jzWPTkvregvhRJHcpRO6BFoGW9ycaOkYw==}
    dev: true

  /@types/tapable@1.0.12:
    resolution: {integrity: sha512-bTHG8fcxEqv1M9+TD14P8ok8hjxoOCkfKc8XXLaaD05kI7ohpeI956jtDOD3XHKBQrlyPughUtzm1jtVhHpA5Q==}
    dev: true

  /@types/uglify-js@3.17.5:
    resolution: {integrity: sha512-TU+fZFBTBcXj/GpDpDaBmgWk/gn96kMZ+uocaFUlV2f8a6WdMzzI44QBCmGcCiYR0Y6ZlNRiyUyKKt5nl/lbzQ==}
    dependencies:
      source-map: 0.6.1
    dev: true

  /@types/webpack-sources@3.2.3:
    resolution: {integrity: sha512-4nZOdMwSPHZ4pTEZzSp0AsTM4K7Qmu40UKW4tJDiOVs20UzYF9l+qUe4s0ftfN0pin06n+5cWWDJXH+sbhAiDw==}
    dependencies:
      '@types/node': 20.11.24
      '@types/source-list-map': 0.1.6
      source-map: 0.7.4
    dev: true

  /@types/webpack@4.41.38:
    resolution: {integrity: sha512-oOW7E931XJU1mVfCnxCVgv8GLFL768pDO5u2Gzk82i8yTIgX6i7cntyZOkZYb/JtYM8252SN9bQp9tgkVDSsRw==}
    dependencies:
      '@types/node': 20.11.24
      '@types/tapable': 1.0.12
      '@types/uglify-js': 3.17.5
      '@types/webpack-sources': 3.2.3
      anymatch: 3.1.3
      source-map: 0.6.1
    dev: true

  /@types/ws@8.5.10:
    resolution: {integrity: sha512-vmQSUcfalpIq0R9q7uTo2lXs6eGIpt9wtnLdMv9LVpIjCA/+ufZRozlVoVelIYixx1ugCBKDhn89vnsEGOCx9A==}
    dependencies:
      '@types/node': 20.11.24
    dev: true

  /@types/yargs-parser@21.0.3:
    resolution: {integrity: sha512-I4q9QU9MQv4oEOz4tAHJtNz1cwuLxn2F3xcc2iV5WdqLPpUnj30aUuxt1mAxYTG+oe8CZMV/+6rU4S4gRDzqtQ==}
    dev: true

  /@types/yargs@16.0.9:
    resolution: {integrity: sha512-tHhzvkFXZQeTECenFoRljLBYPZJ7jAVxqqtEI0qTLOmuultnFp4I9yKE17vTuhf7BkhCu7I4XuemPgikDVuYqA==}
    dependencies:
      '@types/yargs-parser': 21.0.3
    dev: true

  /@typescript-eslint/eslint-plugin@5.62.0(@typescript-eslint/parser@5.62.0)(eslint@8.57.0)(typescript@4.9.5):
    resolution: {integrity: sha512-TiZzBSJja/LbhNPvk6yc0JrX9XqhQ0hdh6M2svYfsHGejaKFIAGd9MQ+ERIMzLGlN/kZoYIgdxFV0PuljTKXag==}
    engines: {node: ^12.22.0 || ^14.17.0 || >=16.0.0}
    peerDependencies:
      '@typescript-eslint/parser': ^5.0.0
      eslint: ^6.0.0 || ^7.0.0 || ^8.0.0
      typescript: '*'
    peerDependenciesMeta:
      typescript:
        optional: true
    dependencies:
      '@eslint-community/regexpp': 4.10.0
      '@typescript-eslint/parser': 5.62.0(eslint@8.57.0)(typescript@4.9.5)
      '@typescript-eslint/scope-manager': 5.62.0
      '@typescript-eslint/type-utils': 5.62.0(eslint@8.57.0)(typescript@4.9.5)
      '@typescript-eslint/utils': 5.62.0(eslint@8.57.0)(typescript@4.9.5)
      debug: 4.3.4
      eslint: 8.57.0
      graphemer: 1.4.0
      ignore: 5.3.1
      natural-compare-lite: 1.4.0
      semver: 7.6.0
      tsutils: 3.21.0(typescript@4.9.5)
      typescript: 4.9.5
    transitivePeerDependencies:
      - supports-color
    dev: true

  /@typescript-eslint/parser@5.62.0(eslint@8.57.0)(typescript@4.9.5):
    resolution: {integrity: sha512-VlJEV0fOQ7BExOsHYAGrgbEiZoi8D+Bl2+f6V2RrXerRSylnp+ZBHmPvaIa8cz0Ajx7WO7Z5RqfgYg7ED1nRhA==}
    engines: {node: ^12.22.0 || ^14.17.0 || >=16.0.0}
    peerDependencies:
      eslint: ^6.0.0 || ^7.0.0 || ^8.0.0
      typescript: '*'
    peerDependenciesMeta:
      typescript:
        optional: true
    dependencies:
      '@typescript-eslint/scope-manager': 5.62.0
      '@typescript-eslint/types': 5.62.0
      '@typescript-eslint/typescript-estree': 5.62.0(typescript@4.9.5)
      debug: 4.3.4
      eslint: 8.57.0
      typescript: 4.9.5
    transitivePeerDependencies:
      - supports-color
    dev: true

  /@typescript-eslint/scope-manager@5.62.0:
    resolution: {integrity: sha512-VXuvVvZeQCQb5Zgf4HAxc04q5j+WrNAtNh9OwCsCgpKqESMTu3tF/jhZ3xG6T4NZwWl65Bg8KuS2uEvhSfLl0w==}
    engines: {node: ^12.22.0 || ^14.17.0 || >=16.0.0}
    dependencies:
      '@typescript-eslint/types': 5.62.0
      '@typescript-eslint/visitor-keys': 5.62.0
    dev: true

  /@typescript-eslint/type-utils@5.62.0(eslint@8.57.0)(typescript@4.9.5):
    resolution: {integrity: sha512-xsSQreu+VnfbqQpW5vnCJdq1Z3Q0U31qiWmRhr98ONQmcp/yhiPJFPq8MXiJVLiksmOKSjIldZzkebzHuCGzew==}
    engines: {node: ^12.22.0 || ^14.17.0 || >=16.0.0}
    peerDependencies:
      eslint: '*'
      typescript: '*'
    peerDependenciesMeta:
      typescript:
        optional: true
    dependencies:
      '@typescript-eslint/typescript-estree': 5.62.0(typescript@4.9.5)
      '@typescript-eslint/utils': 5.62.0(eslint@8.57.0)(typescript@4.9.5)
      debug: 4.3.4
      eslint: 8.57.0
      tsutils: 3.21.0(typescript@4.9.5)
      typescript: 4.9.5
    transitivePeerDependencies:
      - supports-color
    dev: true

  /@typescript-eslint/types@5.62.0:
    resolution: {integrity: sha512-87NVngcbVXUahrRTqIK27gD2t5Cu1yuCXxbLcFtCzZGlfyVWWh8mLHkoxzjsB6DDNnvdL+fW8MiwPEJyGJQDgQ==}
    engines: {node: ^12.22.0 || ^14.17.0 || >=16.0.0}
    dev: true

  /@typescript-eslint/typescript-estree@5.62.0(typescript@4.9.5):
    resolution: {integrity: sha512-CmcQ6uY7b9y694lKdRB8FEel7JbU/40iSAPomu++SjLMntB+2Leay2LO6i8VnJk58MtE9/nQSFIH6jpyRWyYzA==}
    engines: {node: ^12.22.0 || ^14.17.0 || >=16.0.0}
    peerDependencies:
      typescript: '*'
    peerDependenciesMeta:
      typescript:
        optional: true
    dependencies:
      '@typescript-eslint/types': 5.62.0
      '@typescript-eslint/visitor-keys': 5.62.0
      debug: 4.3.4
      globby: 11.1.0
      is-glob: 4.0.3
      semver: 7.6.0
      tsutils: 3.21.0(typescript@4.9.5)
      typescript: 4.9.5
    transitivePeerDependencies:
      - supports-color
    dev: true

  /@typescript-eslint/utils@5.62.0(eslint@8.57.0)(typescript@4.9.5):
    resolution: {integrity: sha512-n8oxjeb5aIbPFEtmQxQYOLI0i9n5ySBEY/ZEHHZqKQSFnxio1rv6dthascc9dLuwrL0RC5mPCxB7vnAVGAYWAQ==}
    engines: {node: ^12.22.0 || ^14.17.0 || >=16.0.0}
    peerDependencies:
      eslint: ^6.0.0 || ^7.0.0 || ^8.0.0
    dependencies:
      '@eslint-community/eslint-utils': 4.4.0(eslint@8.57.0)
      '@types/json-schema': 7.0.15
      '@types/semver': 7.5.8
      '@typescript-eslint/scope-manager': 5.62.0
      '@typescript-eslint/types': 5.62.0
      '@typescript-eslint/typescript-estree': 5.62.0(typescript@4.9.5)
      eslint: 8.57.0
      eslint-scope: 5.1.1
      semver: 7.6.0
    transitivePeerDependencies:
      - supports-color
      - typescript
    dev: true

  /@typescript-eslint/visitor-keys@5.62.0:
    resolution: {integrity: sha512-07ny+LHRzQXepkGg6w0mFY41fVUNBrL2Roj/++7V1txKugfjm/Ci/qSND03r2RhlJhJYMcTn9AhhSSqQp0Ysyw==}
    engines: {node: ^12.22.0 || ^14.17.0 || >=16.0.0}
    dependencies:
      '@typescript-eslint/types': 5.62.0
      eslint-visitor-keys: 3.4.3
    dev: true

  /@ungap/structured-clone@1.2.0:
    resolution: {integrity: sha512-zuVdFrMJiuCDQUMCzQaD6KL28MjnqqN8XnAqiEq9PNm/hCPTSGfrXCOfwj1ow4LFb/tNymJPwsNbVePc1xFqrQ==}
    dev: true

  /@webassemblyjs/ast@1.11.6:
    resolution: {integrity: sha512-IN1xI7PwOvLPgjcf180gC1bqn3q/QaOCwYUahIOhbYUu8KA/3tw2RT/T0Gidi1l7Hhj5D/INhJxiICObqpMu4Q==}
    dependencies:
      '@webassemblyjs/helper-numbers': 1.11.6
      '@webassemblyjs/helper-wasm-bytecode': 1.11.6
    dev: true

  /@webassemblyjs/floating-point-hex-parser@1.11.6:
    resolution: {integrity: sha512-ejAj9hfRJ2XMsNHk/v6Fu2dGS+i4UaXBXGemOfQ/JfQ6mdQg/WXtwleQRLLS4OvfDhv8rYnVwH27YJLMyYsxhw==}
    dev: true

  /@webassemblyjs/helper-api-error@1.11.6:
    resolution: {integrity: sha512-o0YkoP4pVu4rN8aTJgAyj9hC2Sv5UlkzCHhxqWj8butaLvnpdc2jOwh4ewE6CX0txSfLn/UYaV/pheS2Txg//Q==}
    dev: true

  /@webassemblyjs/helper-buffer@1.11.6:
    resolution: {integrity: sha512-z3nFzdcp1mb8nEOFFk8DrYLpHvhKC3grJD2ardfKOzmbmJvEf/tPIqCY+sNcwZIY8ZD7IkB2l7/pqhUhqm7hLA==}
    dev: true

  /@webassemblyjs/helper-numbers@1.11.6:
    resolution: {integrity: sha512-vUIhZ8LZoIWHBohiEObxVm6hwP034jwmc9kuq5GdHZH0wiLVLIPcMCdpJzG4C11cHoQ25TFIQj9kaVADVX7N3g==}
    dependencies:
      '@webassemblyjs/floating-point-hex-parser': 1.11.6
      '@webassemblyjs/helper-api-error': 1.11.6
      '@xtuc/long': 4.2.2
    dev: true

  /@webassemblyjs/helper-wasm-bytecode@1.11.6:
    resolution: {integrity: sha512-sFFHKwcmBprO9e7Icf0+gddyWYDViL8bpPjJJl0WHxCdETktXdmtWLGVzoHbqUcY4Be1LkNfwTmXOJUFZYSJdA==}
    dev: true

  /@webassemblyjs/helper-wasm-section@1.11.6:
    resolution: {integrity: sha512-LPpZbSOwTpEC2cgn4hTydySy1Ke+XEu+ETXuoyvuyezHO3Kjdu90KK95Sh9xTbmjrCsUwvWwCOQQNta37VrS9g==}
    dependencies:
      '@webassemblyjs/ast': 1.11.6
      '@webassemblyjs/helper-buffer': 1.11.6
      '@webassemblyjs/helper-wasm-bytecode': 1.11.6
      '@webassemblyjs/wasm-gen': 1.11.6
    dev: true

  /@webassemblyjs/ieee754@1.11.6:
    resolution: {integrity: sha512-LM4p2csPNvbij6U1f19v6WR56QZ8JcHg3QIJTlSwzFcmx6WSORicYj6I63f9yU1kEUtrpG+kjkiIAkevHpDXrg==}
    dependencies:
      '@xtuc/ieee754': 1.2.0
    dev: true

  /@webassemblyjs/leb128@1.11.6:
    resolution: {integrity: sha512-m7a0FhE67DQXgouf1tbN5XQcdWoNgaAuoULHIfGFIEVKA6tu/edls6XnIlkmS6FrXAquJRPni3ZZKjw6FSPjPQ==}
    dependencies:
      '@xtuc/long': 4.2.2
    dev: true

  /@webassemblyjs/utf8@1.11.6:
    resolution: {integrity: sha512-vtXf2wTQ3+up9Zsg8sa2yWiQpzSsMyXj0qViVP6xKGCUT8p8YJ6HqI7l5eCnWx1T/FYdsv07HQs2wTFbbof/RA==}
    dev: true

  /@webassemblyjs/wasm-edit@1.11.6:
    resolution: {integrity: sha512-Ybn2I6fnfIGuCR+Faaz7YcvtBKxvoLV3Lebn1tM4o/IAJzmi9AWYIPWpyBfU8cC+JxAO57bk4+zdsTjJR+VTOw==}
    dependencies:
      '@webassemblyjs/ast': 1.11.6
      '@webassemblyjs/helper-buffer': 1.11.6
      '@webassemblyjs/helper-wasm-bytecode': 1.11.6
      '@webassemblyjs/helper-wasm-section': 1.11.6
      '@webassemblyjs/wasm-gen': 1.11.6
      '@webassemblyjs/wasm-opt': 1.11.6
      '@webassemblyjs/wasm-parser': 1.11.6
      '@webassemblyjs/wast-printer': 1.11.6
    dev: true

  /@webassemblyjs/wasm-gen@1.11.6:
    resolution: {integrity: sha512-3XOqkZP/y6B4F0PBAXvI1/bky7GryoogUtfwExeP/v7Nzwo1QLcq5oQmpKlftZLbT+ERUOAZVQjuNVak6UXjPA==}
    dependencies:
      '@webassemblyjs/ast': 1.11.6
      '@webassemblyjs/helper-wasm-bytecode': 1.11.6
      '@webassemblyjs/ieee754': 1.11.6
      '@webassemblyjs/leb128': 1.11.6
      '@webassemblyjs/utf8': 1.11.6
    dev: true

  /@webassemblyjs/wasm-opt@1.11.6:
    resolution: {integrity: sha512-cOrKuLRE7PCe6AsOVl7WasYf3wbSo4CeOk6PkrjS7g57MFfVUF9u6ysQBBODX0LdgSvQqRiGz3CXvIDKcPNy4g==}
    dependencies:
      '@webassemblyjs/ast': 1.11.6
      '@webassemblyjs/helper-buffer': 1.11.6
      '@webassemblyjs/wasm-gen': 1.11.6
      '@webassemblyjs/wasm-parser': 1.11.6
    dev: true

  /@webassemblyjs/wasm-parser@1.11.6:
    resolution: {integrity: sha512-6ZwPeGzMJM3Dqp3hCsLgESxBGtT/OeCvCZ4TA1JUPYgmhAx38tTPR9JaKy0S5H3evQpO/h2uWs2j6Yc/fjkpTQ==}
    dependencies:
      '@webassemblyjs/ast': 1.11.6
      '@webassemblyjs/helper-api-error': 1.11.6
      '@webassemblyjs/helper-wasm-bytecode': 1.11.6
      '@webassemblyjs/ieee754': 1.11.6
      '@webassemblyjs/leb128': 1.11.6
      '@webassemblyjs/utf8': 1.11.6
    dev: true

  /@webassemblyjs/wast-printer@1.11.6:
    resolution: {integrity: sha512-JM7AhRcE+yW2GWYaKeHL5vt4xqee5N2WcezptmgyhNS+ScggqcT1OtXykhAb13Sn5Yas0j2uv9tHgrjwvzAP4A==}
    dependencies:
      '@webassemblyjs/ast': 1.11.6
      '@xtuc/long': 4.2.2
    dev: true

  /@webpack-cli/configtest@1.2.0(webpack-cli@4.10.0)(webpack@5.90.3):
    resolution: {integrity: sha512-4FB8Tj6xyVkyqjj1OaTqCjXYULB9FMkqQ8yGrZjRDrYh0nOE+7Lhs45WioWQQMV+ceFlE368Ukhe6xdvJM9Egg==}
    peerDependencies:
      webpack: 4.x.x || 5.x.x
      webpack-cli: 4.x.x
    dependencies:
      webpack: 5.90.3(webpack-cli@4.10.0)
      webpack-cli: 4.10.0(webpack-bundle-analyzer@4.10.1)(webpack-dev-server@4.15.1)(webpack@5.90.3)
    dev: true

  /@webpack-cli/info@1.5.0(webpack-cli@4.10.0):
    resolution: {integrity: sha512-e8tSXZpw2hPl2uMJY6fsMswaok5FdlGNRTktvFk2sD8RjH0hE2+XistawJx1vmKteh4NmGmNUrp+Tb2w+udPcQ==}
    peerDependencies:
      webpack-cli: 4.x.x
    dependencies:
      envinfo: 7.11.1
      webpack-cli: 4.10.0(webpack-bundle-analyzer@4.10.1)(webpack-dev-server@4.15.1)(webpack@5.90.3)
    dev: true

  /@webpack-cli/serve@1.7.0(webpack-cli@4.10.0)(webpack-dev-server@4.15.1):
    resolution: {integrity: sha512-oxnCNGj88fL+xzV+dacXs44HcDwf1ovs3AuEzvP7mqXw7fQntqIhQ1BRmynh4qEKQSSSRSWVyXRjmTbZIX9V2Q==}
    peerDependencies:
      webpack-cli: 4.x.x
      webpack-dev-server: '*'
    peerDependenciesMeta:
      webpack-dev-server:
        optional: true
    dependencies:
      webpack-cli: 4.10.0(webpack-bundle-analyzer@4.10.1)(webpack-dev-server@4.15.1)(webpack@5.90.3)
      webpack-dev-server: 4.15.1(webpack-cli@4.10.0)(webpack@5.90.3)
    dev: true

  /@xtuc/ieee754@1.2.0:
    resolution: {integrity: sha512-DX8nKgqcGwsc0eJSqYt5lwP4DH5FlHnmuWWBRy7X0NcaGR0ZtuyeESgMwTYVEtxmsNGY+qit4QYT/MIYTOTPeA==}
    dev: true

  /@xtuc/long@4.2.2:
    resolution: {integrity: sha512-NuHqBY1PB/D8xU6s/thBgOAiAP7HOYDQ32+BFZILJ8ivkUkAHQnWfn6WhL79Owj1qmUnoN/YPhktdIoucipkAQ==}
    dev: true

  /abab@2.0.6:
    resolution: {integrity: sha512-j2afSsaIENvHZN2B8GOpF566vZ5WVk5opAiMTvWgaQT8DkbOqsTfvNAvHoRGU2zzP8cPoqys+xHTRDWW8L+/BA==}
    deprecated: Use your platform's native atob() and btoa() methods instead
    dev: true

  /accepts@1.3.8:
    resolution: {integrity: sha512-PYAthTa2m2VKxuvSD3DPC/Gy+U+sOA1LAuT8mkmRuvw+NACSaeXEQ+NHcVF7rONl6qcaxV3Uuemwawk+7+SJLw==}
    engines: {node: '>= 0.6'}
    dependencies:
      mime-types: 2.1.35
      negotiator: 0.6.3
    dev: true

  /acorn-globals@6.0.0:
    resolution: {integrity: sha512-ZQl7LOWaF5ePqqcX4hLuv/bLXYQNfNWw2c0/yX/TsPRKamzHcTGQnlCjHT3TsmkOUVEPS3crCxiPfdzE/Trlhg==}
    dependencies:
      acorn: 7.4.1
      acorn-walk: 7.2.0
    dev: true

  /acorn-import-assertions@1.9.0(acorn@8.11.3):
    resolution: {integrity: sha512-cmMwop9x+8KFhxvKrKfPYmN6/pKTYYHBqLa0DfvVZcKMJWNyWLnaqND7dx/qn66R7ewM1UX5XMaDVP5wlVTaVA==}
    peerDependencies:
      acorn: ^8
    dependencies:
      acorn: 8.11.3
    dev: true

  /acorn-jsx@5.3.2(acorn@8.11.3):
    resolution: {integrity: sha512-rq9s+JNhf0IChjtDXxllJ7g41oZk5SlXtp0LHwyA5cejwn7vKmKp4pPri6YEePv2PU65sAsegbXtIinmDFDXgQ==}
    peerDependencies:
      acorn: ^6.0.0 || ^7.0.0 || ^8.0.0
    dependencies:
      acorn: 8.11.3
    dev: true

  /acorn-walk@7.2.0:
    resolution: {integrity: sha512-OPdCF6GsMIP+Az+aWfAAOEt2/+iVDKE7oy6lJ098aoe59oAmK76qV6Gw60SbZ8jHuG2wH058GF4pLFbYamYrVA==}
    engines: {node: '>=0.4.0'}
    dev: true

  /acorn-walk@8.3.2:
    resolution: {integrity: sha512-cjkyv4OtNCIeqhHrfS81QWXoCBPExR/J62oyEqepVw8WaQeSqpW2uhuLPh1m9eWhDuOo/jUXVTlifvesOWp/4A==}
    engines: {node: '>=0.4.0'}
    dev: true

  /acorn@7.4.1:
    resolution: {integrity: sha512-nQyp0o1/mNdbTO1PO6kHkwSrmgZ0MT/jCCpNiwbUjGoRN4dlBhqJtoQuCnEOKzgTVwg0ZWiCoQy6SxMebQVh8A==}
    engines: {node: '>=0.4.0'}
    hasBin: true
    dev: true

  /acorn@8.11.3:
    resolution: {integrity: sha512-Y9rRfJG5jcKOE0CLisYbojUjIrIEE7AGMzA/Sm4BslANhbS+cDMpgBdcPT91oJ7OuJ9hYJBx59RjbhxVnrF8Xg==}
    engines: {node: '>=0.4.0'}
    hasBin: true
    dev: true

  /agent-base@6.0.2:
    resolution: {integrity: sha512-RZNwNclF7+MS/8bDg70amg32dyeZGZxiDuQmZxKLAlQjr3jGyLx+4Kkk58UO7D2QdgFIQCovuSuZESne6RG6XQ==}
    engines: {node: '>= 6.0.0'}
    dependencies:
      debug: 4.3.4
    transitivePeerDependencies:
      - supports-color
    dev: true

  /ajv-formats@2.1.1:
    resolution: {integrity: sha512-Wx0Kx52hxE7C18hkMEggYlEifqWZtYaRgouJor+WMdPnQyEK13vgEWyVNup7SoeeoLMsr4kf5h6dOW11I15MUA==}
    dependencies:
      ajv: 8.12.0

  /ajv-keywords@3.5.2(ajv@6.12.6):
    resolution: {integrity: sha512-5p6WTN0DdTGVQk6VjcEju19IgaHudalcfabD7yhDGeA6bcQnmL+CpveLJq/3hvfwd1aof6L386Ougkx6RfyMIQ==}
    peerDependencies:
      ajv: ^6.9.1
    dependencies:
      ajv: 6.12.6
    dev: true

  /ajv-keywords@5.1.0(ajv@8.12.0):
    resolution: {integrity: sha512-YCS/JNFAUyr5vAuhk1DWm1CBxRHW9LbJ2ozWeemrIqpbsqKjHVxYPyi5GC0rjZIT5JxJ3virVTS8wk4i/Z+krw==}
    peerDependencies:
      ajv: ^8.8.2
    dependencies:
      ajv: 8.12.0
      fast-deep-equal: 3.1.3
    dev: true

  /ajv@6.12.6:
    resolution: {integrity: sha512-j3fVLgvTo527anyYyJOGTYJbG+vnnQYvE0m5mmkc1TK+nxAppkCLMIL0aZ4dblVCNoGShhm+kzE4ZUykBoMg4g==}
    dependencies:
      fast-deep-equal: 3.1.3
      fast-json-stable-stringify: 2.1.0
      json-schema-traverse: 0.4.1
      uri-js: 4.4.1
    dev: true

  /ajv@8.12.0:
    resolution: {integrity: sha512-sRu1kpcO9yLtYxBKvqfTeh9KzZEwO3STyX1HT+4CaDzC6HpTGYhIhPIzj9XuKU7KYDwnaeh5hcOwjy1QuJzBPA==}
    dependencies:
      fast-deep-equal: 3.1.3
      json-schema-traverse: 1.0.0
      require-from-string: 2.0.2
      uri-js: 4.4.1

  /ansi-escapes@4.3.2:
    resolution: {integrity: sha512-gKXj5ALrKWQLsYG9jlTRmR/xKluxHV+Z9QEwNIgCfM1/uwPMCuzVVnh5mwTd+OuBZcwSIMbqssNWRm1lE51QaQ==}
    engines: {node: '>=8'}
    dependencies:
      type-fest: 0.21.3
    dev: true

  /ansi-html-community@0.0.8:
    resolution: {integrity: sha512-1APHAyr3+PCamwNw3bXCPp4HFLONZt/yIH0sZp0/469KWNTEy+qN5jQ3GVX6DMZ1UXAi34yVwtTeaG/HpBuuzw==}
    engines: {'0': node >= 0.8.0}
    hasBin: true
    dev: true

  /ansi-regex@5.0.1:
    resolution: {integrity: sha512-quJQXlTSUGL2LH9SUXo8VwsY4soanhgo6LNSm84E1LBcE8s3O0wpdiRzyR9z/ZZJMlMWv37qOOb9pdJlMUEKFQ==}
    engines: {node: '>=8'}
    dev: true

  /ansi-sequence-parser@1.1.1:
    resolution: {integrity: sha512-vJXt3yiaUL4UU546s3rPXlsry/RnM730G1+HkpKE012AN0sx1eOrxSu95oKDIonskeLTijMgqWZ3uDEe3NFvyg==}
    dev: true

  /ansi-styles@3.2.1:
    resolution: {integrity: sha512-VT0ZI6kZRdTh8YyJw3SMbYm/u+NqfsAxEpWO0Pf9sq8/e94WxxOpPKx9FR1FlyCtOVDNOQ+8ntlqFxiRc+r5qA==}
    engines: {node: '>=4'}
    dependencies:
      color-convert: 1.9.3

  /ansi-styles@4.3.0:
    resolution: {integrity: sha512-zbB9rCJAT1rbjiVDb2hqKFHNYLxgtk8NURxZ3IZwD3F6NtxbXZQCnnSi1Lkx+IDohdPlFp222wVALIheZJQSEg==}
    engines: {node: '>=8'}
    dependencies:
      color-convert: 2.0.1
    dev: true

  /ansi-styles@5.2.0:
    resolution: {integrity: sha512-Cxwpt2SfTzTtXcfOlzGEee8O+c+MmUgGrNiBcXnuWxuFJHe6a5Hz7qwhwe5OgaSYI0IJvkLqWX1ASG+cJOkEiA==}
    engines: {node: '>=10'}
    dev: true

  /anymatch@3.1.3:
    resolution: {integrity: sha512-KMReFUr0B4t+D+OBkjR3KYqvocp2XaSzO55UcB6mgQMd3KbcE+mWTyvVV7D/zsdEbNnV6acZUutkiHQXvTr1Rw==}
    engines: {node: '>= 8'}
    dependencies:
      normalize-path: 3.0.0
      picomatch: 2.3.1
    dev: true

  /argparse@1.0.10:
    resolution: {integrity: sha512-o5Roy6tNG4SL/FOkCAN6RzjiakZS25RLYFrcMttJqbdd8BWrnA+fGz57iN5Pb06pvBGvl5gQ0B48dJlslXvoTg==}
    dependencies:
      sprintf-js: 1.0.3
    dev: true

  /argparse@2.0.1:
    resolution: {integrity: sha512-8+9WqebbFzpX9OR+Wa6O29asIogeRMzcGtAINdpMHHyAg10f05aSFVBbcEqGf/PXw1EjAZ+q2/bEBg3DvurK3Q==}
    dev: true

  /aria-query@5.3.0:
    resolution: {integrity: sha512-b0P0sZPKtyu8HkeRAfCq0IfURZK+SuwMjY1UXGBU27wpAiTwQAIlq56IbIO+ytk/JjS1fMR14ee5WBBfKi5J6A==}
    dependencies:
      dequal: 2.0.3
    dev: true

  /array-buffer-byte-length@1.0.1:
    resolution: {integrity: sha512-ahC5W1xgou+KTXix4sAO8Ki12Q+jf4i0+tmk3sC+zgcynshkHxzpXdImBehiUYKKKDwvfFiJl1tZt6ewscS1Mg==}
    engines: {node: '>= 0.4'}
    dependencies:
      call-bind: 1.0.7
      is-array-buffer: 3.0.4
    dev: true

  /array-flatten@1.1.1:
    resolution: {integrity: sha512-PCVAQswWemu6UdxsDFFX/+gVeYqKAod3D3UVm91jHwynguOwAvYPhx8nNlM++NqRcK6CxxpUafjmhIdKiHibqg==}
    dev: true

  /array-includes@3.1.7:
    resolution: {integrity: sha512-dlcsNBIiWhPkHdOEEKnehA+RNUWDc4UqFtnIXU4uuYDPtA4LDkr7qip2p0VvFAEXNDr0yWZ9PJyIRiGjRLQzwQ==}
    engines: {node: '>= 0.4'}
    dependencies:
      call-bind: 1.0.7
      define-properties: 1.2.1
      es-abstract: 1.22.5
      get-intrinsic: 1.2.4
      is-string: 1.0.7
    dev: true

  /array-union@1.0.2:
    resolution: {integrity: sha512-Dxr6QJj/RdU/hCaBjOfxW+q6lyuVE6JFWIrAUpuOOhoJJoQ99cUn3igRaHVB5P9WrgFVN0FfArM3x0cueOU8ng==}
    engines: {node: '>=0.10.0'}
    dependencies:
      array-uniq: 1.0.3
    dev: true

  /array-union@2.1.0:
    resolution: {integrity: sha512-HGyxoOTYUyCM6stUe6EJgnd4EoewAI7zMdfqO+kGjnlZmBDz/cR5pf8r/cR4Wq60sL/p0IkcjUEEPwS3GFrIyw==}
    engines: {node: '>=8'}
    dev: true

  /array-union@3.0.1:
    resolution: {integrity: sha512-1OvF9IbWwaeiM9VhzYXVQacMibxpXOMYVNIvMtKRyX9SImBXpKcFr8XvFDeEslCyuH/t6KRt7HEO94AlP8Iatw==}
    engines: {node: '>=12'}
    dev: true

  /array-uniq@1.0.3:
    resolution: {integrity: sha512-MNha4BWQ6JbwhFhj03YK552f7cb3AzoE8SzeljgChvL1dl3IcvggXVz1DilzySZkCja+CXuZbdW7yATchWn8/Q==}
    engines: {node: '>=0.10.0'}
    dev: true

  /array.prototype.filter@1.0.3:
    resolution: {integrity: sha512-VizNcj/RGJiUyQBgzwxzE5oHdeuXY5hSbbmKMlphj1cy1Vl7Pn2asCGbSrru6hSQjmCzqTBPVWAF/whmEOVHbw==}
    engines: {node: '>= 0.4'}
    dependencies:
      call-bind: 1.0.7
      define-properties: 1.2.1
      es-abstract: 1.22.5
      es-array-method-boxes-properly: 1.0.0
      is-string: 1.0.7
    dev: true

  /array.prototype.findlast@1.2.4:
    resolution: {integrity: sha512-BMtLxpV+8BD+6ZPFIWmnUBpQoy+A+ujcg4rhp2iwCRJYA7PEh2MS4NL3lz8EiDlLrJPp2hg9qWihr5pd//jcGw==}
    engines: {node: '>= 0.4'}
    dependencies:
      call-bind: 1.0.7
      define-properties: 1.2.1
      es-abstract: 1.22.5
      es-errors: 1.3.0
      es-shim-unscopables: 1.0.2
    dev: true

  /array.prototype.findlastindex@1.2.4:
    resolution: {integrity: sha512-hzvSHUshSpCflDR1QMUBLHGHP1VIEBegT4pix9H/Z92Xw3ySoy6c2qh7lJWTJnRJ8JCZ9bJNCgTyYaJGcJu6xQ==}
    engines: {node: '>= 0.4'}
    dependencies:
      call-bind: 1.0.7
      define-properties: 1.2.1
      es-abstract: 1.22.5
      es-errors: 1.3.0
      es-shim-unscopables: 1.0.2
    dev: true

  /array.prototype.flat@1.3.2:
    resolution: {integrity: sha512-djYB+Zx2vLewY8RWlNCUdHjDXs2XOgm602S9E7P/UpHgfeHL00cRiIF+IN/G/aUJ7kGPb6yO/ErDI5V2s8iycA==}
    engines: {node: '>= 0.4'}
    dependencies:
      call-bind: 1.0.7
      define-properties: 1.2.1
      es-abstract: 1.22.5
      es-shim-unscopables: 1.0.2
    dev: true

  /array.prototype.flatmap@1.3.2:
    resolution: {integrity: sha512-Ewyx0c9PmpcsByhSW4r+9zDU7sGjFc86qf/kKtuSCRdhfbk0SNLLkaT5qvcHnRGgc5NP/ly/y+qkXkqONX54CQ==}
    engines: {node: '>= 0.4'}
    dependencies:
      call-bind: 1.0.7
      define-properties: 1.2.1
      es-abstract: 1.22.5
      es-shim-unscopables: 1.0.2
    dev: true

  /array.prototype.toreversed@1.1.2:
    resolution: {integrity: sha512-wwDCoT4Ck4Cz7sLtgUmzR5UV3YF5mFHUlbChCzZBQZ+0m2cl/DH3tKgvphv1nKgFsJ48oCSg6p91q2Vm0I/ZMA==}
    dependencies:
      call-bind: 1.0.7
      define-properties: 1.2.1
      es-abstract: 1.22.5
      es-shim-unscopables: 1.0.2
    dev: true

  /array.prototype.tosorted@1.1.3:
    resolution: {integrity: sha512-/DdH4TiTmOKzyQbp/eadcCVexiCb36xJg7HshYOYJnNZFDj33GEv0P7GxsynpShhq4OLYJzbGcBDkLsDt7MnNg==}
    dependencies:
      call-bind: 1.0.7
      define-properties: 1.2.1
      es-abstract: 1.22.5
      es-errors: 1.3.0
      es-shim-unscopables: 1.0.2
    dev: true

  /arraybuffer.prototype.slice@1.0.3:
    resolution: {integrity: sha512-bMxMKAjg13EBSVscxTaYA4mRc5t1UAXa2kXiGTNfZ079HIWXEkKmkgFrh/nJqamaLSrXO5H4WFFkPEaLJWbs3A==}
    engines: {node: '>= 0.4'}
    dependencies:
      array-buffer-byte-length: 1.0.1
      call-bind: 1.0.7
      define-properties: 1.2.1
      es-abstract: 1.22.5
      es-errors: 1.3.0
      get-intrinsic: 1.2.4
      is-array-buffer: 3.0.4
      is-shared-array-buffer: 1.0.3
    dev: true

  /ast-types-flow@0.0.8:
    resolution: {integrity: sha512-OH/2E5Fg20h2aPrbe+QL8JZQFko0YZaF+j4mnQ7BGhfavO7OpSLa8a0y9sBwomHdSbkhTS8TQNayBfnW5DwbvQ==}
    dev: true

  /async@2.6.4:
    resolution: {integrity: sha512-mzo5dfJYwAn29PeiJ0zvwTo04zj8HDJj0Mn8TD7sno7q12prdbnasKJHhkm2c1LgrhlJ0teaea8860oxi51mGA==}
    dependencies:
      lodash: 4.17.21
    dev: true

  /asynciterator.prototype@1.0.0:
    resolution: {integrity: sha512-wwHYEIS0Q80f5mosx3L/dfG5t5rjEa9Ft51GTaNt862EnpyGHpgz2RkZvLPp1oF5TnAiTohkEKVEu8pQPJI7Vg==}
    dependencies:
      has-symbols: 1.0.3
    dev: true

  /asynckit@0.4.0:
    resolution: {integrity: sha512-Oei9OH4tRh0YqU3GxhX79dM/mwVgvbZJaSNaRk+bshkj0S5cfHcgYakreBjrHwatXKbz+IoIdYLxrKim2MjW0Q==}

  /attr-accept@2.2.2:
    resolution: {integrity: sha512-7prDjvt9HmqiZ0cl5CRjtS84sEyhsHP2coDkaZKRKVfCDo9s7iw7ChVmar78Gu9pC4SoR/28wFu/G5JJhTnqEg==}
    engines: {node: '>=4'}
    dev: false

  /available-typed-arrays@1.0.7:
    resolution: {integrity: sha512-wvUjBtSGN7+7SjNpq/9M2Tg350UZD3q62IFZLbRAR1bSMlCo1ZaeW+BJ+D090e4hIIZLBcTDWe4Mh4jvUDajzQ==}
    engines: {node: '>= 0.4'}
    dependencies:
      possible-typed-array-names: 1.0.0
    dev: true

  /axe-core@4.7.0:
    resolution: {integrity: sha512-M0JtH+hlOL5pLQwHOLNYZaXuhqmvS8oExsqB1SBYgA4Dk7u/xx+YdGHXaK5pyUfed5mYXdlYiphWq3G8cRi5JQ==}
    engines: {node: '>=4'}
    dev: true

  /axios@1.6.7:
    resolution: {integrity: sha512-/hDJGff6/c7u0hDkvkGxR/oy6CbCs8ziCsC7SqmhjfozqiJGc8Z11wrv9z9lYfY4K8l+H9TpjcMDX0xOZmx+RA==}
    dependencies:
      follow-redirects: 1.15.5
      form-data: 4.0.0
      proxy-from-env: 1.1.0
    transitivePeerDependencies:
      - debug
    dev: false

  /axobject-query@3.2.1:
    resolution: {integrity: sha512-jsyHu61e6N4Vbz/v18DHwWYKK0bSWLqn47eeDSKPB7m8tqMHF9YJ+mhIk2lVteyZrY8tnSj/jHOv4YiTCuCJgg==}
    dependencies:
      dequal: 2.0.3
    dev: true

  /babel-jest@27.5.1(@babel/core@7.24.0):
    resolution: {integrity: sha512-cdQ5dXjGRd0IBRATiQ4mZGlGlRE8kJpjPOixdNRdT+m3UcNqmYWN6rK6nvtXYfY3D76cb8s/O1Ss8ea24PIwcg==}
    engines: {node: ^10.13.0 || ^12.13.0 || ^14.15.0 || >=15.0.0}
    peerDependencies:
      '@babel/core': ^7.8.0
    dependencies:
      '@babel/core': 7.24.0
      '@jest/transform': 27.5.1
      '@jest/types': 27.5.1
      '@types/babel__core': 7.20.5
      babel-plugin-istanbul: 6.1.1
      babel-preset-jest: 27.5.1(@babel/core@7.24.0)
      chalk: 4.1.2
      graceful-fs: 4.2.11
      slash: 3.0.0
    transitivePeerDependencies:
      - supports-color
    dev: true

  /babel-loader@8.3.0(@babel/core@7.24.0)(webpack@5.90.3):
    resolution: {integrity: sha512-H8SvsMF+m9t15HNLMipppzkC+Y2Yq+v3SonZyU70RBL/h1gxPkH08Ot8pEE9Z4Kd+czyWJClmFS8qzIP9OZ04Q==}
    engines: {node: '>= 8.9'}
    peerDependencies:
      '@babel/core': ^7.0.0
      webpack: '>=2'
    dependencies:
      '@babel/core': 7.24.0
      find-cache-dir: 3.3.2
      loader-utils: 2.0.4
      make-dir: 3.1.0
      schema-utils: 2.7.1
      webpack: 5.90.3(webpack-cli@4.10.0)
    dev: true

  /babel-plugin-import@1.13.8:
    resolution: {integrity: sha512-36babpjra5m3gca44V6tSTomeBlPA7cHUynrE2WiQIm3rEGD9xy28MKsx5IdO45EbnpJY7Jrgd00C6Dwt/l/2Q==}
    dependencies:
      '@babel/helper-module-imports': 7.22.15
    dev: true

  /babel-plugin-istanbul@6.1.1:
    resolution: {integrity: sha512-Y1IQok9821cC9onCx5otgFfRm7Lm+I+wwxOx738M/WLPZ9Q42m4IG5W0FNX8WLL2gYMZo3JkuXIH2DOpWM+qwA==}
    engines: {node: '>=8'}
    dependencies:
      '@babel/helper-plugin-utils': 7.24.0
      '@istanbuljs/load-nyc-config': 1.1.0
      '@istanbuljs/schema': 0.1.3
      istanbul-lib-instrument: 5.2.1
      test-exclude: 6.0.0
    transitivePeerDependencies:
      - supports-color
    dev: true

  /babel-plugin-jest-hoist@27.5.1:
    resolution: {integrity: sha512-50wCwD5EMNW4aRpOwtqzyZHIewTYNxLA4nhB+09d8BIssfNfzBRhkBIHiaPv1Si226TQSvp8gxAJm2iY2qs2hQ==}
    engines: {node: ^10.13.0 || ^12.13.0 || ^14.15.0 || >=15.0.0}
    dependencies:
      '@babel/template': 7.24.0
      '@babel/types': 7.24.0
      '@types/babel__core': 7.20.5
      '@types/babel__traverse': 7.20.5
    dev: true

  /babel-plugin-lodash@3.3.4:
    resolution: {integrity: sha512-yDZLjK7TCkWl1gpBeBGmuaDIFhZKmkoL+Cu2MUUjv5VxUZx/z7tBGBCBcQs5RI1Bkz5LLmNdjx7paOyQtMovyg==}
    dependencies:
      '@babel/helper-module-imports': 7.22.15
      '@babel/types': 7.24.0
      glob: 7.2.3
      lodash: 4.17.21
      require-package-name: 2.0.1
    dev: true

  /babel-plugin-macros@3.1.0:
    resolution: {integrity: sha512-Cg7TFGpIr01vOQNODXOOaGz2NpCU5gl8x1qJFbb6hbZxR7XrcE2vtbAsTAbJ7/xwJtUuJEw8K8Zr/AE0LHlesg==}
    engines: {node: '>=10', npm: '>=6'}
    dependencies:
      '@babel/runtime': 7.24.0
      cosmiconfig: 7.1.0
      resolve: 1.22.8
    dev: false

  /babel-plugin-polyfill-corejs2@0.4.8(@babel/core@7.24.0):
    resolution: {integrity: sha512-OtIuQfafSzpo/LhnJaykc0R/MMnuLSSVjVYy9mHArIZ9qTCSZ6TpWCuEKZYVoN//t8HqBNScHrOtCrIK5IaGLg==}
    peerDependencies:
      '@babel/core': ^7.4.0 || ^8.0.0-0 <8.0.0
    dependencies:
      '@babel/compat-data': 7.23.5
      '@babel/core': 7.24.0
      '@babel/helper-define-polyfill-provider': 0.5.0(@babel/core@7.24.0)
      semver: 6.3.1
    transitivePeerDependencies:
      - supports-color
    dev: true

  /babel-plugin-polyfill-corejs3@0.9.0(@babel/core@7.24.0):
    resolution: {integrity: sha512-7nZPG1uzK2Ymhy/NbaOWTg3uibM2BmGASS4vHS4szRZAIR8R6GwA/xAujpdrXU5iyklrimWnLWU+BLF9suPTqg==}
    peerDependencies:
      '@babel/core': ^7.4.0 || ^8.0.0-0 <8.0.0
    dependencies:
      '@babel/core': 7.24.0
      '@babel/helper-define-polyfill-provider': 0.5.0(@babel/core@7.24.0)
      core-js-compat: 3.36.0
    transitivePeerDependencies:
      - supports-color
    dev: true

  /babel-plugin-polyfill-regenerator@0.5.5(@babel/core@7.24.0):
    resolution: {integrity: sha512-OJGYZlhLqBh2DDHeqAxWB1XIvr49CxiJ2gIt61/PU55CQK4Z58OzMqjDe1zwQdQk+rBYsRc+1rJmdajM3gimHg==}
    peerDependencies:
      '@babel/core': ^7.4.0 || ^8.0.0-0 <8.0.0
    dependencies:
      '@babel/core': 7.24.0
      '@babel/helper-define-polyfill-provider': 0.5.0(@babel/core@7.24.0)
    transitivePeerDependencies:
      - supports-color
    dev: true

  /babel-preset-current-node-syntax@1.0.1(@babel/core@7.24.0):
    resolution: {integrity: sha512-M7LQ0bxarkxQoN+vz5aJPsLBn77n8QgTFmo8WK0/44auK2xlCXrYcUxHFxgU7qW5Yzw/CjmLRK2uJzaCd7LvqQ==}
    peerDependencies:
      '@babel/core': ^7.0.0
    dependencies:
      '@babel/core': 7.24.0
      '@babel/plugin-syntax-async-generators': 7.8.4(@babel/core@7.24.0)
      '@babel/plugin-syntax-bigint': 7.8.3(@babel/core@7.24.0)
      '@babel/plugin-syntax-class-properties': 7.12.13(@babel/core@7.24.0)
      '@babel/plugin-syntax-import-meta': 7.10.4(@babel/core@7.24.0)
      '@babel/plugin-syntax-json-strings': 7.8.3(@babel/core@7.24.0)
      '@babel/plugin-syntax-logical-assignment-operators': 7.10.4(@babel/core@7.24.0)
      '@babel/plugin-syntax-nullish-coalescing-operator': 7.8.3(@babel/core@7.24.0)
      '@babel/plugin-syntax-numeric-separator': 7.10.4(@babel/core@7.24.0)
      '@babel/plugin-syntax-object-rest-spread': 7.8.3(@babel/core@7.24.0)
      '@babel/plugin-syntax-optional-catch-binding': 7.8.3(@babel/core@7.24.0)
      '@babel/plugin-syntax-optional-chaining': 7.8.3(@babel/core@7.24.0)
      '@babel/plugin-syntax-top-level-await': 7.14.5(@babel/core@7.24.0)
    dev: true

  /babel-preset-jest@27.5.1(@babel/core@7.24.0):
    resolution: {integrity: sha512-Nptf2FzlPCWYuJg41HBqXVT8ym6bXOevuCTbhxlUpjwtysGaIWFvDEjp4y+G7fl13FgOdjs7P/DmErqH7da0Ag==}
    engines: {node: ^10.13.0 || ^12.13.0 || ^14.15.0 || >=15.0.0}
    peerDependencies:
      '@babel/core': ^7.0.0
    dependencies:
      '@babel/core': 7.24.0
      babel-plugin-jest-hoist: 27.5.1
      babel-preset-current-node-syntax: 1.0.1(@babel/core@7.24.0)
    dev: true

  /balanced-match@1.0.2:
    resolution: {integrity: sha512-3oSeUO0TMV67hN1AmbXsK4yaqU7tjiHlbxRDZOpH0KW9+CeX4bRAaX0Anxt0tx2MrpRpWwQaPwIlISEJhYU5Pw==}
    dev: true

  /batch@0.6.1:
    resolution: {integrity: sha512-x+VAiMRL6UPkx+kudNvxTl6hB2XNNCG2r+7wixVfIYwu/2HKRXimwQyaumLjMveWvT2Hkd/cAJw+QBMfJ/EKVw==}
    dev: true

  /big.js@5.2.2:
    resolution: {integrity: sha512-vyL2OymJxmarO8gxMr0mhChsO9QGwhynfuu4+MHTAW6czfq9humCB7rKpUjDd9YUiDPU4mzpyupFSvOClAwbmQ==}
    dev: true

  /binary-extensions@2.2.0:
    resolution: {integrity: sha512-jDctJ/IVQbZoJykoeHbhXpOlNBqGNcwXJKJog42E5HDPUwQTSdjCHdihjj0DlnheQ7blbT6dHOafNAiS8ooQKA==}
    engines: {node: '>=8'}
    requiresBuild: true
    dev: true

  /body-parser@1.20.2:
    resolution: {integrity: sha512-ml9pReCu3M61kGlqoTm2umSXTlRTuGTx0bfYj+uIUKKYycG5NtSbeetV3faSU6R7ajOPw0g/J1PvK4qNy7s5bA==}
    engines: {node: '>= 0.8', npm: 1.2.8000 || >= 1.4.16}
    dependencies:
      bytes: 3.1.2
      content-type: 1.0.5
      debug: 2.6.9
      depd: 2.0.0
      destroy: 1.2.0
      http-errors: 2.0.0
      iconv-lite: 0.4.24
      on-finished: 2.4.1
      qs: 6.11.0
      raw-body: 2.5.2
      type-is: 1.6.18
      unpipe: 1.0.0
    dev: true

  /bonjour-service@1.2.1:
    resolution: {integrity: sha512-oSzCS2zV14bh2kji6vNe7vrpJYCHGvcZnlffFQ1MEoX/WOeQ/teD8SYWKR942OI3INjq8OMNJlbPK5LLLUxFDw==}
    dependencies:
      fast-deep-equal: 3.1.3
      multicast-dns: 7.2.5
    dev: true

  /boolbase@1.0.0:
    resolution: {integrity: sha512-JZOSA7Mo9sNGB8+UjSgzdLtokWAky1zbztM3WRLCbZ70/3cTANmQmOdR7y2g+J0e2WXywy1yS468tY+IruqEww==}
    dev: true

  /brace-expansion@1.1.11:
    resolution: {integrity: sha512-iCuPHDFgrHX7H2vEI/5xpz07zSHB00TpugqhmYtVmMO6518mCuRMoOYFldEBl0g187ufozdaHgWKcYFb61qGiA==}
    dependencies:
      balanced-match: 1.0.2
      concat-map: 0.0.1
    dev: true

  /brace-expansion@2.0.1:
    resolution: {integrity: sha512-XnAIvQ8eM+kC6aULx6wuQiwVsnzsi9d3WxzV3FpWTGA19F621kwdbsAcFKXgKUHZWsy+mY6iL1sHTxWEFCytDA==}
    dependencies:
      balanced-match: 1.0.2
    dev: true

  /braces@3.0.2:
    resolution: {integrity: sha512-b8um+L1RzM3WDSzvhm6gIz1yfTbBt6YTlcEKAvsmqCZZFw46z626lVj9j1yEPW33H5H+lBQpZMP1k8l+78Ha0A==}
    engines: {node: '>=8'}
    dependencies:
      fill-range: 7.0.1
    dev: true

  /browser-process-hrtime@1.0.0:
    resolution: {integrity: sha512-9o5UecI3GhkpM6DrXr69PblIuWxPKk9Y0jHBRhdocZ2y7YECBFCsHm79Pr3OyR2AvjhDkabFJaDJMYRazHgsow==}
    dev: true

  /browserslist@4.23.0:
    resolution: {integrity: sha512-QW8HiM1shhT2GuzkvklfjcKDiWFXHOeFCIA/huJPwHsslwcydgk7X+z2zXpEijP98UCY7HbubZt5J2Zgvf0CaQ==}
    engines: {node: ^6 || ^7 || ^8 || ^9 || ^10 || ^11 || ^12 || >=13.7}
    hasBin: true
    dependencies:
<<<<<<< HEAD
      caniuse-lite: 1.0.30001591
      electron-to-chromium: 1.4.690
=======
      caniuse-lite: 1.0.30001594
      electron-to-chromium: 1.4.692
>>>>>>> da5fe89f
      node-releases: 2.0.14
      update-browserslist-db: 1.0.13(browserslist@4.23.0)
    dev: true

  /bser@2.1.1:
    resolution: {integrity: sha512-gQxTNE/GAfIIrmHLUE3oJyp5FO6HRBfhjnw4/wMmA63ZGDJnWBmgY/lyQBpnDUkGmAhbSe39tx2d/iTOAfglwQ==}
    dependencies:
      node-int64: 0.4.0
    dev: true

  /buffer-from@1.1.2:
    resolution: {integrity: sha512-E+XQCRwSbaaiChtv6k6Dwgc+bx+Bs6vuKJHHl5kox/BaKbhiXzqQOwK4cO22yElGp2OCmjwVhT3HmxgyPGnJfQ==}
    dev: true

  /bytes@3.0.0:
    resolution: {integrity: sha512-pMhOfFDPiv9t5jjIXkHosWmkSyQbvsgEVNkz0ERHbuLh2T/7j4Mqqpz523Fe8MVY89KC6Sh/QfS2sM+SjgFDcw==}
    engines: {node: '>= 0.8'}
    dev: true

  /bytes@3.1.2:
    resolution: {integrity: sha512-/Nf7TyzTx6S3yRJObOAV7956r8cr2+Oj8AC5dt8wSP3BQAoeX58NoHyCU8P8zGkNXStjTSi6fzO6F0pBdcYbEg==}
    engines: {node: '>= 0.8'}
    dev: true

  /call-bind@1.0.7:
    resolution: {integrity: sha512-GHTSNSYICQ7scH7sZ+M2rFopRoLh8t2bLSW6BbgrtLsahOIB5iyAVJf9GjWK3cYTDaMj4XdBpM1cA6pIS0Kv2w==}
    engines: {node: '>= 0.4'}
    dependencies:
      es-define-property: 1.0.0
      es-errors: 1.3.0
      function-bind: 1.1.2
      get-intrinsic: 1.2.4
      set-function-length: 1.2.1
    dev: true

  /callsites@3.1.0:
    resolution: {integrity: sha512-P8BjAsXvZS+VIDUI11hHCQEv74YT67YUi5JJFNWIqL235sBmjX4+qx9Muvls5ivyNENctx46xQLQ3aTuE7ssaQ==}
    engines: {node: '>=6'}

  /camel-case@4.1.2:
    resolution: {integrity: sha512-gxGWBrTT1JuMx6R+o5PTXMmUnhnVzLQ9SNutD4YqKtI6ap897t3tKECYla6gCWEkplXnlNybEkZg9GEGxKFCgw==}
    dependencies:
      pascal-case: 3.1.2
      tslib: 2.6.2
    dev: true

  /camelcase@5.3.1:
    resolution: {integrity: sha512-L28STB170nwWS63UjtlEOE3dldQApaJXZkOI1uMFfzf3rRuPegHaHesyee+YxQ+W6SvRDQV6UrdOdRiR153wJg==}
    engines: {node: '>=6'}
    dev: true

  /camelcase@6.3.0:
    resolution: {integrity: sha512-Gmy6FhYlCY7uOElZUSbxo2UCDH8owEk996gkbrpsgGtrJLM3J7jGxl9Ic7Qwwj4ivOE5AWZWRMecDdF7hqGjFA==}
    engines: {node: '>=10'}
    dev: true

  /caniuse-lite@1.0.30001594:
    resolution: {integrity: sha512-VblSX6nYqyJVs8DKFMldE2IVCJjZ225LW00ydtUWwh5hk9IfkTOffO6r8gJNsH0qqqeAF8KrbMYA2VEwTlGW5g==}
    dev: true

  /chalk@2.4.2:
    resolution: {integrity: sha512-Mti+f9lpJNcwF4tWV8/OrTTtF1gZi+f8FqlyAdouralcFWFQWF2+NgCHShjkCb+IFBLq9buZwE1xckQU4peSuQ==}
    engines: {node: '>=4'}
    dependencies:
      ansi-styles: 3.2.1
      escape-string-regexp: 1.0.5
      supports-color: 5.5.0

  /chalk@4.1.2:
    resolution: {integrity: sha512-oKnbhFyRIXpUuez8iBMmyEa4nbj4IOQyuhc/wy9kY7/WVPcwIO9VA668Pu8RkO7+0G76SLROeyw9CpQ061i4mA==}
    engines: {node: '>=10'}
    dependencies:
      ansi-styles: 4.3.0
      supports-color: 7.2.0
    dev: true

  /char-regex@1.0.2:
    resolution: {integrity: sha512-kWWXztvZ5SBQV+eRgKFeh8q5sLuZY2+8WUIzlxWVTg+oGwY14qylx1KbKzHd8P6ZYkAg0xyIDU9JMHhyJMZ1jw==}
    engines: {node: '>=10'}
    dev: true

  /chart.js@4.4.2:
    resolution: {integrity: sha512-6GD7iKwFpP5kbSD4MeRRRlTnQvxfQREy36uEtm1hzHzcOqwWx0YEHuspuoNlslu+nciLIB7fjjsHkUv/FzFcOg==}
    engines: {pnpm: '>=8'}
    dependencies:
      '@kurkle/color': 0.3.2
    dev: false

  /chartjs-adapter-moment@1.0.1(chart.js@4.4.2)(moment@2.30.1):
    resolution: {integrity: sha512-Uz+nTX/GxocuqXpGylxK19YG4R3OSVf8326D+HwSTsNw1LgzyIGRo+Qujwro1wy6X+soNSnfj5t2vZ+r6EaDmA==}
    peerDependencies:
      chart.js: '>=3.0.0'
      moment: ^2.10.2
    dependencies:
      chart.js: 4.4.2
      moment: 2.30.1
    dev: false

  /chokidar@3.6.0:
    resolution: {integrity: sha512-7VT13fmjotKpGipCW9JEQAusEPE+Ei8nl6/g4FBAmIm0GOOLMua9NDDo/DWp0ZAxCr3cPq5ZpBqmPAQgDda2Pw==}
    engines: {node: '>= 8.10.0'}
    dependencies:
      anymatch: 3.1.3
      braces: 3.0.2
      glob-parent: 5.1.2
      is-binary-path: 2.1.0
      is-glob: 4.0.3
      normalize-path: 3.0.0
      readdirp: 3.6.0
    optionalDependencies:
      fsevents: 2.3.3
    dev: true

  /chrome-trace-event@1.0.3:
    resolution: {integrity: sha512-p3KULyQg4S7NIHixdwbGX+nFHkoBiA4YQmyWtjb8XngSKV124nJmRysgAeujbUVb15vh+RvFUfCPqU7rXk+hZg==}
    engines: {node: '>=6.0'}
    dev: true

  /ci-info@3.9.0:
    resolution: {integrity: sha512-NIxF55hv4nSqQswkAeiOi1r83xy8JldOFDTWiug55KBu9Jnblncd2U6ViHmYgHf01TPZS77NJBhBMKdWj9HQMQ==}
    engines: {node: '>=8'}
    dev: true

  /cjs-module-lexer@1.2.3:
    resolution: {integrity: sha512-0TNiGstbQmCFwt4akjjBg5pLRTSyj/PkWQ1ZoO2zntmg9yLqSRxwEa4iCfQLGjqhiqBfOJa7W/E8wfGrTDmlZQ==}
    dev: true

  /clean-css@5.3.3:
    resolution: {integrity: sha512-D5J+kHaVb/wKSFcyyV75uCn8fiY4sV38XJoe4CUyGQ+mOU/fMVYUdH1hJC+CJQ5uY3EnW27SbJYS4X8BiLrAFg==}
    engines: {node: '>= 10.0'}
    dependencies:
      source-map: 0.6.1
    dev: true

  /cliui@7.0.4:
    resolution: {integrity: sha512-OcRE68cOsVMXp1Yvonl/fzkQOyjLSu/8bhPDfQt0e0/Eb283TKP20Fs2MqoPsr9SwA595rRCA+QMzYc9nBP+JQ==}
    dependencies:
      string-width: 4.2.3
      strip-ansi: 6.0.1
      wrap-ansi: 7.0.0
    dev: true

  /clone-deep@4.0.1:
    resolution: {integrity: sha512-neHB9xuzh/wk0dIHweyAXv2aPGZIVk3pLMe+/RNzINf17fe0OG96QroktYAUm7SM1PBnzTabaLboqqxDyMU+SQ==}
    engines: {node: '>=6'}
    dependencies:
      is-plain-object: 2.0.4
      kind-of: 6.0.3
      shallow-clone: 3.0.1
    dev: true

  /clsx@1.2.1:
    resolution: {integrity: sha512-EcR6r5a8bj6pu3ycsa/E/cKVGuTgZJZdsyUYHOksG/UHIiKfjxzRxYJpyVBwYaQeOvghal9fcc4PidlgzugAQg==}
    engines: {node: '>=6'}
    dev: false

  /clsx@2.1.0:
    resolution: {integrity: sha512-m3iNNWpd9rl3jvvcBnu70ylMdrXt8Vlq4HYadnU5fwcOtvkSQWPmj7amUcDT2qYI7risszBjI5AUIUox9D16pg==}
    engines: {node: '>=6'}
    dev: false

  /co@4.6.0:
    resolution: {integrity: sha512-QVb0dM5HvG+uaxitm8wONl7jltx8dqhfU33DcqtOZcLSVIKSDDLDi7+0LbAKiyI8hD9u42m2YxXSkMGWThaecQ==}
    engines: {iojs: '>= 1.0.0', node: '>= 0.12.0'}
    dev: true

  /collect-v8-coverage@1.0.2:
    resolution: {integrity: sha512-lHl4d5/ONEbLlJvaJNtsF/Lz+WvB07u2ycqTYbdrq7UypDXailES4valYb2eWiJFxZlVmpGekfqoxQhzyFdT4Q==}
    dev: true

  /color-convert@1.9.3:
    resolution: {integrity: sha512-QfAUtd+vFdAtFQcC8CCyYt1fYWxSqAiK2cSD6zDB8N3cpsEBAvRxp9zOGg6G/SHHJYAT88/az/IuDGALsNVbGg==}
    dependencies:
      color-name: 1.1.3

  /color-convert@2.0.1:
    resolution: {integrity: sha512-RRECPsj7iu/xb5oKYcsFHSppFNnsj/52OVTRKb4zP5onXwVF3zVmmToNcOfGC+CRDpfK/U584fMg38ZHCaElKQ==}
    engines: {node: '>=7.0.0'}
    dependencies:
      color-name: 1.1.4
    dev: true

  /color-name@1.1.3:
    resolution: {integrity: sha512-72fSenhMw2HZMTVHeCA9KCmpEIbzWiQsjN+BHcBbS9vr1mtt+vJjPdksIBNUmKAW8TFUDPJK5SUU3QhE9NEXDw==}

  /color-name@1.1.4:
    resolution: {integrity: sha512-dOy+3AuW3a2wNbZHIuMZpTcgjGuLU/uBL/ubcZF9OXbDo8ff4O8yVp5Bf0efS8uEoYo5q4Fx7dY9OgQGXgAsQA==}

  /color-parse@2.0.0:
    resolution: {integrity: sha512-g2Z+QnWsdHLppAbrpcFWo629kLOnOPtpxYV69GCqm92gqSgyXbzlfyN3MXs0412fPBkFmiuS+rXposgBgBa6Kg==}
    dependencies:
      color-name: 1.1.4
    dev: false

  /color-rgba@3.0.0:
    resolution: {integrity: sha512-PPwZYkEY3M2THEHHV6Y95sGUie77S7X8v+h1r6LSAPF3/LL2xJ8duUXSrkic31Nzc4odPwHgUbiX/XuTYzQHQg==}
    dependencies:
      color-parse: 2.0.0
      color-space: 2.0.1
    dev: false

  /color-space@2.0.1:
    resolution: {integrity: sha512-nKqUYlo0vZATVOFHY810BSYjmCARrG7e5R3UE3CQlyjJTvv5kSSmPG1kzm/oDyyqjehM+lW1RnEt9It9GNa5JA==}
    dev: false

  /colorette@2.0.20:
    resolution: {integrity: sha512-IfEDxwoWIjkeXL1eXcDiow4UbKjhLdq6/EuSVR9GMN7KVH3r9gQ83e73hsz1Nd1T3ijd5xv1wcWRYO+D6kCI2w==}
    dev: true

  /combined-stream@1.0.8:
    resolution: {integrity: sha512-FQN4MRfuJeHf7cBbBMJFXhKSDq+2kAArBlmRBvcvFE5BB1HZKXtSFASDhdlz9zOYwxh8lDdnvmMOe/+5cdoEdg==}
    engines: {node: '>= 0.8'}
    dependencies:
      delayed-stream: 1.0.0

  /commander@10.0.1:
    resolution: {integrity: sha512-y4Mg2tXshplEbSGzx7amzPwKKOCGuoSRP/CjEdwwk0FOGlUbq6lKuoyDZTNZkmxHdJtp54hdfY/JUrdL7Xfdug==}
    engines: {node: '>=14'}
    dev: true

  /commander@2.20.3:
    resolution: {integrity: sha512-GpVkmM8vF2vQUkj2LvZmD35JxeJOLCwJ9cUkugyk2nuhbv3+mJvpLYYt+0+USMxE+oj+ey/lJEnhZw75x/OMcQ==}
    dev: true

  /commander@4.1.1:
    resolution: {integrity: sha512-NOKm8xhkzAjzFx8B2v5OAHT+u5pRQc2UCa2Vq9jYL/31o2wi9mxBA7LIFs3sV5VSC49z6pEhfbMULvShKj26WA==}
    engines: {node: '>= 6'}
    dev: true

  /commander@7.2.0:
    resolution: {integrity: sha512-QrWXB+ZQSVPmIWIhtEO9H+gwHaMGYiF5ChvoJ+K9ZGHG/sVsa6yiesAD1GC/x46sET00Xlwo1u49RVVVzvcSkw==}
    engines: {node: '>= 10'}
    dev: true

  /commander@8.3.0:
    resolution: {integrity: sha512-OkTL9umf+He2DZkUq8f8J9of7yL6RJKI24dVITBmNfZBmri9zYZQrKkuXiKhyfPSu8tUhnVBB1iKXevvnlR4Ww==}
    engines: {node: '>= 12'}
    dev: true

  /commondir@1.0.1:
    resolution: {integrity: sha512-W9pAhw0ja1Edb5GVdIF1mjZw/ASI0AlShXM83UUGe2DVr5TdAPEA1OA8m/g8zWp9x6On7gqufY+FatDbC3MDQg==}
    dev: true

  /compressible@2.0.18:
    resolution: {integrity: sha512-AF3r7P5dWxL8MxyITRMlORQNaOA2IkAFaTr4k7BUumjPtRpGDTZpl0Pb1XCO6JeDCBdp126Cgs9sMxqSjgYyRg==}
    engines: {node: '>= 0.6'}
    dependencies:
      mime-db: 1.52.0
    dev: true

  /compression-webpack-plugin@10.0.0(webpack@5.90.3):
    resolution: {integrity: sha512-wLXLIBwpul/ALcm7Aj+69X0pYT3BYt6DdPn3qrgBIh9YejV9Bju9ShhlAsjujLyWMo6SAweFIWaUoFmXZNuNrg==}
    engines: {node: '>= 14.15.0'}
    peerDependencies:
      webpack: ^5.1.0
    dependencies:
      schema-utils: 4.2.0
      serialize-javascript: 6.0.2
      webpack: 5.90.3(webpack-cli@4.10.0)
    dev: true

  /compression@1.7.4:
    resolution: {integrity: sha512-jaSIDzP9pZVS4ZfQ+TzvtiWhdpFhE2RDHz8QJkpX9SIpLq88VueF5jJw6t+6CUQcAoA6t+x89MLrWAqpfDE8iQ==}
    engines: {node: '>= 0.8.0'}
    dependencies:
      accepts: 1.3.8
      bytes: 3.0.0
      compressible: 2.0.18
      debug: 2.6.9
      on-headers: 1.0.2
      safe-buffer: 5.1.2
      vary: 1.1.2
    dev: true

  /concat-map@0.0.1:
    resolution: {integrity: sha512-/Srv4dswyQNBfohGpz9o6Yb3Gz3SrUDqBH5rTuhGR7ahtlbYKnVxw2bCFMRljaA7EXHaXZ8wsHdodFvbkhKmqg==}
    dev: true

  /confusing-browser-globals@1.0.11:
    resolution: {integrity: sha512-JsPKdmh8ZkmnHxDk55FZ1TqVLvEQTvoByJZRN9jzI0UjxK/QgAmsphz7PGtqgPieQZ/CQcHWXCR7ATDNhGe+YA==}
    dev: true

  /connect-history-api-fallback@2.0.0:
    resolution: {integrity: sha512-U73+6lQFmfiNPrYbXqr6kZ1i1wiRqXnp2nhMsINseWXO8lDau0LGEffJ8kQi4EjLZympVgRdvqjAgiZ1tgzDDA==}
    engines: {node: '>=0.8'}
    dev: true

  /content-disposition@0.5.4:
    resolution: {integrity: sha512-FveZTNuGw04cxlAiWbzi6zTAL/lhehaWbTtgluJh4/E95DqMwTmha3KZN1aAWA8cFIhHzMZUvLevkw5Rqk+tSQ==}
    engines: {node: '>= 0.6'}
    dependencies:
      safe-buffer: 5.2.1
    dev: true

  /content-type@1.0.5:
    resolution: {integrity: sha512-nTjqfcBFEipKdXCv4YDQWCfmcLZKm81ldF0pAopTvyrFGVbcR6P/VAAd5G7N+0tTr8QqiU0tFadD6FK4NtJwOA==}
    engines: {node: '>= 0.6'}
    dev: true

  /convert-source-map@1.9.0:
    resolution: {integrity: sha512-ASFBup0Mz1uyiIjANan1jzLQami9z1PoYSZCiiYW2FczPbenXc45FZdBZLzOT+r6+iciuEModtmCti+hjaAk0A==}

  /convert-source-map@2.0.0:
    resolution: {integrity: sha512-Kvp459HrV2FEJ1CAsi1Ku+MY3kasH19TFykTz2xWmMeq6bk2NU3XXvfJ+Q61m0xktWwt+1HSYf3JZsTms3aRJg==}
    dev: true

  /cookie-signature@1.0.6:
    resolution: {integrity: sha512-QADzlaHc8icV8I7vbaJXJwod9HWYp8uCqf1xa4OfNu1T7JVxQIrUgOWtHdNDtPiywmFbiS12VjotIXLrKM3orQ==}
    dev: true

  /cookie@0.5.0:
    resolution: {integrity: sha512-YZ3GUyn/o8gfKJlnlX7g7xq4gyO6OSuhGPKaaGssGB2qgDUS0gPgtTvoyZLTt9Ab6dC4hfc9dV5arkvc/OCmrw==}
    engines: {node: '>= 0.6'}
    dev: true

  /copy-webpack-plugin@10.2.4(webpack@5.90.3):
    resolution: {integrity: sha512-xFVltahqlsRcyyJqQbDY6EYTtyQZF9rf+JPjwHObLdPFMEISqkFkr7mFoVOC6BfYS/dNThyoQKvziugm+OnwBg==}
    engines: {node: '>= 12.20.0'}
    peerDependencies:
      webpack: ^5.1.0
    dependencies:
      fast-glob: 3.3.2
      glob-parent: 6.0.2
      globby: 12.2.0
      normalize-path: 3.0.0
      schema-utils: 4.2.0
      serialize-javascript: 6.0.2
      webpack: 5.90.3(webpack-cli@4.10.0)
    dev: true

  /core-js-compat@3.36.0:
    resolution: {integrity: sha512-iV9Pd/PsgjNWBXeq8XRtWVSgz2tKAfhfvBs7qxYty+RlRd+OCksaWmOnc4JKrTc1cToXL1N0s3l/vwlxPtdElw==}
    dependencies:
      browserslist: 4.23.0
    dev: true

  /core-js-pure@3.36.0:
    resolution: {integrity: sha512-cN28qmhRNgbMZZMc/RFu5w8pK9VJzpb2rJVR/lHuZJKwmXnoWOpXmMkxqBB514igkp1Hu8WGROsiOAzUcKdHOQ==}
    requiresBuild: true
    dev: true

  /core-util-is@1.0.3:
    resolution: {integrity: sha512-ZQBvi1DcpJ4GDqanjucZ2Hj3wEO5pZDS89BWbkcrvdxksJorwUDDZamX9ldFkp9aw2lmBDLgkObEA4DWNJ9FYQ==}
    dev: true

  /cosmiconfig@7.1.0:
    resolution: {integrity: sha512-AdmX6xUzdNASswsFtmwSt7Vj8po9IuqXm0UXz7QKPuEUmPB4XyjGfaAr2PSuELMwkRMVH1EpIkX5bTZGRB3eCA==}
    engines: {node: '>=10'}
    dependencies:
      '@types/parse-json': 4.0.2
      import-fresh: 3.3.0
      parse-json: 5.2.0
      path-type: 4.0.0
      yaml: 1.10.2
    dev: false

  /cross-fetch@3.1.5:
    resolution: {integrity: sha512-lvb1SBsI0Z7GDwmuid+mU3kWVBwTVUbe7S0H52yaaAdQOXq2YktTCZdlAcNKFzE6QtRz0snpw9bNiPeOIkkQvw==}
    dependencies:
      node-fetch: 2.6.7
    transitivePeerDependencies:
      - encoding
    dev: false

  /cross-spawn@7.0.3:
    resolution: {integrity: sha512-iRDPJKUPVEND7dHPO8rkbOnPpyDygcDFtWjpeWNCgy8WP2rXcxXL8TskReQl6OrB2G7+UJrags1q15Fudc7G6w==}
    engines: {node: '>= 8'}
    dependencies:
      path-key: 3.1.1
      shebang-command: 2.0.0
      which: 2.0.2
    dev: true

  /css-box-model@1.2.1:
    resolution: {integrity: sha512-a7Vr4Q/kd/aw96bnJG332W9V9LkJO69JRcaCYDUqjp6/z0w6VcZjgAcTbgFxEPfBgdnAwlh3iwu+hLopa+flJw==}
    dependencies:
      tiny-invariant: 1.3.3
    dev: false

  /css-loader@6.10.0(webpack@5.90.3):
    resolution: {integrity: sha512-LTSA/jWbwdMlk+rhmElbDR2vbtQoTBPr7fkJE+mxrHj+7ru0hUmHafDRzWIjIHTwpitWVaqY2/UWGRca3yUgRw==}
    engines: {node: '>= 12.13.0'}
    peerDependencies:
      '@rspack/core': 0.x || 1.x
      webpack: ^5.0.0
    peerDependenciesMeta:
      '@rspack/core':
        optional: true
      webpack:
        optional: true
    dependencies:
      icss-utils: 5.1.0(postcss@8.4.35)
      postcss: 8.4.35
      postcss-modules-extract-imports: 3.0.0(postcss@8.4.35)
      postcss-modules-local-by-default: 4.0.4(postcss@8.4.35)
      postcss-modules-scope: 3.1.1(postcss@8.4.35)
      postcss-modules-values: 4.0.0(postcss@8.4.35)
      postcss-value-parser: 4.2.0
      semver: 7.6.0
      webpack: 5.90.3(webpack-cli@4.10.0)
    dev: true

  /css-select@4.3.0:
    resolution: {integrity: sha512-wPpOYtnsVontu2mODhA19JrqWxNsfdatRKd64kmpRbQgh1KtItko5sTnEpPdpSaJszTOhEMlF/RPz28qj4HqhQ==}
    dependencies:
      boolbase: 1.0.0
      css-what: 6.1.0
      domhandler: 4.3.1
      domutils: 2.8.0
      nth-check: 2.1.1
    dev: true

  /css-vendor@2.0.8:
    resolution: {integrity: sha512-x9Aq0XTInxrkuFeHKbYC7zWY8ai7qJ04Kxd9MnvbC1uO5DagxoHQjm4JvG+vCdXOoFtCjbL2XSZfxmoYa9uQVQ==}
    dependencies:
      '@babel/runtime': 7.24.0
      is-in-browser: 1.1.3
    dev: false

  /css-what@6.1.0:
    resolution: {integrity: sha512-HTUrgRJ7r4dsZKU6GjmpfRK1O76h97Z8MfS1G0FozR+oF2kG6Vfe8JE6zwrkbxigziPHinCJ+gCPjA9EaBDtRw==}
    engines: {node: '>= 6'}
    dev: true

  /csscolorparser@1.0.3:
    resolution: {integrity: sha512-umPSgYwZkdFoUrH5hIq5kf0wPSXiro51nPw0j2K/c83KflkPSTBGMz6NJvMB+07VlL0y7VPo6QJcDjcgKTTm3w==}
    dev: false

  /cssesc@3.0.0:
    resolution: {integrity: sha512-/Tb/JcjK111nNScGob5MNtsntNM1aCNUDipB/TkwZFhyDrrE47SOx/18wF2bbjgc3ZzCSKW1T5nt5EbFoAz/Vg==}
    engines: {node: '>=4'}
    hasBin: true
    dev: true

  /cssom@0.3.8:
    resolution: {integrity: sha512-b0tGHbfegbhPJpxpiBPU2sCkigAqtM9O121le6bbOlgyV+NyGyCmVfJ6QW9eRjz8CpNfWEOYBIMIGRYkLwsIYg==}
    dev: true

  /cssom@0.4.4:
    resolution: {integrity: sha512-p3pvU7r1MyyqbTk+WbNJIgJjG2VmTIaB10rI93LzVPrmDJKkzKYMtxxyAvQXR/NS6otuzveI7+7BBq3SjBS2mw==}
    dev: true

  /cssstyle@2.3.0:
    resolution: {integrity: sha512-AZL67abkUzIuvcHqk7c09cezpGNcxUxU4Ioi/05xHk4DQeTkWmGYftIE6ctU6AEt+Gn4n1lDStOtj7FKycP71A==}
    engines: {node: '>=8'}
    dependencies:
      cssom: 0.3.8
    dev: true

  /csstype@3.1.3:
    resolution: {integrity: sha512-M1uQkMl8rQK/szD0LNhtqxIPLpimGm8sOBwU7lLnCpSbTyY3yeU1Vc7l4KT5zT4s/yOxHH5O7tIuuLOCnLADRw==}

  /damerau-levenshtein@1.0.8:
    resolution: {integrity: sha512-sdQSFB7+llfUcQHUQO3+B8ERRj0Oa4w9POWMI/puGtuf7gFywGmkaLCElnudfTiKZV+NvHqL0ifzdrI8Ro7ESA==}
    dev: true

  /data-urls@2.0.0:
    resolution: {integrity: sha512-X5eWTSXO/BJmpdIKCRuKUgSCgAN0OwliVK3yPKbwIWU1Tdw5BRajxlzMidvh+gwko9AfQ9zIj52pzF91Q3YAvQ==}
    engines: {node: '>=10'}
    dependencies:
      abab: 2.0.6
      whatwg-mimetype: 2.3.0
      whatwg-url: 8.7.0
    dev: true

  /dayjs@1.11.10:
    resolution: {integrity: sha512-vjAczensTgRcqDERK0SR2XMwsF/tSvnvlv6VcF2GIhg6Sx4yOIt/irsr1RDJsKiIyBzJDpCoXiWWq28MqH2cnQ==}
    dev: false

  /debounce@1.2.1:
    resolution: {integrity: sha512-XRRe6Glud4rd/ZGQfiV1ruXSfbvfJedlV9Y6zOlP+2K04vBYiJEte6stfFkCP03aMnY5tsipamumUjL14fofug==}
    dev: true

  /debug@2.6.9:
    resolution: {integrity: sha512-bC7ElrdJaJnPbAP+1EotYvqZsb3ecl5wi6Bfi6BJTUcNowp6cvspg0jXznRTKDjm/E7AdgFBVeAPVMNcKGsHMA==}
    dependencies:
      ms: 2.0.0
    dev: true

  /debug@3.2.7:
    resolution: {integrity: sha512-CFjzYYAi4ThfiQvizrFQevTTXHtnCqWfe7x1AhgEscTz6ZbLbfoLRLPugTQyBth6f8ZERVUSyWHFD/7Wu4t1XQ==}
    dependencies:
      ms: 2.1.3
    dev: true

  /debug@4.3.4:
    resolution: {integrity: sha512-PRWFHuSU3eDtQJPvnNY7Jcket1j0t5OuOsFzPPzsekD52Zl8qUfFIPEiswXqIvHWGVHOgX+7G/vCNNhehwxfkQ==}
    engines: {node: '>=6.0'}
    peerDependencies:
      supports-color: '*'
    peerDependenciesMeta:
      supports-color:
        optional: true
    dependencies:
      ms: 2.1.2
    dev: true

  /decimal.js@10.4.3:
    resolution: {integrity: sha512-VBBaLc1MgL5XpzgIP7ny5Z6Nx3UrRkIViUkPUdtl9aya5amy3De1gsUUSB1g3+3sExYNjCAsAznmukyxCb1GRA==}
    dev: true

  /decode-uri-component@0.2.2:
    resolution: {integrity: sha512-FqUYQ+8o158GyGTrMFJms9qh3CqTKvAqgqsTnkLI8sKu0028orqBhxNMFkFen0zGyg6epACD32pjVk58ngIErQ==}
    engines: {node: '>=0.10'}
    dev: false

  /dedent@0.7.0:
    resolution: {integrity: sha512-Q6fKUPqnAHAyhiUgFU7BUzLiv0kd8saH9al7tnu5Q/okj6dnupxyTgFIBjVzJATdfIAm9NAsvXNzjaKa+bxVyA==}
    dev: true

  /deep-is@0.1.4:
    resolution: {integrity: sha512-oIPzksmTg4/MriiaYGO+okXDT7ztn/w3Eptv/+gSIdMdKsJo0u4CfYNFJPy+4SKMuCqGw2wxnA+URMg3t8a/bQ==}
    dev: true

  /deepmerge@4.3.1:
    resolution: {integrity: sha512-3sUqbMEc77XqpdNO7FRyRog+eW3ph+GYCbj+rK+uYyRMuwsVy0rMiVtPn+QJlKFvWP/1PYpapqYn0Me2knFn+A==}
    engines: {node: '>=0.10.0'}

  /default-gateway@6.0.3:
    resolution: {integrity: sha512-fwSOJsbbNzZ/CUFpqFBqYfYNLj1NbMPm8MMCIzHjC83iSJRBEGmDUxU+WP661BaBQImeC2yHwXtz+P/O9o+XEg==}
    engines: {node: '>= 10'}
    dependencies:
      execa: 5.1.1
    dev: true

  /define-data-property@1.1.4:
    resolution: {integrity: sha512-rBMvIzlpA8v6E+SJZoo++HAYqsLrkg7MSfIinMPFhmkorw7X+dOXVJQs+QT69zGkzMyfDnIMN2Wid1+NbL3T+A==}
    engines: {node: '>= 0.4'}
    dependencies:
      es-define-property: 1.0.0
      es-errors: 1.3.0
      gopd: 1.0.1
    dev: true

  /define-lazy-prop@2.0.0:
    resolution: {integrity: sha512-Ds09qNh8yw3khSjiJjiUInaGX9xlqZDY7JVryGxdxV7NPeuqQfplOpQ66yJFZut3jLa5zOwkXw1g9EI2uKh4Og==}
    engines: {node: '>=8'}
    dev: true

  /define-properties@1.2.1:
    resolution: {integrity: sha512-8QmQKqEASLd5nx0U1B1okLElbUuuttJ/AnYmRXbbbGDWh6uS208EjD4Xqq/I9wK7u0v6O08XhTWnt5XtEbR6Dg==}
    engines: {node: '>= 0.4'}
    dependencies:
      define-data-property: 1.1.4
      has-property-descriptors: 1.0.2
      object-keys: 1.1.1
    dev: true

  /delayed-stream@1.0.0:
    resolution: {integrity: sha512-ZySD7Nf91aLB0RxL4KGrKHBXl7Eds1DAmEdcoVawXnLD7SDhpNgtuII2aAkg7a7QS41jxPSZ17p4VdGnMHk3MQ==}
    engines: {node: '>=0.4.0'}

  /depd@1.1.2:
    resolution: {integrity: sha512-7emPTl6Dpo6JRXOXjLRxck+FlLRX5847cLKEn00PLAgc3g2hTZZgr+e4c2v6QpSmLeFP3n5yUo7ft6avBK/5jQ==}
    engines: {node: '>= 0.6'}
    dev: true

  /depd@2.0.0:
    resolution: {integrity: sha512-g7nH6P6dyDioJogAAGprGpCtVImJhpPk/roCzdb3fIh61/s/nPsfR6onyMwkCAR/OlC3yBC0lESvUoQEAssIrw==}
    engines: {node: '>= 0.8'}
    dev: true

  /dequal@2.0.3:
    resolution: {integrity: sha512-0je+qPKHEMohvfRTCEo3CrPG6cAzAYgmzKyxRiYSSDkS6eGJdyVJm7WaYA5ECaAD9wLB2T4EEeymA5aFVcYXCA==}
    engines: {node: '>=6'}
    dev: true

  /destroy@1.2.0:
    resolution: {integrity: sha512-2sJGJTaXIIaR1w4iJSNoN0hnMY7Gpc/n8D4qSCJw8QqFWXf7cuAgnEHxBpweaVcPevC2l3KpjYCx3NypQQgaJg==}
    engines: {node: '>= 0.8', npm: 1.2.8000 || >= 1.4.16}
    dev: true

  /detect-newline@3.1.0:
    resolution: {integrity: sha512-TLz+x/vEXm/Y7P7wn1EJFNLxYpUD4TgMosxY6fAVJUnJMbupHBOncxyWUG9OpTaH9EBD7uFI5LfEgmMOc54DsA==}
    engines: {node: '>=8'}
    dev: true

  /detect-node@2.1.0:
    resolution: {integrity: sha512-T0NIuQpnTvFDATNuHN5roPwSBG83rFsuO+MXXH9/3N1eFbn4wcPjttvjMLEPWJ0RGUYgQE7cGgS3tNxbqCGM7g==}
    dev: true

  /diff-sequences@27.5.1:
    resolution: {integrity: sha512-k1gCAXAsNgLwEL+Y8Wvl+M6oEFj5bgazfZULpS5CneoPPXRaCCW7dm+q21Ky2VEE5X+VeRDBVg1Pcvvsr4TtNQ==}
    engines: {node: ^10.13.0 || ^12.13.0 || ^14.15.0 || >=15.0.0}
    dev: true

  /dir-glob@3.0.1:
    resolution: {integrity: sha512-WkrWp9GR4KXfKGYzOLmTuGVi1UWFfws377n9cc55/tb6DuqyF6pcQ5AbiHEshaDpY9v6oaSr2XCDidGmMwdzIA==}
    engines: {node: '>=8'}
    dependencies:
      path-type: 4.0.0
    dev: true

  /dns-packet@5.6.1:
    resolution: {integrity: sha512-l4gcSouhcgIKRvyy99RNVOgxXiicE+2jZoNmaNmZ6JXiGajBOJAesk1OBlJuM5k2c+eudGdLxDqXuPCKIj6kpw==}
    engines: {node: '>=6'}
    dependencies:
      '@leichtgewicht/ip-codec': 2.0.4
    dev: true

  /doctrine@2.1.0:
    resolution: {integrity: sha512-35mSku4ZXK0vfCuHEDAwt55dg2jNajHZ1odvF+8SSr82EsZY4QmXfuWso8oEd8zRhVObSN18aM0CjSdoBX7zIw==}
    engines: {node: '>=0.10.0'}
    dependencies:
      esutils: 2.0.3
    dev: true

  /doctrine@3.0.0:
    resolution: {integrity: sha512-yS+Q5i3hBf7GBkd4KG8a7eBNNWNGLTaEwwYWUijIYM7zrlYDM0BFXHjjPWlWZ1Rg7UaddZeIDmi9jF3HmqiQ2w==}
    engines: {node: '>=6.0.0'}
    dependencies:
      esutils: 2.0.3
    dev: true

  /dom-converter@0.2.0:
    resolution: {integrity: sha512-gd3ypIPfOMr9h5jIKq8E3sHOTCjeirnl0WK5ZdS1AW0Odt0b1PaWaHdJ4Qk4klv+YB9aJBS7mESXjFoDQPu6DA==}
    dependencies:
      utila: 0.4.0
    dev: true

  /dom-helpers@5.2.1:
    resolution: {integrity: sha512-nRCa7CK3VTrM2NmGkIy4cbK7IZlgBE/PYMn55rrXefr5xXDP0LdtfPnblFDoVdcAfslJ7or6iqAUnx0CCGIWQA==}
    dependencies:
      '@babel/runtime': 7.24.0
      csstype: 3.1.3
    dev: false

  /dom-serializer@1.4.1:
    resolution: {integrity: sha512-VHwB3KfrcOOkelEG2ZOfxqLZdfkil8PtJi4P8N2MMXucZq2yLp75ClViUlOVwyoHEDjYU433Aq+5zWP61+RGag==}
    dependencies:
      domelementtype: 2.3.0
      domhandler: 4.3.1
      entities: 2.2.0

  /dom-serializer@2.0.0:
    resolution: {integrity: sha512-wIkAryiqt/nV5EQKqQpo3SToSOV9J0DnbJqwK7Wv/Trc92zIAYZ4FlMu+JPFW1DfGFt81ZTCGgDEabffXeLyJg==}
    dependencies:
      domelementtype: 2.3.0
      domhandler: 5.0.3
      entities: 4.5.0

  /domelementtype@2.3.0:
    resolution: {integrity: sha512-OLETBj6w0OsagBwdXnPdN0cnMfF9opN69co+7ZrbfPGrdpPVNBUj02spi6B1N7wChLQiPn4CSH/zJvXw56gmHw==}

  /domexception@2.0.1:
    resolution: {integrity: sha512-yxJ2mFy/sibVQlu5qHjOkf9J3K6zgmCxgJ94u2EdvDOV09H+32LtRswEcUsmUWN72pVLOEnTSRaIVVzVQgS0dg==}
    engines: {node: '>=8'}
    deprecated: Use your platform's native DOMException instead
    dependencies:
      webidl-conversions: 5.0.0
    dev: true

  /domhandler@4.3.1:
    resolution: {integrity: sha512-GrwoxYN+uWlzO8uhUXRl0P+kHE4GtVPfYzVLcUxPL7KNdHKj66vvlhiweIHqYYXWlw+T8iLMp42Lm67ghw4WMQ==}
    engines: {node: '>= 4'}
    dependencies:
      domelementtype: 2.3.0

  /domhandler@5.0.3:
    resolution: {integrity: sha512-cgwlv/1iFQiFnU96XXgROh8xTeetsnJiDsTc7TYCLFd9+/WNkIqPTxiM/8pSd8VIrhXGTf1Ny1q1hquVqDJB5w==}
    engines: {node: '>= 4'}
    dependencies:
      domelementtype: 2.3.0

  /domutils@2.8.0:
    resolution: {integrity: sha512-w96Cjofp72M5IIhpjgobBimYEfoPjx1Vx0BSX9P30WBdZW2WIKU0T1Bd0kz2eNZ9ikjKgHbEyKx8BB6H1L3h3A==}
    dependencies:
      dom-serializer: 1.4.1
      domelementtype: 2.3.0
      domhandler: 4.3.1

  /domutils@3.1.0:
    resolution: {integrity: sha512-H78uMmQtI2AhgDJjWeQmHwJJ2bLPD3GMmO7Zja/ZZh84wkm+4ut+IUnUdRa8uCGX88DiVx1j6FRe1XfxEgjEZA==}
    dependencies:
      dom-serializer: 2.0.0
      domelementtype: 2.3.0
      domhandler: 5.0.3

  /dot-case@3.0.4:
    resolution: {integrity: sha512-Kv5nKlh6yRrdrGvxeJ2e5y2eRUpkUosIW4A2AS38zwSz27zu7ufDwQPi5Jhs3XAlGNetl3bmnGhQsMtkKJnj3w==}
    dependencies:
      no-case: 3.0.4
      tslib: 2.6.2
    dev: true

  /duplexer@0.1.2:
    resolution: {integrity: sha512-jtD6YG370ZCIi/9GTaJKQxWTZD045+4R4hTk/x1UyoqadyJ9x9CgSi1RlVDQF8U2sxLLSnFkCaMihqljHIWgMg==}
    dev: true

  /earcut@2.2.4:
    resolution: {integrity: sha512-/pjZsA1b4RPHbeWZQn66SWS8nZZWLQQ23oE3Eam7aroEFGEvwKAsJfZ9ytiEMycfzXWpca4FA9QIOehf7PocBQ==}
    dev: false

  /ee-first@1.1.1:
    resolution: {integrity: sha512-WMwm9LhRUo+WUaRN+vRuETqG89IgZphVSNkdFgeb6sS/E4OrDIN7t48CAewSHXc6C8lefD8KKfr5vY61brQlow==}
    dev: true

<<<<<<< HEAD
  /electron-to-chromium@1.4.690:
    resolution: {integrity: sha512-+2OAGjUx68xElQhydpcbqH50hE8Vs2K6TkAeLhICYfndb67CVH0UsZaijmRUE3rHlIxU1u0jxwhgVe6fK3YANA==}
=======
  /electron-to-chromium@1.4.692:
    resolution: {integrity: sha512-d5rZRka9n2Y3MkWRN74IoAsxR0HK3yaAt7T50e3iT9VZmCCQDT3geXUO5ZRMhDToa1pkCeQXuNo+0g+NfDOVPA==}
>>>>>>> da5fe89f
    dev: true

  /email-addresses@3.1.0:
    resolution: {integrity: sha512-k0/r7GrWVL32kZlGwfPNgB2Y/mMXVTq/decgLczm/j34whdaspNrZO8CnXPf1laaHxI6ptUlsnAxN+UAPw+fzg==}
    dev: true

  /emittery@0.8.1:
    resolution: {integrity: sha512-uDfvUjVrfGJJhymx/kz6prltenw1u7WrCg1oa94zYY8xxVpLLUu045LAT0dhDZdXG58/EpPL/5kA180fQ/qudg==}
    engines: {node: '>=10'}
    dev: true

  /emoji-regex@8.0.0:
    resolution: {integrity: sha512-MSjYzcWNOA0ewAHpz0MxpYFvwg6yjy1NG3xteoqz644VCo/RPgnr1/GGt+ic3iJTzQ8Eu3TdM14SawnVUmGE6A==}
    dev: true

  /emoji-regex@9.2.2:
    resolution: {integrity: sha512-L18DaJsXSUk2+42pv8mLs5jJT2hqFkFE4j21wOmgbUqsZ2hL72NsUU785g9RXgo3s0ZNgVl42TiHp3ZtOv/Vyg==}
    dev: true

  /emojis-list@3.0.0:
    resolution: {integrity: sha512-/kyM18EfinwXZbno9FyUGeFh87KC8HRQBQGildHZbEuRyWFOmv1U10o9BBp8XVZDVNNuQKyIGIu5ZYAAXJ0V2Q==}
    engines: {node: '>= 4'}
    dev: true

  /encodeurl@1.0.2:
    resolution: {integrity: sha512-TPJXq8JqFaVYm2CWmPvnP2Iyo4ZSM7/QKcSmuMLDObfpH5fi7RUGmd/rTDf+rut/saiDiQEeVTNgAmJEdAOx0w==}
    engines: {node: '>= 0.8'}
    dev: true

  /enhanced-resolve@5.15.1:
    resolution: {integrity: sha512-3d3JRbwsCLJsYgvb6NuWEG44jjPSOMuS73L/6+7BZuoKm3W+qXnSoIYVHi8dG7Qcg4inAY4jbzkZ7MnskePeDg==}
    engines: {node: '>=10.13.0'}
    dependencies:
      graceful-fs: 4.2.11
      tapable: 2.2.1
    dev: true

  /entities@2.2.0:
    resolution: {integrity: sha512-p92if5Nz619I0w+akJrLZH0MX0Pb5DX39XOwQTtXSdQQOaYH03S1uIQp4mhOZtAXrxq4ViO67YTiLBo2638o9A==}

  /entities@3.0.1:
    resolution: {integrity: sha512-WiyBqoomrwMdFG1e0kqvASYfnlb0lp8M5o5Fw2OFq1hNZxxcNk8Ik0Xm7LxzBhuidnZB/UtBqVCgUz3kBOP51Q==}
    engines: {node: '>=0.12'}
    dev: false

  /entities@4.5.0:
    resolution: {integrity: sha512-V0hjH4dGPh9Ao5p0MoRY6BVqtwCjhz6vI5LT8AJ55H+4g9/4vbHx1I54fS0XuclLhDHArPQCiMjDxjaL8fPxhw==}
    engines: {node: '>=0.12'}

  /envinfo@7.11.1:
    resolution: {integrity: sha512-8PiZgZNIB4q/Lw4AhOvAfB/ityHAd2bli3lESSWmWSzSsl5dKpy5N1d1Rfkd2teq/g9xN90lc6o98DOjMeYHpg==}
    engines: {node: '>=4'}
    hasBin: true
    dev: true

  /error-ex@1.3.2:
    resolution: {integrity: sha512-7dFHNmqeFSEt2ZBsCriorKnn3Z2pj+fd9kmI6QoWw4//DL+icEBfc0U7qJCisqrTsKTjw4fNFy2pW9OqStD84g==}
    dependencies:
      is-arrayish: 0.2.1

  /es-abstract@1.22.5:
    resolution: {integrity: sha512-oW69R+4q2wG+Hc3KZePPZxOiisRIqfKBVo/HLx94QcJeWGU/8sZhCvc829rd1kS366vlJbzBfXf9yWwf0+Ko7w==}
    engines: {node: '>= 0.4'}
    dependencies:
      array-buffer-byte-length: 1.0.1
      arraybuffer.prototype.slice: 1.0.3
      available-typed-arrays: 1.0.7
      call-bind: 1.0.7
      es-define-property: 1.0.0
      es-errors: 1.3.0
      es-set-tostringtag: 2.0.3
      es-to-primitive: 1.2.1
      function.prototype.name: 1.1.6
      get-intrinsic: 1.2.4
      get-symbol-description: 1.0.2
      globalthis: 1.0.3
      gopd: 1.0.1
      has-property-descriptors: 1.0.2
      has-proto: 1.0.3
      has-symbols: 1.0.3
      hasown: 2.0.1
      internal-slot: 1.0.7
      is-array-buffer: 3.0.4
      is-callable: 1.2.7
      is-negative-zero: 2.0.3
      is-regex: 1.1.4
      is-shared-array-buffer: 1.0.3
      is-string: 1.0.7
      is-typed-array: 1.1.13
      is-weakref: 1.0.2
      object-inspect: 1.13.1
      object-keys: 1.1.1
      object.assign: 4.1.5
      regexp.prototype.flags: 1.5.2
      safe-array-concat: 1.1.0
      safe-regex-test: 1.0.3
      string.prototype.trim: 1.2.8
      string.prototype.trimend: 1.0.7
      string.prototype.trimstart: 1.0.7
      typed-array-buffer: 1.0.2
      typed-array-byte-length: 1.0.1
      typed-array-byte-offset: 1.0.2
      typed-array-length: 1.0.5
      unbox-primitive: 1.0.2
      which-typed-array: 1.1.14
    dev: true

  /es-array-method-boxes-properly@1.0.0:
    resolution: {integrity: sha512-wd6JXUmyHmt8T5a2xreUwKcGPq6f1f+WwIJkijUqiGcJz1qqnZgP6XIK+QyIWU5lT7imeNxUll48bziG+TSYcA==}
    dev: true

  /es-define-property@1.0.0:
    resolution: {integrity: sha512-jxayLKShrEqqzJ0eumQbVhTYQM27CfT1T35+gCgDFoL82JLsXqTJ76zv6A0YLOgEnLUMvLzsDsGIrl8NFpT2gQ==}
    engines: {node: '>= 0.4'}
    dependencies:
      get-intrinsic: 1.2.4
    dev: true

  /es-errors@1.3.0:
    resolution: {integrity: sha512-Zf5H2Kxt2xjTvbJvP2ZWLEICxA6j+hAmMzIlypy4xcBg1vKVnx89Wy0GbS+kf5cwCVFFzdCFh2XSCFNULS6csw==}
    engines: {node: '>= 0.4'}
    dev: true

  /es-iterator-helpers@1.0.17:
    resolution: {integrity: sha512-lh7BsUqelv4KUbR5a/ZTaGGIMLCjPGPqJ6q+Oq24YP0RdyptX1uzm4vvaqzk7Zx3bpl/76YLTTDj9L7uYQ92oQ==}
    engines: {node: '>= 0.4'}
    dependencies:
      asynciterator.prototype: 1.0.0
      call-bind: 1.0.7
      define-properties: 1.2.1
      es-abstract: 1.22.5
      es-errors: 1.3.0
      es-set-tostringtag: 2.0.3
      function-bind: 1.1.2
      get-intrinsic: 1.2.4
      globalthis: 1.0.3
      has-property-descriptors: 1.0.2
      has-proto: 1.0.3
      has-symbols: 1.0.3
      internal-slot: 1.0.7
      iterator.prototype: 1.1.2
      safe-array-concat: 1.1.0
    dev: true

  /es-module-lexer@1.4.1:
    resolution: {integrity: sha512-cXLGjP0c4T3flZJKQSuziYoq7MlT+rnvfZjfp7h+I7K9BNX54kP9nyWvdbwjQ4u1iWbOL4u96fgeZLToQlZC7w==}
    dev: true

  /es-set-tostringtag@2.0.3:
    resolution: {integrity: sha512-3T8uNMC3OQTHkFUsFq8r/BwAXLHvU/9O9mE0fBc/MY5iq/8H7ncvO947LmYA6ldWw9Uh8Yhf25zu6n7nML5QWQ==}
    engines: {node: '>= 0.4'}
    dependencies:
      get-intrinsic: 1.2.4
      has-tostringtag: 1.0.2
      hasown: 2.0.1
    dev: true

  /es-shim-unscopables@1.0.2:
    resolution: {integrity: sha512-J3yBRXCzDu4ULnQwxyToo/OjdMx6akgVC7K6few0a7F/0wLtmKKN7I73AH5T2836UuXRqN7Qg+IIUw/+YJksRw==}
    dependencies:
      hasown: 2.0.1
    dev: true

  /es-to-primitive@1.2.1:
    resolution: {integrity: sha512-QCOllgZJtaUo9miYBcLChTUaHNjJF3PYs1VidD7AwiEj1kYxKeQTctLAezAOH5ZKRH0g2IgPn6KwB4IT8iRpvA==}
    engines: {node: '>= 0.4'}
    dependencies:
      is-callable: 1.2.7
      is-date-object: 1.0.5
      is-symbol: 1.0.4
    dev: true

  /escalade@3.1.2:
    resolution: {integrity: sha512-ErCHMCae19vR8vQGe50xIsVomy19rg6gFu3+r3jkEO46suLMWBksvVyoGgQV+jOfl84ZSOSlmv6Gxa89PmTGmA==}
    engines: {node: '>=6'}
    dev: true

  /escape-html@1.0.3:
    resolution: {integrity: sha512-NiSupZ4OeuGwr68lGIeym/ksIZMJodUGOSCZ/FSnTxcrekbvqrgdUxlJOMpijaKZVjAJrWrGs/6Jy8OMuyj9ow==}
    dev: true

  /escape-string-regexp@1.0.5:
    resolution: {integrity: sha512-vbRorB5FUQWvla16U8R/qgaFIya2qGzwDrNmCZuYKrbdSUMG6I1ZCGQRefkRVhuOkIGVne7BQ35DSfo1qvJqFg==}
    engines: {node: '>=0.8.0'}

  /escape-string-regexp@2.0.0:
    resolution: {integrity: sha512-UpzcLCXolUWcNu5HtVMHYdXJjArjsF9C0aNnquZYY4uW/Vu0miy5YoWvbV345HauVvcAUnpRuhMMcqTcGOY2+w==}
    engines: {node: '>=8'}
    dev: true

  /escape-string-regexp@4.0.0:
    resolution: {integrity: sha512-TtpcNJ3XAzx3Gq8sWRzJaVajRs0uVxA2YAkdb1jm2YkPz4G6egUFAyA3n5vtEIZefPk5Wa4UXbKuS5fKkJWdgA==}
    engines: {node: '>=10'}

  /escodegen@2.1.0:
    resolution: {integrity: sha512-2NlIDTwUWJN0mRPQOdtQBzbUHvdGY2P1VXSyU83Q3xKxM7WHX2Ql8dKq782Q9TgQUNOLEzEYu9bzLNj1q88I5w==}
    engines: {node: '>=6.0'}
    hasBin: true
    dependencies:
      esprima: 4.0.1
      estraverse: 5.3.0
      esutils: 2.0.3
    optionalDependencies:
      source-map: 0.6.1
    dev: true

  /eslint-config-airbnb-base@15.0.0(eslint-plugin-import@2.29.1)(eslint@8.57.0):
    resolution: {integrity: sha512-xaX3z4ZZIcFLvh2oUNvcX5oEofXda7giYmuplVxoOg5A7EXJMrUyqRgR+mhDhPK8LZ4PttFOBvCYDbX3sUoUig==}
    engines: {node: ^10.12.0 || >=12.0.0}
    peerDependencies:
      eslint: ^7.32.0 || ^8.2.0
      eslint-plugin-import: ^2.25.2
    dependencies:
      confusing-browser-globals: 1.0.11
      eslint: 8.57.0
      eslint-plugin-import: 2.29.1(eslint@8.57.0)
      object.assign: 4.1.5
      object.entries: 1.1.7
      semver: 6.3.1
    dev: true

  /eslint-config-airbnb@19.0.4(eslint-plugin-import@2.29.1)(eslint-plugin-jsx-a11y@6.8.0)(eslint-plugin-react-hooks@4.6.0)(eslint-plugin-react@7.34.0)(eslint@8.57.0):
    resolution: {integrity: sha512-T75QYQVQX57jiNgpF9r1KegMICE94VYwoFQyMGhrvc+lB8YF2E/M/PYDaQe1AJcWaEgqLE+ErXV1Og/+6Vyzew==}
    engines: {node: ^10.12.0 || ^12.22.0 || ^14.17.0 || >=16.0.0}
    peerDependencies:
      eslint: ^7.32.0 || ^8.2.0
      eslint-plugin-import: ^2.25.3
      eslint-plugin-jsx-a11y: ^6.5.1
      eslint-plugin-react: ^7.28.0
      eslint-plugin-react-hooks: ^4.3.0
    dependencies:
      eslint: 8.57.0
      eslint-config-airbnb-base: 15.0.0(eslint-plugin-import@2.29.1)(eslint@8.57.0)
      eslint-plugin-import: 2.29.1(eslint@8.57.0)
      eslint-plugin-jsx-a11y: 6.8.0(eslint@8.57.0)
      eslint-plugin-react: 7.34.0(eslint@8.57.0)
      eslint-plugin-react-hooks: 4.6.0(eslint@8.57.0)
      object.assign: 4.1.5
      object.entries: 1.1.7
    dev: true

  /eslint-config-prettier@8.10.0(eslint@8.57.0):
    resolution: {integrity: sha512-SM8AMJdeQqRYT9O9zguiruQZaN7+z+E4eAP9oiLNGKMtomwaB1E9dcgUD6ZAn/eQAb52USbvezbiljfZUhbJcg==}
    hasBin: true
    peerDependencies:
      eslint: '>=7.0.0'
    dependencies:
      eslint: 8.57.0
    dev: true

  /eslint-import-resolver-node@0.3.9:
    resolution: {integrity: sha512-WFj2isz22JahUv+B788TlO3N6zL3nNJGU8CcZbPZvVEkBPaJdCV4vy5wyghty5ROFbCRnm132v8BScu5/1BQ8g==}
    dependencies:
      debug: 3.2.7
      is-core-module: 2.13.1
      resolve: 1.22.8
    dev: true

  /eslint-module-utils@2.8.1(eslint@8.57.0):
    resolution: {integrity: sha512-rXDXR3h7cs7dy9RNpUlQf80nX31XWJEyGq1tRMo+6GsO5VmTe4UTwtmonAD4ZkAsrfMVDA2wlGJ3790Ys+D49Q==}
    engines: {node: '>=4'}
    peerDependencies:
      eslint: '*'
    peerDependenciesMeta:
      eslint:
        optional: true
    dependencies:
      debug: 3.2.7
      eslint: 8.57.0
    dev: true

  /eslint-plugin-import@2.29.1(eslint@8.57.0):
    resolution: {integrity: sha512-BbPC0cuExzhiMo4Ff1BTVwHpjjv28C5R+btTOGaCRC7UEz801up0JadwkeSk5Ued6TG34uaczuVuH6qyy5YUxw==}
    engines: {node: '>=4'}
    peerDependencies:
      eslint: ^2 || ^3 || ^4 || ^5 || ^6 || ^7.2.0 || ^8
    dependencies:
      array-includes: 3.1.7
      array.prototype.findlastindex: 1.2.4
      array.prototype.flat: 1.3.2
      array.prototype.flatmap: 1.3.2
      debug: 3.2.7
      doctrine: 2.1.0
      eslint: 8.57.0
      eslint-import-resolver-node: 0.3.9
      eslint-module-utils: 2.8.1(eslint@8.57.0)
      hasown: 2.0.1
      is-core-module: 2.13.1
      is-glob: 4.0.3
      minimatch: 3.1.2
      object.fromentries: 2.0.7
      object.groupby: 1.0.2
      object.values: 1.1.7
      semver: 6.3.1
      tsconfig-paths: 3.15.0
    dev: true

  /eslint-plugin-jest@26.9.0(@typescript-eslint/eslint-plugin@5.62.0)(eslint@8.57.0)(jest@27.5.1)(typescript@4.9.5):
    resolution: {integrity: sha512-TWJxWGp1J628gxh2KhaH1H1paEdgE2J61BBF1I59c6xWeL5+D1BzMxGDN/nXAfX+aSkR5u80K+XhskK6Gwq9ng==}
    engines: {node: ^12.22.0 || ^14.17.0 || >=16.0.0}
    peerDependencies:
      '@typescript-eslint/eslint-plugin': ^5.0.0
      eslint: ^6.0.0 || ^7.0.0 || ^8.0.0
      jest: '*'
    peerDependenciesMeta:
      '@typescript-eslint/eslint-plugin':
        optional: true
      jest:
        optional: true
    dependencies:
      '@typescript-eslint/eslint-plugin': 5.62.0(@typescript-eslint/parser@5.62.0)(eslint@8.57.0)(typescript@4.9.5)
      '@typescript-eslint/utils': 5.62.0(eslint@8.57.0)(typescript@4.9.5)
      eslint: 8.57.0
      jest: 27.5.1
    transitivePeerDependencies:
      - supports-color
      - typescript
    dev: true

  /eslint-plugin-jsx-a11y@6.8.0(eslint@8.57.0):
    resolution: {integrity: sha512-Hdh937BS3KdwwbBaKd5+PLCOmYY6U4f2h9Z2ktwtNKvIdIEu137rjYbcb9ApSbVJfWxANNuiKTD/9tOKjK9qOA==}
    engines: {node: '>=4.0'}
    peerDependencies:
      eslint: ^3 || ^4 || ^5 || ^6 || ^7 || ^8
    dependencies:
      '@babel/runtime': 7.24.0
      aria-query: 5.3.0
      array-includes: 3.1.7
      array.prototype.flatmap: 1.3.2
      ast-types-flow: 0.0.8
      axe-core: 4.7.0
      axobject-query: 3.2.1
      damerau-levenshtein: 1.0.8
      emoji-regex: 9.2.2
      es-iterator-helpers: 1.0.17
      eslint: 8.57.0
      hasown: 2.0.1
      jsx-ast-utils: 3.3.5
      language-tags: 1.0.9
      minimatch: 3.1.2
      object.entries: 1.1.7
      object.fromentries: 2.0.7
    dev: true

  /eslint-plugin-prettier@4.2.1(eslint-config-prettier@8.10.0)(eslint@8.57.0)(prettier@2.8.8):
    resolution: {integrity: sha512-f/0rXLXUt0oFYs8ra4w49wYZBG5GKZpAYsJSm6rnYL5uVDjd+zowwMwVZHnAjf4edNrKpCDYfXDgmRE/Ak7QyQ==}
    engines: {node: '>=12.0.0'}
    peerDependencies:
      eslint: '>=7.28.0'
      eslint-config-prettier: '*'
      prettier: '>=2.0.0'
    peerDependenciesMeta:
      eslint-config-prettier:
        optional: true
    dependencies:
      eslint: 8.57.0
      eslint-config-prettier: 8.10.0(eslint@8.57.0)
      prettier: 2.8.8
      prettier-linter-helpers: 1.0.0
    dev: true

  /eslint-plugin-react-hooks@4.6.0(eslint@8.57.0):
    resolution: {integrity: sha512-oFc7Itz9Qxh2x4gNHStv3BqJq54ExXmfC+a1NjAta66IAN87Wu0R/QArgIS9qKzX3dXKPI9H5crl9QchNMY9+g==}
    engines: {node: '>=10'}
    peerDependencies:
      eslint: ^3.0.0 || ^4.0.0 || ^5.0.0 || ^6.0.0 || ^7.0.0 || ^8.0.0-0
    dependencies:
      eslint: 8.57.0
    dev: true

  /eslint-plugin-react@7.34.0(eslint@8.57.0):
    resolution: {integrity: sha512-MeVXdReleBTdkz/bvcQMSnCXGi+c9kvy51IpinjnJgutl3YTHWsDdke7Z1ufZpGfDG8xduBDKyjtB9JH1eBKIQ==}
    engines: {node: '>=4'}
    peerDependencies:
      eslint: ^3 || ^4 || ^5 || ^6 || ^7 || ^8
    dependencies:
      array-includes: 3.1.7
      array.prototype.findlast: 1.2.4
      array.prototype.flatmap: 1.3.2
      array.prototype.toreversed: 1.1.2
      array.prototype.tosorted: 1.1.3
      doctrine: 2.1.0
      es-iterator-helpers: 1.0.17
      eslint: 8.57.0
      estraverse: 5.3.0
      jsx-ast-utils: 3.3.5
      minimatch: 3.1.2
      object.entries: 1.1.7
      object.fromentries: 2.0.7
      object.hasown: 1.1.3
      object.values: 1.1.7
      prop-types: 15.8.1
      resolve: 2.0.0-next.5
      semver: 6.3.1
      string.prototype.matchall: 4.0.10
    dev: true

  /eslint-scope@5.1.1:
    resolution: {integrity: sha512-2NxwbF/hZ0KpepYN0cNbo+FN6XoK7GaHlQhgx/hIZl6Va0bF45RQOOwhLIy8lQDbuCiadSLCBnH2CFYquit5bw==}
    engines: {node: '>=8.0.0'}
    dependencies:
      esrecurse: 4.3.0
      estraverse: 4.3.0
    dev: true

  /eslint-scope@7.2.2:
    resolution: {integrity: sha512-dOt21O7lTMhDM+X9mB4GX+DZrZtCUJPL/wlcTqxyrx5IvO0IYtILdtrQGQp+8n5S0gwSVmOf9NQrjMOgfQZlIg==}
    engines: {node: ^12.22.0 || ^14.17.0 || >=16.0.0}
    dependencies:
      esrecurse: 4.3.0
      estraverse: 5.3.0
    dev: true

  /eslint-visitor-keys@2.1.0:
    resolution: {integrity: sha512-0rSmRBzXgDzIsD6mGdJgevzgezI534Cer5L/vyMX0kHzT/jiB43jRhd9YUlMGYLQy2zprNmoT8qasCGtY+QaKw==}
    engines: {node: '>=10'}
    dev: true

  /eslint-visitor-keys@3.4.3:
    resolution: {integrity: sha512-wpc+LXeiyiisxPlEkUzU6svyS1frIO3Mgxj1fdy7Pm8Ygzguax2N3Fa/D/ag1WqbOprdI+uY6wMUl8/a2G+iag==}
    engines: {node: ^12.22.0 || ^14.17.0 || >=16.0.0}
    dev: true

  /eslint@8.57.0:
    resolution: {integrity: sha512-dZ6+mexnaTIbSBZWgou51U6OmzIhYM2VcNdtiTtI7qPNZm35Akpr0f6vtw3w1Kmn5PYo+tZVfh13WrhpS6oLqQ==}
    engines: {node: ^12.22.0 || ^14.17.0 || >=16.0.0}
    hasBin: true
    dependencies:
      '@eslint-community/eslint-utils': 4.4.0(eslint@8.57.0)
      '@eslint-community/regexpp': 4.10.0
      '@eslint/eslintrc': 2.1.4
      '@eslint/js': 8.57.0
      '@humanwhocodes/config-array': 0.11.14
      '@humanwhocodes/module-importer': 1.0.1
      '@nodelib/fs.walk': 1.2.8
      '@ungap/structured-clone': 1.2.0
      ajv: 6.12.6
      chalk: 4.1.2
      cross-spawn: 7.0.3
      debug: 4.3.4
      doctrine: 3.0.0
      escape-string-regexp: 4.0.0
      eslint-scope: 7.2.2
      eslint-visitor-keys: 3.4.3
      espree: 9.6.1
      esquery: 1.5.0
      esutils: 2.0.3
      fast-deep-equal: 3.1.3
      file-entry-cache: 6.0.1
      find-up: 5.0.0
      glob-parent: 6.0.2
      globals: 13.24.0
      graphemer: 1.4.0
      ignore: 5.3.1
      imurmurhash: 0.1.4
      is-glob: 4.0.3
      is-path-inside: 3.0.3
      js-yaml: 4.1.0
      json-stable-stringify-without-jsonify: 1.0.1
      levn: 0.4.1
      lodash.merge: 4.6.2
      minimatch: 3.1.2
      natural-compare: 1.4.0
      optionator: 0.9.3
      strip-ansi: 6.0.1
      text-table: 0.2.0
    transitivePeerDependencies:
      - supports-color
    dev: true

  /espree@9.6.1:
    resolution: {integrity: sha512-oruZaFkjorTpF32kDSI5/75ViwGeZginGGy2NoOSg3Q9bnwlnmDm4HLnkl0RE3n+njDXR037aY1+x58Z/zFdwQ==}
    engines: {node: ^12.22.0 || ^14.17.0 || >=16.0.0}
    dependencies:
      acorn: 8.11.3
      acorn-jsx: 5.3.2(acorn@8.11.3)
      eslint-visitor-keys: 3.4.3
    dev: true

  /esprima@4.0.1:
    resolution: {integrity: sha512-eGuFFw7Upda+g4p+QHvnW0RyTX/SVeJBDM/gCtMARO0cLuT2HcEKnTPvhjV6aGeqrCB/sbNop0Kszm0jsaWU4A==}
    engines: {node: '>=4'}
    hasBin: true
    dev: true

  /esquery@1.5.0:
    resolution: {integrity: sha512-YQLXUplAwJgCydQ78IMJywZCceoqk1oH01OERdSAJc/7U2AylwjhSCLDEtqwg811idIS/9fIU5GjG73IgjKMVg==}
    engines: {node: '>=0.10'}
    dependencies:
      estraverse: 5.3.0
    dev: true

  /esrecurse@4.3.0:
    resolution: {integrity: sha512-KmfKL3b6G+RXvP8N1vr3Tq1kL/oCFgn2NYXEtqP8/L3pKapUA4G8cFVaoF3SU323CD4XypR/ffioHmkti6/Tag==}
    engines: {node: '>=4.0'}
    dependencies:
      estraverse: 5.3.0
    dev: true

  /estraverse@4.3.0:
    resolution: {integrity: sha512-39nnKffWz8xN1BU/2c79n9nB9HDzo0niYUqx6xyqUnyoAnQyyWpOTdZEeiCch8BBu515t4wp9ZmgVfVhn9EBpw==}
    engines: {node: '>=4.0'}
    dev: true

  /estraverse@5.3.0:
    resolution: {integrity: sha512-MMdARuVEQziNTeJD8DgMqmhwR11BRQ/cBP+pLtYdSTnf3MIO8fFeiINEbX36ZdNlfU/7A9f3gUw49B3oQsvwBA==}
    engines: {node: '>=4.0'}
    dev: true

  /esutils@2.0.3:
    resolution: {integrity: sha512-kVscqXk4OCp68SZ0dkgEKVi6/8ij300KBWTJq32P/dYeWTSwK41WyTxalN1eRmA5Z9UU/LX9D7FWSmV9SAYx6g==}
    engines: {node: '>=0.10.0'}
    dev: true

  /etag@1.8.1:
    resolution: {integrity: sha512-aIL5Fx7mawVa300al2BnEE4iNvo1qETxLrPI/o05L7z6go7fCw1J6EQmbK4FmJ2AS7kgVF/KEZWufBfdClMcPg==}
    engines: {node: '>= 0.6'}
    dev: true

  /eventemitter3@4.0.7:
    resolution: {integrity: sha512-8guHBZCwKnFhYdHr2ysuRWErTwhoN2X8XELRlrRwpmfeY2jjuUN4taQMsULKUVo1K4DvZl+0pgfyoysHxvmvEw==}

  /events@3.3.0:
    resolution: {integrity: sha512-mQw+2fkQbALzQ7V0MY0IqdnXNOeTtP4r0lN9z7AAawCXgqea7bDii20AYrIBrFd/Hx0M2Ocz6S111CaFkUcb0Q==}
    engines: {node: '>=0.8.x'}
    dev: true

  /execa@5.1.1:
    resolution: {integrity: sha512-8uSpZZocAZRBAPIEINJj3Lo9HyGitllczc27Eh5YYojjMFMn8yHMDMaUHE2Jqfq05D/wucwI4JGURyXt1vchyg==}
    engines: {node: '>=10'}
    dependencies:
      cross-spawn: 7.0.3
      get-stream: 6.0.1
      human-signals: 2.1.0
      is-stream: 2.0.1
      merge-stream: 2.0.0
      npm-run-path: 4.0.1
      onetime: 5.1.2
      signal-exit: 3.0.7
      strip-final-newline: 2.0.0
    dev: true

  /exit@0.1.2:
    resolution: {integrity: sha512-Zk/eNKV2zbjpKzrsQ+n1G6poVbErQxJ0LBOJXaKZ1EViLzH+hrLu9cdXI4zw9dBQJslwBEpbQ2P1oS7nDxs6jQ==}
    engines: {node: '>= 0.8.0'}
    dev: true

  /expect@27.5.1:
    resolution: {integrity: sha512-E1q5hSUG2AmYQwQJ041nvgpkODHQvB+RKlB4IYdru6uJsyFTRyZAP463M+1lINorwbqAmUggi6+WwkD8lCS/Dw==}
    engines: {node: ^10.13.0 || ^12.13.0 || ^14.15.0 || >=15.0.0}
    dependencies:
      '@jest/types': 27.5.1
      jest-get-type: 27.5.1
      jest-matcher-utils: 27.5.1
      jest-message-util: 27.5.1
    dev: true

  /export-to-csv@0.2.2:
    resolution: {integrity: sha512-KHExLOjF2yvo8JU8Sv+5RuJAHzP1TpFvUgnWn8ex7zBrv1ZsABJAOpvG1RNRRWr1spYpDJmBBaR5/cV/8aBQSw==}
    dev: false

  /express@4.18.3:
    resolution: {integrity: sha512-6VyCijWQ+9O7WuVMTRBTl+cjNNIzD5cY5mQ1WM8r/LEkI2u8EYpOotESNwzNlyCn3g+dmjKYI6BmNneSr/FSRw==}
    engines: {node: '>= 0.10.0'}
    dependencies:
      accepts: 1.3.8
      array-flatten: 1.1.1
      body-parser: 1.20.2
      content-disposition: 0.5.4
      content-type: 1.0.5
      cookie: 0.5.0
      cookie-signature: 1.0.6
      debug: 2.6.9
      depd: 2.0.0
      encodeurl: 1.0.2
      escape-html: 1.0.3
      etag: 1.8.1
      finalhandler: 1.2.0
      fresh: 0.5.2
      http-errors: 2.0.0
      merge-descriptors: 1.0.1
      methods: 1.1.2
      on-finished: 2.4.1
      parseurl: 1.3.3
      path-to-regexp: 0.1.7
      proxy-addr: 2.0.7
      qs: 6.11.0
      range-parser: 1.2.1
      safe-buffer: 5.2.1
      send: 0.18.0
      serve-static: 1.15.0
      setprototypeof: 1.2.0
      statuses: 2.0.1
      type-is: 1.6.18
      utils-merge: 1.0.1
      vary: 1.1.2
    dev: true

  /fast-deep-equal@3.1.3:
    resolution: {integrity: sha512-f3qQ9oQy9j2AhBe/H9VC91wLmKBCCU/gDOnKNAYG5hswO7BLKj09Hc5HYNz9cGI++xlpDCIgDaitVs03ATR84Q==}

  /fast-diff@1.3.0:
    resolution: {integrity: sha512-VxPP4NqbUjj6MaAOafWeUn2cXWLcCtljklUtZf0Ind4XQ+QPtmA0b18zZy0jIQx+ExRVCR/ZQpBmik5lXshNsw==}
    dev: true

  /fast-glob@3.3.2:
    resolution: {integrity: sha512-oX2ruAFQwf/Orj8m737Y5adxDQO0LAB7/S5MnxCdTNDd4p6BsyIVsv9JQsATbTSq8KHRpLwIHbVlUNatxd+1Ow==}
    engines: {node: '>=8.6.0'}
    dependencies:
      '@nodelib/fs.stat': 2.0.5
      '@nodelib/fs.walk': 1.2.8
      glob-parent: 5.1.2
      merge2: 1.4.1
      micromatch: 4.0.5
    dev: true

  /fast-json-stable-stringify@2.1.0:
    resolution: {integrity: sha512-lhd/wF+Lk98HZoTCtlVraHtfh5XYijIjalXck7saUtuanSDyLMxnHhSXEDJqHxD7msR8D0uCmqlkwjCV8xvwHw==}
    dev: true

  /fast-levenshtein@2.0.6:
    resolution: {integrity: sha512-DCXu6Ifhqcks7TZKY3Hxp3y6qphY5SJZmrWMDrKcERSOXWQdMhU9Ig/PYrzyw/ul9jOIyh0N4M0tbC5hodg8dw==}
    dev: true

  /fastest-levenshtein@1.0.16:
    resolution: {integrity: sha512-eRnCtTTtGZFpQCwhJiUOuxPQWRXVKYDn0b2PeHfXL6/Zi53SLAzAHfVhVWK2AryC/WH05kGfxhFIPvTF0SXQzg==}
    engines: {node: '>= 4.9.1'}
    dev: true

  /fastq@1.17.1:
    resolution: {integrity: sha512-sRVD3lWVIXWg6By68ZN7vho9a1pQcN/WBFaAAsDDFzlJjvoGx0P8z7V1t72grFJfJhu3YPZBuu25f7Kaw2jN1w==}
    dependencies:
      reusify: 1.0.4
    dev: true

  /faye-websocket@0.11.4:
    resolution: {integrity: sha512-CzbClwlXAuiRQAlUyfqPgvPoNKTckTPGfwZV4ZdAhVcP2lh9KUxJg2b5GkE7XbjKQ3YJnQ9z6D9ntLAlB+tP8g==}
    engines: {node: '>=0.8.0'}
    dependencies:
      websocket-driver: 0.7.4
    dev: true

  /fb-watchman@2.0.2:
    resolution: {integrity: sha512-p5161BqbuCaSnB8jIbzQHOlpgsPmK5rJVDfDKO91Axs5NC1uu3HRQm6wt9cd9/+GtQQIO53JdGXXoyDpTAsgYA==}
    dependencies:
      bser: 2.1.1
    dev: true

  /file-entry-cache@6.0.1:
    resolution: {integrity: sha512-7Gps/XWymbLk2QLYK4NzpMOrYjMhdIxXuIvy2QBsLE6ljuodKvdkWs/cpyJJ3CVIVpH0Oi1Hvg1ovbMzLdFBBg==}
    engines: {node: ^10.12.0 || >=12.0.0}
    dependencies:
      flat-cache: 3.2.0
    dev: true

  /file-loader@6.2.0(webpack@5.90.3):
    resolution: {integrity: sha512-qo3glqyTa61Ytg4u73GultjHGjdRyig3tG6lPtyX/jOEJvHif9uB0/OCI2Kif6ctF3caQTW2G5gym21oAsI4pw==}
    engines: {node: '>= 10.13.0'}
    peerDependencies:
      webpack: ^4.0.0 || ^5.0.0
    dependencies:
      loader-utils: 2.0.4
      schema-utils: 3.3.0
      webpack: 5.90.3(webpack-cli@4.10.0)
    dev: true

  /file-selector@0.6.0:
    resolution: {integrity: sha512-QlZ5yJC0VxHxQQsQhXvBaC7VRJ2uaxTf+Tfpu4Z/OcVQJVpZO+DGU0rkoVW5ce2SccxugvpBJoMvUs59iILYdw==}
    engines: {node: '>= 12'}
    dependencies:
      tslib: 2.6.2
    dev: false

  /filename-reserved-regex@2.0.0:
    resolution: {integrity: sha512-lc1bnsSr4L4Bdif8Xb/qrtokGbq5zlsms/CYH8PP+WtCkGNF65DPiQY8vG3SakEdRn8Dlnm+gW/qWKKjS5sZzQ==}
    engines: {node: '>=4'}
    dev: true

  /filenamify@4.3.0:
    resolution: {integrity: sha512-hcFKyUG57yWGAzu1CMt/dPzYZuv+jAJUT85bL8mrXvNe6hWj6yEHEc4EdcgiA6Z3oi1/9wXJdZPXF2dZNgwgOg==}
    engines: {node: '>=8'}
    dependencies:
      filename-reserved-regex: 2.0.0
      strip-outer: 1.0.1
      trim-repeated: 1.0.0
    dev: true

  /filesize@3.6.1:
    resolution: {integrity: sha512-7KjR1vv6qnicaPMi1iiTcI85CyYwRO/PSFCu6SvqL8jN2Wjt/NIYQTFtFs7fSDCYOstUkEWIQGFUg5YZQfjlcg==}
    engines: {node: '>= 0.4.0'}
    dev: true

  /fill-range@7.0.1:
    resolution: {integrity: sha512-qOo9F+dMUmC2Lcb4BbVvnKJxTPjCm+RRpe4gDuGrzkL7mEVl/djYSu2OdQ2Pa302N4oqkSg9ir6jaLWJ2USVpQ==}
    engines: {node: '>=8'}
    requiresBuild: true
    dependencies:
      to-regex-range: 5.0.1
    dev: true

  /filter-obj@1.1.0:
    resolution: {integrity: sha512-8rXg1ZnX7xzy2NGDVkBVaAy+lSlPNwad13BtgSlLuxfIslyt5Vg64U7tFcCt4WS1R0hvtnQybT/IyCkGZ3DpXQ==}
    engines: {node: '>=0.10.0'}
    dev: false

  /finalhandler@1.2.0:
    resolution: {integrity: sha512-5uXcUVftlQMFnWC9qu/svkWv3GTd2PfUhK/3PLkYNAe7FbqJMt3515HaxE6eRL74GdsriiwujiawdaB1BpEISg==}
    engines: {node: '>= 0.8'}
    dependencies:
      debug: 2.6.9
      encodeurl: 1.0.2
      escape-html: 1.0.3
      on-finished: 2.4.1
      parseurl: 1.3.3
      statuses: 2.0.1
      unpipe: 1.0.0
    dev: true

  /find-cache-dir@3.3.2:
    resolution: {integrity: sha512-wXZV5emFEjrridIgED11OoUKLxiYjAcqot/NJdAkOhlJ+vGzwhOAfcG5OX1jP+S0PcjEn8bdMJv+g2jwQ3Onig==}
    engines: {node: '>=8'}
    dependencies:
      commondir: 1.0.1
      make-dir: 3.1.0
      pkg-dir: 4.2.0
    dev: true

  /find-root@1.1.0:
    resolution: {integrity: sha512-NKfW6bec6GfKc0SGx1e07QZY9PE99u0Bft/0rzSD5k3sO/vwkVUpDUKVm5Gpp5Ue3YfShPFTX2070tDs5kB9Ng==}
    dev: false

  /find-up@4.1.0:
    resolution: {integrity: sha512-PpOwAdQ/YlXQ2vj8a3h8IipDuYRi3wceVQQGYWxNINccq40Anw7BlsEXCMbt1Zt+OLA6Fq9suIpIWD0OsnISlw==}
    engines: {node: '>=8'}
    dependencies:
      locate-path: 5.0.0
      path-exists: 4.0.0
    dev: true

  /find-up@5.0.0:
    resolution: {integrity: sha512-78/PXT1wlLLDgTzDs7sjq9hzz0vXD+zn+7wypEe4fXQxCmdmqfGsEPQxmiCSQI3ajFV91bVSsvNtrJRiW6nGng==}
    engines: {node: '>=10'}
    dependencies:
      locate-path: 6.0.0
      path-exists: 4.0.0
    dev: true

  /flat-cache@3.2.0:
    resolution: {integrity: sha512-CYcENa+FtcUKLmhhqyctpclsq7QF38pKjZHsGNiSQF5r4FtoKDWabFDl3hzaEQMvT1LHEysw5twgLvpYYb4vbw==}
    engines: {node: ^10.12.0 || >=12.0.0}
    dependencies:
      flatted: 3.3.1
      keyv: 4.5.4
      rimraf: 3.0.2
    dev: true

  /flat@5.0.2:
    resolution: {integrity: sha512-b6suED+5/3rTpUBdG1gupIl8MPFCAMA0QXwmljLhvCUKcUvdE4gWky9zpuGCcXHOsz4J9wPGNWq6OKpmIzz3hQ==}
    hasBin: true
    dev: true

  /flatted@3.3.1:
    resolution: {integrity: sha512-X8cqMLLie7KsNUDSdzeN8FYK9rEt4Dt67OsG/DNGnYTSDBG4uFAJFBnUeiV+zCVAvwFy56IjM9sH51jVaEhNxw==}
    dev: true

  /focus-trap-react@8.11.3(prop-types@15.8.1)(react-dom@18.2.0)(react@18.2.0):
    resolution: {integrity: sha512-y126gMYuB1aVYiEZSP6/v9bAfVmAIUVixanhcoMelkz7bOh+l0c3h05CEHC8S63ztxdRI2AAPS9AsTat6jlDeQ==}
    peerDependencies:
      prop-types: ^15.8.1
      react: '>=16.0.0'
      react-dom: '>=16.0.0'
    dependencies:
      focus-trap: 6.9.4
      prop-types: 15.8.1
      react: 18.2.0
      react-dom: 18.2.0(react@18.2.0)
    dev: false

  /focus-trap@6.9.4:
    resolution: {integrity: sha512-v2NTsZe2FF59Y+sDykKY+XjqZ0cPfhq/hikWVL88BqLivnNiEffAsac6rP6H45ff9wG9LL5ToiDqrLEP9GX9mw==}
    dependencies:
      tabbable: 5.3.3
    dev: false

  /follow-redirects@1.15.5:
    resolution: {integrity: sha512-vSFWUON1B+yAw1VN4xMfxgn5fTUiaOzAJCKBwIIgT/+7CuGy9+r+5gITvP62j3RmaD5Ph65UaERdOSRGUzZtgw==}
    engines: {node: '>=4.0'}
    peerDependencies:
      debug: '*'
    peerDependenciesMeta:
      debug:
        optional: true

  /for-each@0.3.3:
    resolution: {integrity: sha512-jqYfLp7mo9vIyQf8ykW2v7A+2N4QjeCeI5+Dz9XraiO1ign81wjiH7Fb9vSOWvQfNtmSa4H2RoQTrrXivdUZmw==}
    dependencies:
      is-callable: 1.2.7
    dev: true

  /form-data@3.0.1:
    resolution: {integrity: sha512-RHkBKtLWUVwd7SqRIvCZMEvAMoGUp0XU+seQiZejj0COz3RI3hWP4sCv3gZWWLjJTd7rGwcsF5eKZGii0r/hbg==}
    engines: {node: '>= 6'}
    dependencies:
      asynckit: 0.4.0
      combined-stream: 1.0.8
      mime-types: 2.1.35
    dev: true

  /form-data@4.0.0:
    resolution: {integrity: sha512-ETEklSGi5t0QMZuiXoA/Q6vcnxcLQP5vdugSpuAyi6SVGi2clPPp+xgEhuMaHC+zGgn31Kd235W35f7Hykkaww==}
    engines: {node: '>= 6'}
    dependencies:
      asynckit: 0.4.0
      combined-stream: 1.0.8
      mime-types: 2.1.35
    dev: false

  /forwarded@0.2.0:
    resolution: {integrity: sha512-buRG0fpBtRHSTCOASe6hD258tEubFoRLb4ZNA6NxMVHNw2gOcwHo9wyablzMzOA5z9xA9L1KNjk/Nt6MT9aYow==}
    engines: {node: '>= 0.6'}
    dev: true

  /fresh@0.5.2:
    resolution: {integrity: sha512-zJ2mQYM18rEFOudeV4GShTGIQ7RbzA7ozbU9I/XBpm7kqgMywgmylMwXHxZJmkVoYkna9d2pVXVXPdYTP9ej8Q==}
    engines: {node: '>= 0.6'}
    dev: true

  /fs-extra@8.1.0:
    resolution: {integrity: sha512-yhlQgA6mnOJUKOsRUFsgJdQCvkKhcz8tlZG5HBQfReYZy46OwLcY+Zia0mtdHsOo9y/hP+CxMN0TU9QxoOtG4g==}
    engines: {node: '>=6 <7 || >=8'}
    dependencies:
      graceful-fs: 4.2.11
      jsonfile: 4.0.0
      universalify: 0.1.2
    dev: true

  /fs-monkey@1.0.5:
    resolution: {integrity: sha512-8uMbBjrhzW76TYgEV27Y5E//W2f/lTFmx78P2w19FZSxarhI/798APGQyuGCwmkNxgwGRhrLfvWyLBvNtuOmew==}
    dev: true

  /fs-readdir-recursive@1.1.0:
    resolution: {integrity: sha512-GNanXlVr2pf02+sPN40XN8HG+ePaNcvM0q5mZBd668Obwb0yD5GiUbZOFgwn8kGMY6I3mdyDJzieUy3PTYyTRA==}
    dev: true

  /fs.realpath@1.0.0:
    resolution: {integrity: sha512-OO0pH2lK6a0hZnAdau5ItzHPI6pUlvI7jMVnxUQRtw4owF2wk8lOSabtGDCTP4Ggrg2MbGnWO9X8K1t4+fGMDw==}
    dev: true

  /fsevents@2.3.3:
    resolution: {integrity: sha512-5xoDfX+fL7faATnagmWPpbFtwh/R77WmMMqqHGS65C3vvB0YHrgF+B1YmZ3441tMj5n63k0212XNoJwzlhffQw==}
    engines: {node: ^8.16.0 || ^10.6.0 || >=11.0.0}
    os: [darwin]
    requiresBuild: true
    dev: true
    optional: true

  /function-bind@1.1.2:
    resolution: {integrity: sha512-7XHNxH7qX9xG5mIwxkhumTox/MIRNcOgDrxWsMt2pAr23WHp6MrRlN7FBSFpCpr+oVO0F744iUgR82nJMfG2SA==}

  /function.prototype.name@1.1.6:
    resolution: {integrity: sha512-Z5kx79swU5P27WEayXM1tBi5Ze/lbIyiNgU3qyXUOf9b2rgXYyF9Dy9Cx+IQv/Lc8WCG6L82zwUPpSS9hGehIg==}
    engines: {node: '>= 0.4'}
    dependencies:
      call-bind: 1.0.7
      define-properties: 1.2.1
      es-abstract: 1.22.5
      functions-have-names: 1.2.3
    dev: true

  /functions-have-names@1.2.3:
    resolution: {integrity: sha512-xckBUXyTIqT97tq2x2AMb+g163b5JFysYk0x4qxNFwbfQkmNZoiRHb6sPzI9/QV33WeuvVYBUIiD4NzNIyqaRQ==}
    dev: true

  /gensync@1.0.0-beta.2:
    resolution: {integrity: sha512-3hN7NaskYvMDLQY55gnW3NQ+mesEAepTqlg+VEbj7zzqEMBVNhzcGYYeqFo/TlYz6eQiFcp1HcsCZO+nGgS8zg==}
    engines: {node: '>=6.9.0'}
    dev: true

  /geotiff@2.1.3:
    resolution: {integrity: sha512-PT6uoF5a1+kbC3tHmZSUsLHBp2QJlHasxxxxPW47QIY1VBKpFB+FcDvX+MxER6UzgLQZ0xDzJ9s48B9JbOCTqA==}
    engines: {node: '>=10.19'}
    dependencies:
      '@petamoriken/float16': 3.8.5
      lerc: 3.0.0
      pako: 2.1.0
      parse-headers: 2.0.5
      quick-lru: 6.1.2
      web-worker: 1.3.0
      xml-utils: 1.7.0
      zstddec: 0.1.0
    dev: false

  /get-caller-file@2.0.5:
    resolution: {integrity: sha512-DyFP3BM/3YHTQOCUL/w0OZHR0lpKeGrxotcHWcqNEdnltqFwXVfhEBQ94eIo34AfQpo0rGki4cyIiftY06h2Fg==}
    engines: {node: 6.* || 8.* || >= 10.*}
    dev: true

  /get-intrinsic@1.2.4:
    resolution: {integrity: sha512-5uYhsJH8VJBTv7oslg4BznJYhDoRI6waYCxMmCdnTrcCrHA/fCFKoTFz2JKKE0HdDFUF7/oQuhzumXJK7paBRQ==}
    engines: {node: '>= 0.4'}
    dependencies:
      es-errors: 1.3.0
      function-bind: 1.1.2
      has-proto: 1.0.3
      has-symbols: 1.0.3
      hasown: 2.0.1
    dev: true

  /get-package-type@0.1.0:
    resolution: {integrity: sha512-pjzuKtY64GYfWizNAJ0fr9VqttZkNiK2iS430LtIHzjBEr6bX8Am2zm4sW4Ro5wjWW5cAlRL1qAMTcXbjNAO2Q==}
    engines: {node: '>=8.0.0'}
    dev: true

  /get-stream@6.0.1:
    resolution: {integrity: sha512-ts6Wi+2j3jQjqi70w5AlN8DFnkSwC+MqmxEzdEALB2qXZYV3X/b1CTfgPLGJNMeAWxdPfU8FO1ms3NUfaHCPYg==}
    engines: {node: '>=10'}
    dev: true

  /get-symbol-description@1.0.2:
    resolution: {integrity: sha512-g0QYk1dZBxGwk+Ngc+ltRH2IBp2f7zBkBMBJZCDerh6EhlhSR6+9irMCuT/09zD6qkarHUSn529sK/yL4S27mg==}
    engines: {node: '>= 0.4'}
    dependencies:
      call-bind: 1.0.7
      es-errors: 1.3.0
      get-intrinsic: 1.2.4
    dev: true

  /gh-pages@3.2.3:
    resolution: {integrity: sha512-jA1PbapQ1jqzacECfjUaO9gV8uBgU6XNMV0oXLtfCX3haGLe5Atq8BxlrADhbD6/UdG9j6tZLWAkAybndOXTJg==}
    engines: {node: '>=10'}
    hasBin: true
    dependencies:
      async: 2.6.4
      commander: 2.20.3
      email-addresses: 3.1.0
      filenamify: 4.3.0
      find-cache-dir: 3.3.2
      fs-extra: 8.1.0
      globby: 6.1.0
    dev: true

  /glob-parent@5.1.2:
    resolution: {integrity: sha512-AOIgSQCepiJYwP3ARnGx+5VnTu2HBYdzbGP45eLw1vr3zB3vZLeyed1sC9hnbcOc9/SrMyM5RPQrkGz4aS9Zow==}
    engines: {node: '>= 6'}
    dependencies:
      is-glob: 4.0.3
    dev: true

  /glob-parent@6.0.2:
    resolution: {integrity: sha512-XxwI8EOhVQgWp6iDL+3b0r86f4d6AX6zSU55HfB4ydCEuXLXc5FcYeOu+nnGftS4TEju/11rt4KJPTMgbfmv4A==}
    engines: {node: '>=10.13.0'}
    dependencies:
      is-glob: 4.0.3
    dev: true

  /glob-to-regexp@0.4.1:
    resolution: {integrity: sha512-lkX1HJXwyMcprw/5YUZc2s7DrpAiHB21/V+E1rHUrVNokkvB6bqMzT0VfV6/86ZNabt1k14YOIaT7nDvOX3Iiw==}
    dev: true

  /glob@7.2.3:
    resolution: {integrity: sha512-nFR0zLpU2YCaRxwoCJvL6UvCH2JFyFVIvwTLsIf21AuHlMskA1hhTdk+LlYJtOlYt9v6dvszD2BGRqBL+iQK9Q==}
    dependencies:
      fs.realpath: 1.0.0
      inflight: 1.0.6
      inherits: 2.0.4
      minimatch: 3.1.2
      once: 1.4.0
      path-is-absolute: 1.0.1
    dev: true

  /globals@11.12.0:
    resolution: {integrity: sha512-WOBp/EEGUiIsJSp7wcv/y6MO+lV9UoncWqxuFfm8eBwzWNgyfBd6Gz+IeKQ9jCmyhoH99g15M3T+QaVHFjizVA==}
    engines: {node: '>=4'}
    dev: true

  /globals@13.24.0:
    resolution: {integrity: sha512-AhO5QUcj8llrbG09iWhPU2B204J1xnPeL8kQmVorSsy+Sjj1sk8gIyh6cUocGmH4L0UuhAJy+hJMRA4mgA4mFQ==}
    engines: {node: '>=8'}
    dependencies:
      type-fest: 0.20.2
    dev: true

  /globalthis@1.0.3:
    resolution: {integrity: sha512-sFdI5LyBiNTHjRd7cGPWapiHWMOXKyuBNX/cWJ3NfzrZQVa8GI/8cofCl74AOVqq9W5kNmguTIzJ/1s2gyI9wA==}
    engines: {node: '>= 0.4'}
    dependencies:
      define-properties: 1.2.1
    dev: true

  /globby@11.1.0:
    resolution: {integrity: sha512-jhIXaOzy1sb8IyocaruWSn1TjmnBVs8Ayhcy83rmxNJ8q2uWKCAj3CnJY+KpGSXCueAPc0i05kVvVKtP1t9S3g==}
    engines: {node: '>=10'}
    dependencies:
      array-union: 2.1.0
      dir-glob: 3.0.1
      fast-glob: 3.3.2
      ignore: 5.3.1
      merge2: 1.4.1
      slash: 3.0.0
    dev: true

  /globby@12.2.0:
    resolution: {integrity: sha512-wiSuFQLZ+urS9x2gGPl1H5drc5twabmm4m2gTR27XDFyjUHJUNsS8o/2aKyIF6IoBaR630atdher0XJ5g6OMmA==}
    engines: {node: ^12.20.0 || ^14.13.1 || >=16.0.0}
    dependencies:
      array-union: 3.0.1
      dir-glob: 3.0.1
      fast-glob: 3.3.2
      ignore: 5.3.1
      merge2: 1.4.1
      slash: 4.0.0
    dev: true

  /globby@6.1.0:
    resolution: {integrity: sha512-KVbFv2TQtbzCoxAnfD6JcHZTYCzyliEaaeM/gH8qQdkKr5s0OP9scEgvdcngyk7AVdY6YVW/TJHd+lQ/Df3Daw==}
    engines: {node: '>=0.10.0'}
    dependencies:
      array-union: 1.0.2
      glob: 7.2.3
      object-assign: 4.1.1
      pify: 2.3.0
      pinkie-promise: 2.0.1
    dev: true

  /gopd@1.0.1:
    resolution: {integrity: sha512-d65bNlIadxvpb/A2abVdlqKqV563juRnZ1Wtk6s1sIR8uNsXR70xqIzVqxVf1eTqDunwT2MkczEeaezCKTZhwA==}
    dependencies:
      get-intrinsic: 1.2.4
    dev: true

  /graceful-fs@4.2.11:
    resolution: {integrity: sha512-RbJ5/jmFcNNCcDV5o9eTnBLJ/HszWV0P73bc+Ff4nS/rJj+YaS6IGyiOL0VoBYX+l1Wrl3k63h/KrH+nhJ0XvQ==}
    dev: true

  /graphemer@1.4.0:
    resolution: {integrity: sha512-EtKwoO6kxCL9WO5xipiHTZlSzBm7WLT627TqC/uVRd0HKmq8NXyebnNYxDoBi7wt8eTWrUrKXCOVaFq9x1kgag==}
    dev: true

  /gzip-size@6.0.0:
    resolution: {integrity: sha512-ax7ZYomf6jqPTQ4+XCpUGyXKHk5WweS+e05MBO4/y3WJ5RkmPXNKvX+bx1behVILVwr6JSQvZAku021CHPXG3Q==}
    engines: {node: '>=10'}
    dependencies:
      duplexer: 0.1.2
    dev: true

  /handle-thing@2.0.1:
    resolution: {integrity: sha512-9Qn4yBxelxoh2Ow62nP+Ka/kMnOXRi8BXnRaUwezLNhqelnN49xKz4F/dPP8OYLxLxq6JDtZb2i9XznUQbNPTg==}
    dev: true

  /has-bigints@1.0.2:
    resolution: {integrity: sha512-tSvCKtBr9lkF0Ex0aQiP9N+OpV4zi2r/Nee5VkRDbaqv35RLYMzbwQfFSZZH0kR+Rd6302UJZ2p/bJCEoR3VoQ==}
    dev: true

  /has-flag@3.0.0:
    resolution: {integrity: sha512-sKJf1+ceQBr4SMkvQnBDNDtf4TXpVhVGateu0t918bl30FnbE2m4vNLX+VWe/dpjlb+HugGYzW7uQXH98HPEYw==}
    engines: {node: '>=4'}

  /has-flag@4.0.0:
    resolution: {integrity: sha512-EykJT/Q1KjTWctppgIAgfSO0tKVuZUjhgMr17kqTumMl6Afv3EISleU7qZUzoXDFTAHTDC4NOoG/ZxU3EvlMPQ==}
    engines: {node: '>=8'}
    dev: true

  /has-property-descriptors@1.0.2:
    resolution: {integrity: sha512-55JNKuIW+vq4Ke1BjOTjM2YctQIvCT7GFzHwmfZPGo5wnrgkid0YQtnAleFSqumZm4az3n2BS+erby5ipJdgrg==}
    dependencies:
      es-define-property: 1.0.0
    dev: true

  /has-proto@1.0.3:
    resolution: {integrity: sha512-SJ1amZAJUiZS+PhsVLf5tGydlaVB8EdFpaSO4gmiUKUOxk8qzn5AIy4ZeJUmh22znIdk/uMAUT2pl3FxzVUH+Q==}
    engines: {node: '>= 0.4'}
    dev: true

  /has-symbols@1.0.3:
    resolution: {integrity: sha512-l3LCuF6MgDNwTDKkdYGEihYjt5pRPbEg46rtlmnSPlUbgmB8LOIrKJbYYFBSbnPaJexMKtiPO8hmeRjRz2Td+A==}
    engines: {node: '>= 0.4'}
    dev: true

  /has-tostringtag@1.0.2:
    resolution: {integrity: sha512-NqADB8VjPFLM2V0VvHUewwwsw0ZWBaIdgo+ieHtK3hasLz4qeCRjYcqfB6AQrBggRKppKF8L52/VqdVsO47Dlw==}
    engines: {node: '>= 0.4'}
    dependencies:
      has-symbols: 1.0.3
    dev: true

  /hasown@2.0.1:
    resolution: {integrity: sha512-1/th4MHjnwncwXsIW6QMzlvYL9kG5e/CpVvLRZe4XPa8TOUNbCELqmvhDmnkNsAjwaG4+I8gJJL0JBvTTLO9qA==}
    engines: {node: '>= 0.4'}
    dependencies:
      function-bind: 1.1.2

  /he@1.2.0:
    resolution: {integrity: sha512-F/1DnUGPopORZi0ni+CvrCgHQ5FyEAHRLSApuYWMmrbSwoN2Mn/7k+Gl38gJnR7yyDZk6WLXwiGod1JOWNDKGw==}
    hasBin: true
    dev: true

  /highlight-words@1.2.2:
    resolution: {integrity: sha512-Mf4xfPXYm8Ay1wTibCrHpNWeR2nUMynMVFkXCi4mbl+TEgmNOe+I4hV7W3OCZcSvzGL6kupaqpfHOemliMTGxQ==}
    engines: {node: '>= 16', npm: '>= 8'}
    dev: false

  /hoist-non-react-statics@3.3.2:
    resolution: {integrity: sha512-/gGivxi8JPKWNm/W0jSmzcMPpfpPLc3dY/6GxhX2hQ9iGj3aDfklV4ET7NjKpSinLpJ5vafa9iiGIEZg10SfBw==}
    dependencies:
      react-is: 16.13.1
    dev: false

  /hpack.js@2.1.6:
    resolution: {integrity: sha512-zJxVehUdMGIKsRaNt7apO2Gqp0BdqW5yaiGHXXmbpvxgBYVZnAql+BJb4RO5ad2MgpbZKn5G6nMnegrH1FcNYQ==}
    dependencies:
      inherits: 2.0.4
      obuf: 1.1.2
      readable-stream: 2.3.8
      wbuf: 1.7.3
    dev: true

  /html-dom-parser@1.2.0:
    resolution: {integrity: sha512-2HIpFMvvffsXHFUFjso0M9LqM+1Lm22BF+Df2ba+7QHJXjk63pWChEnI6YG27eaWqUdfnh5/Vy+OXrNTtepRsg==}
    dependencies:
      domhandler: 4.3.1
      htmlparser2: 7.2.0
    dev: false

  /html-encoding-sniffer@2.0.1:
    resolution: {integrity: sha512-D5JbOMBIR/TVZkubHT+OyT2705QvogUW4IBn6nHd756OwieSF9aDYFj4dv6HHEVGYbHaLETa3WggZYWWMyy3ZQ==}
    engines: {node: '>=10'}
    dependencies:
      whatwg-encoding: 1.0.5
    dev: true

  /html-entities@2.5.2:
    resolution: {integrity: sha512-K//PSRMQk4FZ78Kyau+mZurHn3FH0Vwr+H36eE0rPbeYkRRi9YxceYPhuN60UwWorxyKHhqoAJl2OFKa4BVtaA==}
    dev: true

  /html-escaper@2.0.2:
    resolution: {integrity: sha512-H2iMtd0I4Mt5eYiapRdIDjp+XzelXQ0tFE4JS7YFwFevXXMmOp9myNrUvCg0D6ws8iqkRPBfKHgbwig1SmlLfg==}
    dev: true

  /html-loader@5.0.0(webpack@5.90.3):
    resolution: {integrity: sha512-puaGKdjdVVIFRtgIC2n5dt5bt0N5j6heXlAQZ4Do1MLjHmOT1gCE1Ogg7XZNeJlnOVHHsrZKGs5dfh+XwZ3XPw==}
    engines: {node: '>= 18.12.0'}
    peerDependencies:
      webpack: ^5.0.0
    dependencies:
      html-minifier-terser: 7.2.0
      parse5: 7.1.2
      webpack: 5.90.3(webpack-cli@4.10.0)
    dev: true

  /html-minifier-terser@6.1.0:
    resolution: {integrity: sha512-YXxSlJBZTP7RS3tWnQw74ooKa6L9b9i9QYXY21eUEvhZ3u9XLfv6OnFsQq6RxkhHygsaUMvYsZRV5rU/OVNZxw==}
    engines: {node: '>=12'}
    hasBin: true
    dependencies:
      camel-case: 4.1.2
      clean-css: 5.3.3
      commander: 8.3.0
      he: 1.2.0
      param-case: 3.0.4
      relateurl: 0.2.7
      terser: 5.28.1
    dev: true

  /html-minifier-terser@7.2.0:
    resolution: {integrity: sha512-tXgn3QfqPIpGl9o+K5tpcj3/MN4SfLtsx2GWwBC3SSd0tXQGyF3gsSqad8loJgKZGM3ZxbYDd5yhiBIdWpmvLA==}
    engines: {node: ^14.13.1 || >=16.0.0}
    hasBin: true
    dependencies:
      camel-case: 4.1.2
      clean-css: 5.3.3
      commander: 10.0.1
      entities: 4.5.0
      param-case: 3.0.4
      relateurl: 0.2.7
      terser: 5.28.1
    dev: true

  /html-parse-stringify@3.0.1:
    resolution: {integrity: sha512-KknJ50kTInJ7qIScF3jeaFRpMpE8/lfiTdzf/twXyPBLAGrLRTmkz3AdTnKeh40X8k9L2fdYwEp/42WGXIRGcg==}
    dependencies:
      void-elements: 3.1.0
    dev: false

  /html-react-parser@1.4.14(react@18.2.0):
    resolution: {integrity: sha512-pxhNWGie8Y+DGDpSh8cTa0k3g8PsDcwlfolA+XxYo1AGDeB6e2rdlyv4ptU9bOTiZ2i3fID+6kyqs86MN0FYZQ==}
    peerDependencies:
      react: 0.14 || 15 || 16 || 17 || 18
    dependencies:
      domhandler: 4.3.1
      html-dom-parser: 1.2.0
      react: 18.2.0
      react-property: 2.0.0
      style-to-js: 1.1.1
    dev: false

  /html-webpack-plugin@5.6.0(webpack@5.90.3):
    resolution: {integrity: sha512-iwaY4wzbe48AfKLZ/Cc8k0L+FKG6oSNRaZ8x5A/T/IVDGyXcbHncM9TdDa93wn0FsSm82FhTKW7f3vS61thXAw==}
    engines: {node: '>=10.13.0'}
    peerDependencies:
      '@rspack/core': 0.x || 1.x
      webpack: ^5.20.0
    peerDependenciesMeta:
      '@rspack/core':
        optional: true
      webpack:
        optional: true
    dependencies:
      '@types/html-minifier-terser': 6.1.0
      html-minifier-terser: 6.1.0
      lodash: 4.17.21
      pretty-error: 4.0.0
      tapable: 2.2.1
      webpack: 5.90.3(webpack-cli@4.10.0)
    dev: true

  /htmlparser2@6.1.0:
    resolution: {integrity: sha512-gyyPk6rgonLFEDGoeRgQNaEUvdJ4ktTmmUh/h2t7s+M8oPpIPxgNACWa+6ESR57kXstwqPiCut0V8NRpcwgU7A==}
    dependencies:
      domelementtype: 2.3.0
      domhandler: 4.3.1
      domutils: 2.8.0
      entities: 2.2.0
    dev: true

  /htmlparser2@7.2.0:
    resolution: {integrity: sha512-H7MImA4MS6cw7nbyURtLPO1Tms7C5H602LRETv95z1MxO/7CP7rDVROehUYeYBUYEON94NXXDEPmZuq+hX4sog==}
    dependencies:
      domelementtype: 2.3.0
      domhandler: 4.3.1
      domutils: 2.8.0
      entities: 3.0.1
    dev: false

  /htmlparser2@8.0.2:
    resolution: {integrity: sha512-GYdjWKDkbRLkZ5geuHs5NY1puJ+PXwP7+fHPRz06Eirsb9ugf6d8kkXav6ADhcODhFFPMIXyxkxSuMf3D6NCFA==}
    dependencies:
      domelementtype: 2.3.0
      domhandler: 5.0.3
      domutils: 3.1.0
      entities: 4.5.0

  /http-deceiver@1.2.7:
    resolution: {integrity: sha512-LmpOGxTfbpgtGVxJrj5k7asXHCgNZp5nLfp+hWc8QQRqtb7fUy6kRY3BO1h9ddF6yIPYUARgxGOwB42DnxIaNw==}
    dev: true

  /http-errors@1.6.3:
    resolution: {integrity: sha512-lks+lVC8dgGyh97jxvxeYTWQFvh4uw4yC12gVl63Cg30sjPX4wuGcdkICVXDAESr6OJGjqGA8Iz5mkeN6zlD7A==}
    engines: {node: '>= 0.6'}
    dependencies:
      depd: 1.1.2
      inherits: 2.0.3
      setprototypeof: 1.1.0
      statuses: 1.5.0
    dev: true

  /http-errors@2.0.0:
    resolution: {integrity: sha512-FtwrG/euBzaEjYeRqOgly7G0qviiXoJWnvEH2Z1plBdXgbyjv34pHTSb9zoeHMyDy33+DWy5Wt9Wo+TURtOYSQ==}
    engines: {node: '>= 0.8'}
    dependencies:
      depd: 2.0.0
      inherits: 2.0.4
      setprototypeof: 1.2.0
      statuses: 2.0.1
      toidentifier: 1.0.1
    dev: true

  /http-parser-js@0.5.8:
    resolution: {integrity: sha512-SGeBX54F94Wgu5RH3X5jsDtf4eHyRogWX1XGT3b4HuW3tQPM4AaBzoUji/4AAJNXCEOWZ5O0DgZmJw1947gD5Q==}
    dev: true

  /http-proxy-agent@4.0.1:
    resolution: {integrity: sha512-k0zdNgqWTGA6aeIRVpvfVob4fL52dTfaehylg0Y4UvSySvOq/Y+BOyPrgpUrA7HylqvU8vIZGsRuXmspskV0Tg==}
    engines: {node: '>= 6'}
    dependencies:
      '@tootallnate/once': 1.1.2
      agent-base: 6.0.2
      debug: 4.3.4
    transitivePeerDependencies:
      - supports-color
    dev: true

  /http-proxy-middleware@2.0.6(@types/express@4.17.21):
    resolution: {integrity: sha512-ya/UeJ6HVBYxrgYotAZo1KvPWlgB48kUJLDePFeneHsVujFaW5WNj2NgWCAE//B1Dl02BIfYlpNgBy8Kf8Rjmw==}
    engines: {node: '>=12.0.0'}
    peerDependencies:
      '@types/express': ^4.17.13
    peerDependenciesMeta:
      '@types/express':
        optional: true
    dependencies:
      '@types/express': 4.17.21
      '@types/http-proxy': 1.17.14
      http-proxy: 1.18.1
      is-glob: 4.0.3
      is-plain-obj: 3.0.0
      micromatch: 4.0.5
    transitivePeerDependencies:
      - debug
    dev: true

  /http-proxy@1.18.1:
    resolution: {integrity: sha512-7mz/721AbnJwIVbnaSv1Cz3Am0ZLT/UBwkC92VlxhXv/k/BBQfM2fXElQNC27BVGr0uwUpplYPQM9LnaBMR5NQ==}
    engines: {node: '>=8.0.0'}
    dependencies:
      eventemitter3: 4.0.7
      follow-redirects: 1.15.5
      requires-port: 1.0.0
    transitivePeerDependencies:
      - debug
    dev: true

  /https-proxy-agent@5.0.1:
    resolution: {integrity: sha512-dFcAjpTQFgoLMzC2VwU+C/CbS7uRL0lWmxDITmqm7C+7F0Odmj6s9l6alZc6AELXhrnggM2CeWSXHGOdX2YtwA==}
    engines: {node: '>= 6'}
    dependencies:
      agent-base: 6.0.2
      debug: 4.3.4
    transitivePeerDependencies:
      - supports-color
    dev: true

  /human-signals@2.1.0:
    resolution: {integrity: sha512-B4FFZ6q/T2jhhksgkbEW3HBvWIfDW85snkQgawt07S7J5QXTk6BkNV+0yAeZrM5QpMAdYlocGoljn0sJ/WQkFw==}
    engines: {node: '>=10.17.0'}
    dev: true

  /humanize@0.0.9:
    resolution: {integrity: sha512-bvZZ7vXpr1RKoImjuQ45hJb5OvE2oJafHysiD/AL3nkqTZH2hFCjQ3YZfCd63FefDitbJze/ispUPP0gfDsT2Q==}
    dev: true

  /hyphenate-style-name@1.0.4:
    resolution: {integrity: sha512-ygGZLjmXfPHj+ZWh6LwbC37l43MhfztxetbFCoYTM2VjkIUpeHgSNn7QIyVFj7YQ1Wl9Cbw5sholVJPzWvC2MQ==}
    dev: false

  /i18next-http-backend@1.4.5:
    resolution: {integrity: sha512-tLuHWuLWl6CmS07o+UB6EcQCaUjrZ1yhdseIN7sfq0u7phsMePJ8pqlGhIAdRDPF/q7ooyo5MID5DRFBCH+x5w==}
    dependencies:
      cross-fetch: 3.1.5
    transitivePeerDependencies:
      - encoding
    dev: false

  /i18next@22.5.1:
    resolution: {integrity: sha512-8TGPgM3pAD+VRsMtUMNknRz3kzqwp/gPALrWMsDnmC1mKqJwpWyooQRLMcbTwq8z8YwSmuj+ZYvc+xCuEpkssA==}
    dependencies:
      '@babel/runtime': 7.24.0
    dev: false

  /i18next@23.10.0:
    resolution: {integrity: sha512-/TgHOqsa7/9abUKJjdPeydoyDc0oTi/7u9F8lMSj6ufg4cbC1Oj3f/Jja7zj7WRIhEQKB7Q4eN6y68I9RDxxGQ==}
    dependencies:
      '@babel/runtime': 7.24.0
    dev: false

  /iconv-lite@0.4.24:
    resolution: {integrity: sha512-v3MXnZAcvnywkTUEZomIActle7RXXeedOR31wwl7VlyoXO4Qi9arvSenNQWne1TcRwhCL1HwLI21bEqdpj8/rA==}
    engines: {node: '>=0.10.0'}
    dependencies:
      safer-buffer: 2.1.2
    dev: true

  /icss-utils@5.1.0(postcss@8.4.35):
    resolution: {integrity: sha512-soFhflCVWLfRNOPU3iv5Z9VUdT44xFRbzjLsEzSr5AQmgqPMTHdU3PMT1Cf1ssx8fLNJDA1juftYl+PUcv3MqA==}
    engines: {node: ^10 || ^12 || >= 14}
    peerDependencies:
      postcss: ^8.1.0
    dependencies:
      postcss: 8.4.35
    dev: true

  /ieee754@1.2.1:
    resolution: {integrity: sha512-dcyqhDvX1C46lXZcVqCpK+FtMRQVdIMN6/Df5js2zouUsqG7I6sFxitIC+7KYK29KdXOLHdu9zL4sFnoVQnqaA==}
    dev: false

  /ignore@5.3.1:
    resolution: {integrity: sha512-5Fytz/IraMjqpwfd34ke28PTVMjZjJG2MPn5t7OE4eUCUNf8BAa7b5WUS9/Qvr6mwOQS7Mk6vdsMno5he+T8Xw==}
    engines: {node: '>= 4'}
    dev: true

  /immutable@4.3.5:
    resolution: {integrity: sha512-8eabxkth9gZatlwl5TBuJnCsoTADlL6ftEr7A4qgdaTsPyreilDSnUk57SO+jfKcNtxPa22U5KK6DSeAYhpBJw==}

  /import-fresh@3.3.0:
    resolution: {integrity: sha512-veYYhQa+D1QBKznvhUHxb8faxlrwUnxseDAbAp457E0wLNio2bOSKnjYDhMj+YiAq61xrMGhQk9iXVk5FzgQMw==}
    engines: {node: '>=6'}
    dependencies:
      parent-module: 1.0.1
      resolve-from: 4.0.0

  /import-local@3.1.0:
    resolution: {integrity: sha512-ASB07uLtnDs1o6EHjKpX34BKYDSqnFerfTOJL2HvMqF70LnxpjkzDB8J44oT9pu4AMPkQwf8jl6szgvNd2tRIg==}
    engines: {node: '>=8'}
    hasBin: true
    dependencies:
      pkg-dir: 4.2.0
      resolve-cwd: 3.0.0
    dev: true

  /imurmurhash@0.1.4:
    resolution: {integrity: sha512-JmXMZ6wuvDmLiHEml9ykzqO6lwFbof0GG4IkcGaENdCRDDmMVnny7s5HsIgHCbaq0w2MyPhDqkhTUgS2LU2PHA==}
    engines: {node: '>=0.8.19'}
    dev: true

  /inflight@1.0.6:
    resolution: {integrity: sha512-k92I/b08q4wvFscXCLvqfsHCrjrF7yiXsQuIVvVE7N82W3+aqpzuUdBbfhWcy/FZR3/4IgflMgKLOsvPDrGCJA==}
    dependencies:
      once: 1.4.0
      wrappy: 1.0.2
    dev: true

  /inherits@2.0.3:
    resolution: {integrity: sha512-x00IRNXNy63jwGkJmzPigoySHbaqpNuzKbBOmzK+g2OdZpQ9w+sxCN+VSB3ja7IAge2OP2qpfxTjeNcyjmW1uw==}
    dev: true

  /inherits@2.0.4:
    resolution: {integrity: sha512-k/vGaX4/Yla3WzyMCvTQOXYeIHvqOKtnqBduzTHpzpQZzAskKMhZ2K+EnBiSM9zGSoIFeMpXKxa4dYeZIQqewQ==}
    dev: true

  /inline-style-parser@0.1.1:
    resolution: {integrity: sha512-7NXolsK4CAS5+xvdj5OMMbI962hU/wvwoxk+LWR9Ek9bVtyuuYScDN6eS0rUm6TxApFpw7CX1o4uJzcd4AyD3Q==}
    dev: false

  /internal-slot@1.0.7:
    resolution: {integrity: sha512-NGnrKwXzSms2qUUih/ILZ5JBqNTSa1+ZmP6flaIp6KmSElgE9qdndzS3cqjrDovwFdmwsGsLdeFgB6suw+1e9g==}
    engines: {node: '>= 0.4'}
    dependencies:
      es-errors: 1.3.0
      hasown: 2.0.1
      side-channel: 1.0.6
    dev: true

  /interpret@2.2.0:
    resolution: {integrity: sha512-Ju0Bz/cEia55xDwUWEa8+olFpCiQoypjnQySseKtmjNrnps3P+xfpUmGr90T7yjlVJmOtybRvPXhKMbHr+fWnw==}
    engines: {node: '>= 0.10'}
    dev: true

  /ipaddr.js@1.9.1:
    resolution: {integrity: sha512-0KI/607xoxSToH7GjN1FfSbLoU0+btTicjsQSWQlh/hZykN8KpmMf7uYwPW3R+akZ6R/w18ZlXSHBYXiYUPO3g==}
    engines: {node: '>= 0.10'}
    dev: true

  /ipaddr.js@2.1.0:
    resolution: {integrity: sha512-LlbxQ7xKzfBusov6UMi4MFpEg0m+mAm9xyNGEduwXMEDuf4WfzB/RZwMVYEd7IKGvh4IUkEXYxtAVu9T3OelJQ==}
    engines: {node: '>= 10'}
    dev: true

  /is-array-buffer@3.0.4:
    resolution: {integrity: sha512-wcjaerHw0ydZwfhiKbXJWLDY8A7yV7KhjQOpb83hGgGfId/aQa4TOvwyzn2PuswW2gPCYEL/nEAiSVpdOj1lXw==}
    engines: {node: '>= 0.4'}
    dependencies:
      call-bind: 1.0.7
      get-intrinsic: 1.2.4
    dev: true

  /is-arrayish@0.2.1:
    resolution: {integrity: sha512-zz06S8t0ozoDXMG+ube26zeCTNXcKIPJZJi8hBrF4idCLms4CG9QtK7qBl1boi5ODzFpjswb5JPmHCbMpjaYzg==}

  /is-async-function@2.0.0:
    resolution: {integrity: sha512-Y1JXKrfykRJGdlDwdKlLpLyMIiWqWvuSd17TvZk68PLAOGOoF4Xyav1z0Xhoi+gCYjZVeC5SI+hYFOfvXmGRCA==}
    engines: {node: '>= 0.4'}
    dependencies:
      has-tostringtag: 1.0.2
    dev: true

  /is-bigint@1.0.4:
    resolution: {integrity: sha512-zB9CruMamjym81i2JZ3UMn54PKGsQzsJeo6xvN3HJJ4CAsQNB6iRutp2To77OfCNuoxspsIhzaPoO1zyCEhFOg==}
    dependencies:
      has-bigints: 1.0.2
    dev: true

  /is-binary-path@2.1.0:
    resolution: {integrity: sha512-ZMERYes6pDydyuGidse7OsHxtbI7WVeUEozgR/g7rd0xUimYNlvZRE/K2MgZTjWy725IfelLeVcEM97mmtRGXw==}
    engines: {node: '>=8'}
    requiresBuild: true
    dependencies:
      binary-extensions: 2.2.0
    dev: true

  /is-boolean-object@1.1.2:
    resolution: {integrity: sha512-gDYaKHJmnj4aWxyj6YHyXVpdQawtVLHU5cb+eztPGczf6cjuTdwve5ZIEfgXqH4e57An1D1AKf8CZ3kYrQRqYA==}
    engines: {node: '>= 0.4'}
    dependencies:
      call-bind: 1.0.7
      has-tostringtag: 1.0.2
    dev: true

  /is-callable@1.2.7:
    resolution: {integrity: sha512-1BC0BVFhS/p0qtw6enp8e+8OD0UrK0oFLztSjNzhcKA3WDuJxxAPXzPuPtKkjEY9UUoEWlX/8fgKeu2S8i9JTA==}
    engines: {node: '>= 0.4'}
    dev: true

  /is-core-module@2.13.1:
    resolution: {integrity: sha512-hHrIjvZsftOsvKSn2TRYl63zvxsgE0K+0mYMoH6gD4omR5IWB2KynivBQczo3+wF1cCkjzvptnI9Q0sPU66ilw==}
    dependencies:
      hasown: 2.0.1

  /is-date-object@1.0.5:
    resolution: {integrity: sha512-9YQaSxsAiSwcvS33MBk3wTCVnWK+HhF8VZR2jRxehM16QcVOdHqPn4VPHmRK4lSr38n9JriurInLcP90xsYNfQ==}
    engines: {node: '>= 0.4'}
    dependencies:
      has-tostringtag: 1.0.2
    dev: true

  /is-docker@2.2.1:
    resolution: {integrity: sha512-F+i2BKsFrH66iaUFc0woD8sLy8getkwTwtOBjvs56Cx4CgJDeKQeqfz8wAYiSb8JOprWhHH5p77PbmYCvvUuXQ==}
    engines: {node: '>=8'}
    hasBin: true
    dev: true

  /is-extglob@2.1.1:
    resolution: {integrity: sha512-SbKbANkN603Vi4jEZv49LeVJMn4yGwsbzZworEoyEiutsN3nJYdbO36zfhGJ6QEDpOZIFkDtnq5JRxmvl3jsoQ==}
    engines: {node: '>=0.10.0'}
    dev: true

  /is-finalizationregistry@1.0.2:
    resolution: {integrity: sha512-0by5vtUJs8iFQb5TYUHHPudOR+qXYIMKtiUzvLIZITZUjknFmziyBJuLhVRc+Ds0dREFlskDNJKYIdIzu/9pfw==}
    dependencies:
      call-bind: 1.0.7
    dev: true

  /is-fullwidth-code-point@3.0.0:
    resolution: {integrity: sha512-zymm5+u+sCsSWyD9qNaejV3DFvhCKclKdizYaJUuHA83RLjb7nSuGnddCHGv0hk+KY7BMAlsWeK4Ueg6EV6XQg==}
    engines: {node: '>=8'}
    dev: true

  /is-generator-fn@2.1.0:
    resolution: {integrity: sha512-cTIB4yPYL/Grw0EaSzASzg6bBy9gqCofvWN8okThAYIxKJZC+udlRAmGbM0XLeniEJSs8uEgHPGuHSe1XsOLSQ==}
    engines: {node: '>=6'}
    dev: true

  /is-generator-function@1.0.10:
    resolution: {integrity: sha512-jsEjy9l3yiXEQ+PsXdmBwEPcOxaXWLspKdplFUVI9vq1iZgIekeC0L167qeu86czQaxed3q/Uzuw0swL0irL8A==}
    engines: {node: '>= 0.4'}
    dependencies:
      has-tostringtag: 1.0.2
    dev: true

  /is-glob@4.0.3:
    resolution: {integrity: sha512-xelSayHH36ZgE7ZWhli7pW34hNbNl8Ojv5KVmkJD4hBdD3th8Tfk9vYasLM+mXWOZhFkgZfxhLSnrwRr4elSSg==}
    engines: {node: '>=0.10.0'}
    dependencies:
      is-extglob: 2.1.1
    dev: true

  /is-in-browser@1.1.3:
    resolution: {integrity: sha512-FeXIBgG/CPGd/WUxuEyvgGTEfwiG9Z4EKGxjNMRqviiIIfsmgrpnHLffEDdwUHqNva1VEW91o3xBT/m8Elgl9g==}
    dev: false

  /is-map@2.0.2:
    resolution: {integrity: sha512-cOZFQQozTha1f4MxLFzlgKYPTyj26picdZTx82hbc/Xf4K/tZOOXSCkMvU4pKioRXGDLJRn0GM7Upe7kR721yg==}
    dev: true

  /is-negative-zero@2.0.3:
    resolution: {integrity: sha512-5KoIu2Ngpyek75jXodFvnafB6DJgr3u8uuK0LEZJjrU19DrMD3EVERaR8sjz8CCGgpZvxPl9SuE1GMVPFHx1mw==}
    engines: {node: '>= 0.4'}
    dev: true

  /is-number-object@1.0.7:
    resolution: {integrity: sha512-k1U0IRzLMo7ZlYIfzRu23Oh6MiIFasgpb9X76eqfFZAqwH44UI4KTBvBYIZ1dSL9ZzChTB9ShHfLkR4pdW5krQ==}
    engines: {node: '>= 0.4'}
    dependencies:
      has-tostringtag: 1.0.2
    dev: true

  /is-number@7.0.0:
    resolution: {integrity: sha512-41Cifkg6e8TylSpdtTpeLVMqvSBEVzTttHvERD741+pnZ8ANv0004MRL43QKPDlK9cGvNp6NZWZUBlbGXYxxng==}
    engines: {node: '>=0.12.0'}
    requiresBuild: true
    dev: true

  /is-path-inside@3.0.3:
    resolution: {integrity: sha512-Fd4gABb+ycGAmKou8eMftCupSir5lRxqf4aD/vd0cD2qc4HL07OjCeuHMr8Ro4CoMaeCKDB0/ECBOVWjTwUvPQ==}
    engines: {node: '>=8'}
    dev: true

  /is-plain-obj@3.0.0:
    resolution: {integrity: sha512-gwsOE28k+23GP1B6vFl1oVh/WOzmawBrKwo5Ev6wMKzPkaXaCDIQKzLnvsA42DRlbVTWorkgTKIviAKCWkfUwA==}
    engines: {node: '>=10'}
    dev: true

  /is-plain-object@2.0.4:
    resolution: {integrity: sha512-h5PpgXkWitc38BBMYawTYMWJHFZJVnBquFE57xFpjB8pJFiF6gZ+bU+WyI/yqXiFR5mdLsgYNaPe8uao6Uv9Og==}
    engines: {node: '>=0.10.0'}
    dependencies:
      isobject: 3.0.1
    dev: true

  /is-plain-object@5.0.0:
    resolution: {integrity: sha512-VRSzKkbMm5jMDoKLbltAkFQ5Qr7VDiTFGXxYFXXowVj387GeGNOCsOH6Msy00SGZ3Fp84b1Naa1psqgcCIEP5Q==}
    engines: {node: '>=0.10.0'}

  /is-potential-custom-element-name@1.0.1:
    resolution: {integrity: sha512-bCYeRA2rVibKZd+s2625gGnGF/t7DSqDs4dP7CrLA1m7jKWz6pps0LpYLJN8Q64HtmPKJ1hrN3nzPNKFEKOUiQ==}
    dev: true

  /is-regex@1.1.4:
    resolution: {integrity: sha512-kvRdxDsxZjhzUX07ZnLydzS1TU/TJlTUHHY4YLL87e37oUA49DfkLqgy+VjFocowy29cKvcSiu+kIv728jTTVg==}
    engines: {node: '>= 0.4'}
    dependencies:
      call-bind: 1.0.7
      has-tostringtag: 1.0.2
    dev: true

  /is-set@2.0.2:
    resolution: {integrity: sha512-+2cnTEZeY5z/iXGbLhPrOAaK/Mau5k5eXq9j14CpRTftq0pAJu2MwVRSZhyZWBzx3o6X795Lz6Bpb6R0GKf37g==}
    dev: true

  /is-shared-array-buffer@1.0.3:
    resolution: {integrity: sha512-nA2hv5XIhLR3uVzDDfCIknerhx8XUKnstuOERPNNIinXG7v9u+ohXF67vxm4TPTEPU6lm61ZkwP3c9PCB97rhg==}
    engines: {node: '>= 0.4'}
    dependencies:
      call-bind: 1.0.7
    dev: true

  /is-stream@2.0.1:
    resolution: {integrity: sha512-hFoiJiTl63nn+kstHGBtewWSKnQLpyb155KHheA1l39uvtO9nWIop1p3udqPcUd/xbF1VLMO4n7OI6p7RbngDg==}
    engines: {node: '>=8'}
    dev: true

  /is-string@1.0.7:
    resolution: {integrity: sha512-tE2UXzivje6ofPW7l23cjDOMa09gb7xlAqG6jG5ej6uPV32TlWP3NKPigtaGeHNu9fohccRYvIiZMfOOnOYUtg==}
    engines: {node: '>= 0.4'}
    dependencies:
      has-tostringtag: 1.0.2
    dev: true

  /is-symbol@1.0.4:
    resolution: {integrity: sha512-C/CPBqKWnvdcxqIARxyOh4v1UUEOCHpgDa0WYgpKDFMszcrPcffg5uhwSgPCLD2WWxmq6isisz87tzT01tuGhg==}
    engines: {node: '>= 0.4'}
    dependencies:
      has-symbols: 1.0.3
    dev: true

  /is-typed-array@1.1.13:
    resolution: {integrity: sha512-uZ25/bUAlUY5fR4OKT4rZQEBrzQWYV9ZJYGGsUmEJ6thodVJ1HX64ePQ6Z0qPWP+m+Uq6e9UugrE38jeYsDSMw==}
    engines: {node: '>= 0.4'}
    dependencies:
      which-typed-array: 1.1.14
    dev: true

  /is-typedarray@1.0.0:
    resolution: {integrity: sha512-cyA56iCMHAh5CdzjJIa4aohJyeO1YbwLi3Jc35MmRU6poroFjIGZzUzupGiRPOjgHg9TLu43xbpwXk523fMxKA==}
    dev: true

  /is-weakmap@2.0.1:
    resolution: {integrity: sha512-NSBR4kH5oVj1Uwvv970ruUkCV7O1mzgVFO4/rev2cLRda9Tm9HrL70ZPut4rOHgY0FNrUu9BCbXA2sdQ+x0chA==}
    dev: true

  /is-weakref@1.0.2:
    resolution: {integrity: sha512-qctsuLZmIQ0+vSSMfoVvyFe2+GSEvnmZ2ezTup1SBse9+twCCeial6EEi3Nc2KFcf6+qz2FBPnjXsk8xhKSaPQ==}
    dependencies:
      call-bind: 1.0.7
    dev: true

  /is-weakset@2.0.2:
    resolution: {integrity: sha512-t2yVvttHkQktwnNNmBQ98AhENLdPUTDTE21uPqAQ0ARwQfGeQKRVS0NNurH7bTf7RrvcVn1OOge45CnBeHCSmg==}
    dependencies:
      call-bind: 1.0.7
      get-intrinsic: 1.2.4
    dev: true

  /is-wsl@2.2.0:
    resolution: {integrity: sha512-fKzAra0rGJUUBwGBgNkHZuToZcn+TtXHpeCgmkMJMMYx1sQDYaCSyjJBSCa2nH1DGm7s3n1oBnohoVTBaN7Lww==}
    engines: {node: '>=8'}
    dependencies:
      is-docker: 2.2.1
    dev: true

  /isarray@1.0.0:
    resolution: {integrity: sha512-VLghIWNM6ELQzo7zwmcg0NmTVyWKYjvIeM83yjp0wRDTmUnrM678fQbcKBo6n2CJEF0szoG//ytg+TKla89ALQ==}
    dev: true

  /isarray@2.0.5:
    resolution: {integrity: sha512-xHjhDr3cNBK0BzdUJSPXZntQUx/mwMS5Rw4A7lPJ90XGAO6ISP/ePDNuo0vhqOZU+UD5JoodwCAAoZQd3FeAKw==}
    dev: true

  /isexe@2.0.0:
    resolution: {integrity: sha512-RHxMLp9lnKHGHRng9QFhRCMbYAcVpn69smSGcq3f36xjgVVWThj4qqLbTLlq7Ssj8B+fIQ1EuCEGI2lKsyQeIw==}
    dev: true

  /isobject@3.0.1:
    resolution: {integrity: sha512-WhB9zCku7EGTj/HQQRz5aUQEUeoQZH2bWcltRErOpymJ4boYE6wL9Tbr23krRPSZ+C5zqNSrSw+Cc7sZZ4b7vg==}
    engines: {node: '>=0.10.0'}
    dev: true

  /istanbul-lib-coverage@3.2.2:
    resolution: {integrity: sha512-O8dpsF+r0WV/8MNRKfnmrtCWhuKjxrq2w+jpzBL5UZKTi2LeVWnWOmWRxFlesJONmc+wLAGvKQZEOanko0LFTg==}
    engines: {node: '>=8'}
    dev: true

  /istanbul-lib-instrument@5.2.1:
    resolution: {integrity: sha512-pzqtp31nLv/XFOzXGuvhCb8qhjmTVo5vjVk19XE4CRlSWz0KoeJ3bw9XsA7nOp9YBf4qHjwBxkDzKcME/J29Yg==}
    engines: {node: '>=8'}
    dependencies:
      '@babel/core': 7.24.0
      '@babel/parser': 7.24.0
      '@istanbuljs/schema': 0.1.3
      istanbul-lib-coverage: 3.2.2
      semver: 6.3.1
    transitivePeerDependencies:
      - supports-color
    dev: true

  /istanbul-lib-report@3.0.1:
    resolution: {integrity: sha512-GCfE1mtsHGOELCU8e/Z7YWzpmybrx/+dSTfLrvY8qRmaY6zXTKWn6WQIjaAFw069icm6GVMNkgu0NzI4iPZUNw==}
    engines: {node: '>=10'}
    dependencies:
      istanbul-lib-coverage: 3.2.2
      make-dir: 4.0.0
      supports-color: 7.2.0
    dev: true

  /istanbul-lib-source-maps@4.0.1:
    resolution: {integrity: sha512-n3s8EwkdFIJCG3BPKBYvskgXGoy88ARzvegkitk60NxRdwltLOTaH7CUiMRXvwYorl0Q712iEjcWB+fK/MrWVw==}
    engines: {node: '>=10'}
    dependencies:
      debug: 4.3.4
      istanbul-lib-coverage: 3.2.2
      source-map: 0.6.1
    transitivePeerDependencies:
      - supports-color
    dev: true

  /istanbul-reports@3.1.7:
    resolution: {integrity: sha512-BewmUXImeuRk2YY0PVbxgKAysvhRPUQE0h5QRM++nVWyubKGV0l8qQ5op8+B2DOmwSe63Jivj0BjkPQVf8fP5g==}
    engines: {node: '>=8'}
    dependencies:
      html-escaper: 2.0.2
      istanbul-lib-report: 3.0.1
    dev: true

  /iterator.prototype@1.1.2:
    resolution: {integrity: sha512-DR33HMMr8EzwuRL8Y9D3u2BMj8+RqSE850jfGu59kS7tbmPLzGkZmVSfyCFSDxuZiEY6Rzt3T2NA/qU+NwVj1w==}
    dependencies:
      define-properties: 1.2.1
      get-intrinsic: 1.2.4
      has-symbols: 1.0.3
      reflect.getprototypeof: 1.0.5
      set-function-name: 2.0.2
    dev: true

  /jest-changed-files@27.5.1:
    resolution: {integrity: sha512-buBLMiByfWGCoMsLLzGUUSpAmIAGnbR2KJoMN10ziLhOLvP4e0SlypHnAel8iqQXTrcbmfEY9sSqae5sgUsTvw==}
    engines: {node: ^10.13.0 || ^12.13.0 || ^14.15.0 || >=15.0.0}
    dependencies:
      '@jest/types': 27.5.1
      execa: 5.1.1
      throat: 6.0.2
    dev: true

  /jest-circus@27.5.1:
    resolution: {integrity: sha512-D95R7x5UtlMA5iBYsOHFFbMD/GVA4R/Kdq15f7xYWUfWHBto9NYRsOvnSauTgdF+ogCpJ4tyKOXhUifxS65gdw==}
    engines: {node: ^10.13.0 || ^12.13.0 || ^14.15.0 || >=15.0.0}
    dependencies:
      '@jest/environment': 27.5.1
      '@jest/test-result': 27.5.1
      '@jest/types': 27.5.1
      '@types/node': 20.11.24
      chalk: 4.1.2
      co: 4.6.0
      dedent: 0.7.0
      expect: 27.5.1
      is-generator-fn: 2.1.0
      jest-each: 27.5.1
      jest-matcher-utils: 27.5.1
      jest-message-util: 27.5.1
      jest-runtime: 27.5.1
      jest-snapshot: 27.5.1
      jest-util: 27.5.1
      pretty-format: 27.5.1
      slash: 3.0.0
      stack-utils: 2.0.6
      throat: 6.0.2
    transitivePeerDependencies:
      - supports-color
    dev: true

  /jest-cli@27.5.1:
    resolution: {integrity: sha512-Hc6HOOwYq4/74/c62dEE3r5elx8wjYqxY0r0G/nFrLDPMFRu6RA/u8qINOIkvhxG7mMQ5EJsOGfRpI8L6eFUVw==}
    engines: {node: ^10.13.0 || ^12.13.0 || ^14.15.0 || >=15.0.0}
    hasBin: true
    peerDependencies:
      node-notifier: ^8.0.1 || ^9.0.0 || ^10.0.0
    peerDependenciesMeta:
      node-notifier:
        optional: true
    dependencies:
      '@jest/core': 27.5.1
      '@jest/test-result': 27.5.1
      '@jest/types': 27.5.1
      chalk: 4.1.2
      exit: 0.1.2
      graceful-fs: 4.2.11
      import-local: 3.1.0
      jest-config: 27.5.1
      jest-util: 27.5.1
      jest-validate: 27.5.1
      prompts: 2.4.2
      yargs: 16.2.0
    transitivePeerDependencies:
      - bufferutil
      - canvas
      - supports-color
      - ts-node
      - utf-8-validate
    dev: true

  /jest-config@27.5.1:
    resolution: {integrity: sha512-5sAsjm6tGdsVbW9ahcChPAFCk4IlkQUknH5AvKjuLTSlcO/wCZKyFdn7Rg0EkC+OGgWODEy2hDpWB1PgzH0JNA==}
    engines: {node: ^10.13.0 || ^12.13.0 || ^14.15.0 || >=15.0.0}
    peerDependencies:
      ts-node: '>=9.0.0'
    peerDependenciesMeta:
      ts-node:
        optional: true
    dependencies:
      '@babel/core': 7.24.0
      '@jest/test-sequencer': 27.5.1
      '@jest/types': 27.5.1
      babel-jest: 27.5.1(@babel/core@7.24.0)
      chalk: 4.1.2
      ci-info: 3.9.0
      deepmerge: 4.3.1
      glob: 7.2.3
      graceful-fs: 4.2.11
      jest-circus: 27.5.1
      jest-environment-jsdom: 27.5.1
      jest-environment-node: 27.5.1
      jest-get-type: 27.5.1
      jest-jasmine2: 27.5.1
      jest-regex-util: 27.5.1
      jest-resolve: 27.5.1
      jest-runner: 27.5.1
      jest-util: 27.5.1
      jest-validate: 27.5.1
      micromatch: 4.0.5
      parse-json: 5.2.0
      pretty-format: 27.5.1
      slash: 3.0.0
      strip-json-comments: 3.1.1
    transitivePeerDependencies:
      - bufferutil
      - canvas
      - supports-color
      - utf-8-validate
    dev: true

  /jest-diff@27.5.1:
    resolution: {integrity: sha512-m0NvkX55LDt9T4mctTEgnZk3fmEg3NRYutvMPWM/0iPnkFj2wIeF45O1718cMSOFO1vINkqmxqD8vE37uTEbqw==}
    engines: {node: ^10.13.0 || ^12.13.0 || ^14.15.0 || >=15.0.0}
    dependencies:
      chalk: 4.1.2
      diff-sequences: 27.5.1
      jest-get-type: 27.5.1
      pretty-format: 27.5.1
    dev: true

  /jest-docblock@27.5.1:
    resolution: {integrity: sha512-rl7hlABeTsRYxKiUfpHrQrG4e2obOiTQWfMEH3PxPjOtdsfLQO4ReWSZaQ7DETm4xu07rl4q/h4zcKXyU0/OzQ==}
    engines: {node: ^10.13.0 || ^12.13.0 || ^14.15.0 || >=15.0.0}
    dependencies:
      detect-newline: 3.1.0
    dev: true

  /jest-each@27.5.1:
    resolution: {integrity: sha512-1Ff6p+FbhT/bXQnEouYy00bkNSY7OUpfIcmdl8vZ31A1UUaurOLPA8a8BbJOF2RDUElwJhmeaV7LnagI+5UwNQ==}
    engines: {node: ^10.13.0 || ^12.13.0 || ^14.15.0 || >=15.0.0}
    dependencies:
      '@jest/types': 27.5.1
      chalk: 4.1.2
      jest-get-type: 27.5.1
      jest-util: 27.5.1
      pretty-format: 27.5.1
    dev: true

  /jest-environment-jsdom@27.5.1:
    resolution: {integrity: sha512-TFBvkTC1Hnnnrka/fUb56atfDtJ9VMZ94JkjTbggl1PEpwrYtUBKMezB3inLmWqQsXYLcMwNoDQwoBTAvFfsfw==}
    engines: {node: ^10.13.0 || ^12.13.0 || ^14.15.0 || >=15.0.0}
    dependencies:
      '@jest/environment': 27.5.1
      '@jest/fake-timers': 27.5.1
      '@jest/types': 27.5.1
      '@types/node': 20.11.24
      jest-mock: 27.5.1
      jest-util: 27.5.1
      jsdom: 16.7.0
    transitivePeerDependencies:
      - bufferutil
      - canvas
      - supports-color
      - utf-8-validate
    dev: true

  /jest-environment-node@27.5.1:
    resolution: {integrity: sha512-Jt4ZUnxdOsTGwSRAfKEnE6BcwsSPNOijjwifq5sDFSA2kesnXTvNqKHYgM0hDq3549Uf/KzdXNYn4wMZJPlFLw==}
    engines: {node: ^10.13.0 || ^12.13.0 || ^14.15.0 || >=15.0.0}
    dependencies:
      '@jest/environment': 27.5.1
      '@jest/fake-timers': 27.5.1
      '@jest/types': 27.5.1
      '@types/node': 20.11.24
      jest-mock: 27.5.1
      jest-util: 27.5.1
    dev: true

  /jest-get-type@27.5.1:
    resolution: {integrity: sha512-2KY95ksYSaK7DMBWQn6dQz3kqAf3BB64y2udeG+hv4KfSOb9qwcYQstTJc1KCbsix+wLZWZYN8t7nwX3GOBLRw==}
    engines: {node: ^10.13.0 || ^12.13.0 || ^14.15.0 || >=15.0.0}
    dev: true

  /jest-haste-map@27.5.1:
    resolution: {integrity: sha512-7GgkZ4Fw4NFbMSDSpZwXeBiIbx+t/46nJ2QitkOjvwPYyZmqttu2TDSimMHP1EkPOi4xUZAN1doE5Vd25H4Jng==}
    engines: {node: ^10.13.0 || ^12.13.0 || ^14.15.0 || >=15.0.0}
    dependencies:
      '@jest/types': 27.5.1
      '@types/graceful-fs': 4.1.9
      '@types/node': 20.11.24
      anymatch: 3.1.3
      fb-watchman: 2.0.2
      graceful-fs: 4.2.11
      jest-regex-util: 27.5.1
      jest-serializer: 27.5.1
      jest-util: 27.5.1
      jest-worker: 27.5.1
      micromatch: 4.0.5
      walker: 1.0.8
    optionalDependencies:
      fsevents: 2.3.3
    dev: true

  /jest-jasmine2@27.5.1:
    resolution: {integrity: sha512-jtq7VVyG8SqAorDpApwiJJImd0V2wv1xzdheGHRGyuT7gZm6gG47QEskOlzsN1PG/6WNaCo5pmwMHDf3AkG2pQ==}
    engines: {node: ^10.13.0 || ^12.13.0 || ^14.15.0 || >=15.0.0}
    dependencies:
      '@jest/environment': 27.5.1
      '@jest/source-map': 27.5.1
      '@jest/test-result': 27.5.1
      '@jest/types': 27.5.1
      '@types/node': 20.11.24
      chalk: 4.1.2
      co: 4.6.0
      expect: 27.5.1
      is-generator-fn: 2.1.0
      jest-each: 27.5.1
      jest-matcher-utils: 27.5.1
      jest-message-util: 27.5.1
      jest-runtime: 27.5.1
      jest-snapshot: 27.5.1
      jest-util: 27.5.1
      pretty-format: 27.5.1
      throat: 6.0.2
    transitivePeerDependencies:
      - supports-color
    dev: true

  /jest-leak-detector@27.5.1:
    resolution: {integrity: sha512-POXfWAMvfU6WMUXftV4HolnJfnPOGEu10fscNCA76KBpRRhcMN2c8d3iT2pxQS3HLbA+5X4sOUPzYO2NUyIlHQ==}
    engines: {node: ^10.13.0 || ^12.13.0 || ^14.15.0 || >=15.0.0}
    dependencies:
      jest-get-type: 27.5.1
      pretty-format: 27.5.1
    dev: true

  /jest-matcher-utils@27.5.1:
    resolution: {integrity: sha512-z2uTx/T6LBaCoNWNFWwChLBKYxTMcGBRjAt+2SbP929/Fflb9aa5LGma654Rz8z9HLxsrUaYzxE9T/EFIL/PAw==}
    engines: {node: ^10.13.0 || ^12.13.0 || ^14.15.0 || >=15.0.0}
    dependencies:
      chalk: 4.1.2
      jest-diff: 27.5.1
      jest-get-type: 27.5.1
      pretty-format: 27.5.1
    dev: true

  /jest-message-util@27.5.1:
    resolution: {integrity: sha512-rMyFe1+jnyAAf+NHwTclDz0eAaLkVDdKVHHBFWsBWHnnh5YeJMNWWsv7AbFYXfK3oTqvL7VTWkhNLu1jX24D+g==}
    engines: {node: ^10.13.0 || ^12.13.0 || ^14.15.0 || >=15.0.0}
    dependencies:
      '@babel/code-frame': 7.23.5
      '@jest/types': 27.5.1
      '@types/stack-utils': 2.0.3
      chalk: 4.1.2
      graceful-fs: 4.2.11
      micromatch: 4.0.5
      pretty-format: 27.5.1
      slash: 3.0.0
      stack-utils: 2.0.6
    dev: true

  /jest-mock@27.5.1:
    resolution: {integrity: sha512-K4jKbY1d4ENhbrG2zuPWaQBvDly+iZ2yAW+T1fATN78hc0sInwn7wZB8XtlNnvHug5RMwV897Xm4LqmPM4e2Og==}
    engines: {node: ^10.13.0 || ^12.13.0 || ^14.15.0 || >=15.0.0}
    dependencies:
      '@jest/types': 27.5.1
      '@types/node': 20.11.24
    dev: true

  /jest-pnp-resolver@1.2.3(jest-resolve@27.5.1):
    resolution: {integrity: sha512-+3NpwQEnRoIBtx4fyhblQDPgJI0H1IEIkX7ShLUjPGA7TtUTvI1oiKi3SR4oBR0hQhQR80l4WAe5RrXBwWMA8w==}
    engines: {node: '>=6'}
    peerDependencies:
      jest-resolve: '*'
    peerDependenciesMeta:
      jest-resolve:
        optional: true
    dependencies:
      jest-resolve: 27.5.1
    dev: true

  /jest-regex-util@27.5.1:
    resolution: {integrity: sha512-4bfKq2zie+x16okqDXjXn9ql2B0dScQu+vcwe4TvFVhkVyuWLqpZrZtXxLLWoXYgn0E87I6r6GRYHF7wFZBUvg==}
    engines: {node: ^10.13.0 || ^12.13.0 || ^14.15.0 || >=15.0.0}
    dev: true

  /jest-resolve-dependencies@27.5.1:
    resolution: {integrity: sha512-QQOOdY4PE39iawDn5rzbIePNigfe5B9Z91GDD1ae/xNDlu9kaat8QQ5EKnNmVWPV54hUdxCVwwj6YMgR2O7IOg==}
    engines: {node: ^10.13.0 || ^12.13.0 || ^14.15.0 || >=15.0.0}
    dependencies:
      '@jest/types': 27.5.1
      jest-regex-util: 27.5.1
      jest-snapshot: 27.5.1
    transitivePeerDependencies:
      - supports-color
    dev: true

  /jest-resolve@27.5.1:
    resolution: {integrity: sha512-FFDy8/9E6CV83IMbDpcjOhumAQPDyETnU2KZ1O98DwTnz8AOBsW/Xv3GySr1mOZdItLR+zDZ7I/UdTFbgSOVCw==}
    engines: {node: ^10.13.0 || ^12.13.0 || ^14.15.0 || >=15.0.0}
    dependencies:
      '@jest/types': 27.5.1
      chalk: 4.1.2
      graceful-fs: 4.2.11
      jest-haste-map: 27.5.1
      jest-pnp-resolver: 1.2.3(jest-resolve@27.5.1)
      jest-util: 27.5.1
      jest-validate: 27.5.1
      resolve: 1.22.8
      resolve.exports: 1.1.1
      slash: 3.0.0
    dev: true

  /jest-runner@27.5.1:
    resolution: {integrity: sha512-g4NPsM4mFCOwFKXO4p/H/kWGdJp9V8kURY2lX8Me2drgXqG7rrZAx5kv+5H7wtt/cdFIjhqYx1HrlqWHaOvDaQ==}
    engines: {node: ^10.13.0 || ^12.13.0 || ^14.15.0 || >=15.0.0}
    dependencies:
      '@jest/console': 27.5.1
      '@jest/environment': 27.5.1
      '@jest/test-result': 27.5.1
      '@jest/transform': 27.5.1
      '@jest/types': 27.5.1
      '@types/node': 20.11.24
      chalk: 4.1.2
      emittery: 0.8.1
      graceful-fs: 4.2.11
      jest-docblock: 27.5.1
      jest-environment-jsdom: 27.5.1
      jest-environment-node: 27.5.1
      jest-haste-map: 27.5.1
      jest-leak-detector: 27.5.1
      jest-message-util: 27.5.1
      jest-resolve: 27.5.1
      jest-runtime: 27.5.1
      jest-util: 27.5.1
      jest-worker: 27.5.1
      source-map-support: 0.5.21
      throat: 6.0.2
    transitivePeerDependencies:
      - bufferutil
      - canvas
      - supports-color
      - utf-8-validate
    dev: true

  /jest-runtime@27.5.1:
    resolution: {integrity: sha512-o7gxw3Gf+H2IGt8fv0RiyE1+r83FJBRruoA+FXrlHw6xEyBsU8ugA6IPfTdVyA0w8HClpbK+DGJxH59UrNMx8A==}
    engines: {node: ^10.13.0 || ^12.13.0 || ^14.15.0 || >=15.0.0}
    dependencies:
      '@jest/environment': 27.5.1
      '@jest/fake-timers': 27.5.1
      '@jest/globals': 27.5.1
      '@jest/source-map': 27.5.1
      '@jest/test-result': 27.5.1
      '@jest/transform': 27.5.1
      '@jest/types': 27.5.1
      chalk: 4.1.2
      cjs-module-lexer: 1.2.3
      collect-v8-coverage: 1.0.2
      execa: 5.1.1
      glob: 7.2.3
      graceful-fs: 4.2.11
      jest-haste-map: 27.5.1
      jest-message-util: 27.5.1
      jest-mock: 27.5.1
      jest-regex-util: 27.5.1
      jest-resolve: 27.5.1
      jest-snapshot: 27.5.1
      jest-util: 27.5.1
      slash: 3.0.0
      strip-bom: 4.0.0
    transitivePeerDependencies:
      - supports-color
    dev: true

  /jest-serializer@27.5.1:
    resolution: {integrity: sha512-jZCyo6iIxO1aqUxpuBlwTDMkzOAJS4a3eYz3YzgxxVQFwLeSA7Jfq5cbqCY+JLvTDrWirgusI/0KwxKMgrdf7w==}
    engines: {node: ^10.13.0 || ^12.13.0 || ^14.15.0 || >=15.0.0}
    dependencies:
      '@types/node': 20.11.24
      graceful-fs: 4.2.11
    dev: true

  /jest-snapshot@27.5.1:
    resolution: {integrity: sha512-yYykXI5a0I31xX67mgeLw1DZ0bJB+gpq5IpSuCAoyDi0+BhgU/RIrL+RTzDmkNTchvDFWKP8lp+w/42Z3us5sA==}
    engines: {node: ^10.13.0 || ^12.13.0 || ^14.15.0 || >=15.0.0}
    dependencies:
      '@babel/core': 7.24.0
      '@babel/generator': 7.23.6
      '@babel/plugin-syntax-typescript': 7.23.3(@babel/core@7.24.0)
      '@babel/traverse': 7.24.0
      '@babel/types': 7.24.0
      '@jest/transform': 27.5.1
      '@jest/types': 27.5.1
      '@types/babel__traverse': 7.20.5
      '@types/prettier': 2.7.3
      babel-preset-current-node-syntax: 1.0.1(@babel/core@7.24.0)
      chalk: 4.1.2
      expect: 27.5.1
      graceful-fs: 4.2.11
      jest-diff: 27.5.1
      jest-get-type: 27.5.1
      jest-haste-map: 27.5.1
      jest-matcher-utils: 27.5.1
      jest-message-util: 27.5.1
      jest-util: 27.5.1
      natural-compare: 1.4.0
      pretty-format: 27.5.1
      semver: 7.6.0
    transitivePeerDependencies:
      - supports-color
    dev: true

  /jest-util@27.5.1:
    resolution: {integrity: sha512-Kv2o/8jNvX1MQ0KGtw480E/w4fBCDOnH6+6DmeKi6LZUIlKA5kwY0YNdlzaWTiVgxqAqik11QyxDOKk543aKXw==}
    engines: {node: ^10.13.0 || ^12.13.0 || ^14.15.0 || >=15.0.0}
    dependencies:
      '@jest/types': 27.5.1
      '@types/node': 20.11.24
      chalk: 4.1.2
      ci-info: 3.9.0
      graceful-fs: 4.2.11
      picomatch: 2.3.1
    dev: true

  /jest-validate@27.5.1:
    resolution: {integrity: sha512-thkNli0LYTmOI1tDB3FI1S1RTp/Bqyd9pTarJwL87OIBFuqEb5Apv5EaApEudYg4g86e3CT6kM0RowkhtEnCBQ==}
    engines: {node: ^10.13.0 || ^12.13.0 || ^14.15.0 || >=15.0.0}
    dependencies:
      '@jest/types': 27.5.1
      camelcase: 6.3.0
      chalk: 4.1.2
      jest-get-type: 27.5.1
      leven: 3.1.0
      pretty-format: 27.5.1
    dev: true

  /jest-watcher@27.5.1:
    resolution: {integrity: sha512-z676SuD6Z8o8qbmEGhoEUFOM1+jfEiL3DXHK/xgEiG2EyNYfFG60jluWcupY6dATjfEsKQuibReS1djInQnoVw==}
    engines: {node: ^10.13.0 || ^12.13.0 || ^14.15.0 || >=15.0.0}
    dependencies:
      '@jest/test-result': 27.5.1
      '@jest/types': 27.5.1
      '@types/node': 20.11.24
      ansi-escapes: 4.3.2
      chalk: 4.1.2
      jest-util: 27.5.1
      string-length: 4.0.2
    dev: true

  /jest-worker@27.5.1:
    resolution: {integrity: sha512-7vuh85V5cdDofPyxn58nrPjBktZo0u9x1g8WtjQol+jZDaE+fhN+cIvTj11GndBnMnyfrUOG1sZQxCdjKh+DKg==}
    engines: {node: '>= 10.13.0'}
    dependencies:
      '@types/node': 20.11.24
      merge-stream: 2.0.0
      supports-color: 8.1.1
    dev: true

  /jest@27.5.1:
    resolution: {integrity: sha512-Yn0mADZB89zTtjkPJEXwrac3LHudkQMR+Paqa8uxJHCBr9agxztUifWCyiYrjhMPBoUVBjyny0I7XH6ozDr7QQ==}
    engines: {node: ^10.13.0 || ^12.13.0 || ^14.15.0 || >=15.0.0}
    hasBin: true
    peerDependencies:
      node-notifier: ^8.0.1 || ^9.0.0 || ^10.0.0
    peerDependenciesMeta:
      node-notifier:
        optional: true
    dependencies:
      '@jest/core': 27.5.1
      import-local: 3.1.0
      jest-cli: 27.5.1
    transitivePeerDependencies:
      - bufferutil
      - canvas
      - supports-color
      - ts-node
      - utf-8-validate
    dev: true

  /js-tokens@4.0.0:
    resolution: {integrity: sha512-RdJUflcE3cUzKiMqQgsCu06FPu9UdIJO0beYbPhHN4k6apgJtifcoCtT9bcxOpYBtpD2kCM6Sbzg4CausW/PKQ==}

  /js-yaml@3.14.1:
    resolution: {integrity: sha512-okMH7OXXJ7YrN9Ok3/SXrnu4iX9yOk+25nqX4imS2npuvTYDmo/QEZoqwZkYaIDk3jVvBOTOIEgEhaLOynBS9g==}
    hasBin: true
    dependencies:
      argparse: 1.0.10
      esprima: 4.0.1
    dev: true

  /js-yaml@4.1.0:
    resolution: {integrity: sha512-wpxZs9NoxZaJESJGIZTyDEaYpl0FKSA+FB9aJiyemKhMwkxQg63h4T1KJgUGHpTqPDNRcmmYLugrRjJlBtWvRA==}
    hasBin: true
    dependencies:
      argparse: 2.0.1
    dev: true

  /jsdom@16.7.0:
    resolution: {integrity: sha512-u9Smc2G1USStM+s/x1ru5Sxrl6mPYCbByG1U/hUmqaVsm4tbNyS7CicOSRyuGQYZhTu0h84qkZZQ/I+dzizSVw==}
    engines: {node: '>=10'}
    peerDependencies:
      canvas: ^2.5.0
    peerDependenciesMeta:
      canvas:
        optional: true
    dependencies:
      abab: 2.0.6
      acorn: 8.11.3
      acorn-globals: 6.0.0
      cssom: 0.4.4
      cssstyle: 2.3.0
      data-urls: 2.0.0
      decimal.js: 10.4.3
      domexception: 2.0.1
      escodegen: 2.1.0
      form-data: 3.0.1
      html-encoding-sniffer: 2.0.1
      http-proxy-agent: 4.0.1
      https-proxy-agent: 5.0.1
      is-potential-custom-element-name: 1.0.1
      nwsapi: 2.2.7
      parse5: 6.0.1
      saxes: 5.0.1
      symbol-tree: 3.2.4
      tough-cookie: 4.1.3
      w3c-hr-time: 1.0.2
      w3c-xmlserializer: 2.0.0
      webidl-conversions: 6.1.0
      whatwg-encoding: 1.0.5
      whatwg-mimetype: 2.3.0
      whatwg-url: 8.7.0
      ws: 7.5.9
      xml-name-validator: 3.0.0
    transitivePeerDependencies:
      - bufferutil
      - supports-color
      - utf-8-validate
    dev: true

  /jsesc@0.5.0:
    resolution: {integrity: sha512-uZz5UnB7u4T9LvwmFqXii7pZSouaRPorGs5who1Ip7VO0wxanFvBL7GkM6dTHlgX+jhBApRetaWpnDabOeTcnA==}
    hasBin: true
    dev: true

  /jsesc@2.5.2:
    resolution: {integrity: sha512-OYu7XEzjkCQ3C5Ps3QIZsQfNpqoJyZZA99wd9aWd05NCtC5pWOkShK2mkL6HXQR6/Cy2lbNdPlZBpuQHXE63gA==}
    engines: {node: '>=4'}
    hasBin: true
    dev: true

  /json-buffer@3.0.1:
    resolution: {integrity: sha512-4bV5BfR2mqfQTJm+V5tPPdf+ZpuhiIvTuAB5g8kcrXOZpTT/QwwVRWBywX1ozr6lEuPdbHxwaJlm9G6mI2sfSQ==}
    dev: true

  /json-parse-even-better-errors@2.3.1:
    resolution: {integrity: sha512-xyFwyhro/JEof6Ghe2iz2NcXoj2sloNsWr/XsERDK/oiPCfaNhl5ONfp+jQdAZRQQ0IJWNzH9zIZF7li91kh2w==}

  /json-schema-traverse@0.4.1:
    resolution: {integrity: sha512-xbbCH5dCYU5T8LcEhhuh7HJ88HXuW3qsI3Y0zOZFKfZEHcpWiHU/Jxzk629Brsab/mMiHQti9wMP+845RPe3Vg==}
    dev: true

  /json-schema-traverse@1.0.0:
    resolution: {integrity: sha512-NM8/P9n3XjXhIZn1lLhkFaACTOURQXjWhV4BA/RnOv8xvgqtqpAX9IO4mRQxSx1Rlo4tqzeqb0sOlruaOy3dug==}

  /json-stable-stringify-without-jsonify@1.0.1:
    resolution: {integrity: sha512-Bdboy+l7tA3OGW6FjyFHWkP5LuByj1Tk33Ljyq0axyzdk9//JSi2u3fP1QSmd1KNwq6VOKYGlAu87CisVir6Pw==}
    dev: true

  /json-stringify-pretty-compact@2.0.0:
    resolution: {integrity: sha512-WRitRfs6BGq4q8gTgOy4ek7iPFXjbra0H3PmDLKm2xnZ+Gh1HUhiKGgCZkSPNULlP7mvfu6FV/mOLhCarspADQ==}
    dev: false

  /json5@1.0.2:
    resolution: {integrity: sha512-g1MWMLBiz8FKi1e4w0UyVL3w+iJceWAFBAaBnnGKOpNa5f8TLktkbre1+s6oICydWAm+HRUGTmI+//xv2hvXYA==}
    hasBin: true
    dependencies:
      minimist: 1.2.8
    dev: true

  /json5@2.2.3:
    resolution: {integrity: sha512-XmOWe7eyHYH14cLdVPoyg+GOH3rYX++KpzrylJwSW98t3Nk+U8XOl8FWKOgwtzdb8lXGf6zYwDUzeHMWfxasyg==}
    engines: {node: '>=6'}
    hasBin: true
    dev: true

  /jsonc-parser@3.2.1:
    resolution: {integrity: sha512-AilxAyFOAcK5wA1+LeaySVBrHsGQvUFCDWXKpZjzaL0PqW+xfBOttn8GNtWKFWqneyMZj41MWF9Kl6iPWLwgOA==}
    dev: true

  /jsonfile@4.0.0:
    resolution: {integrity: sha512-m6F1R3z8jjlf2imQHS2Qez5sjKWQzbuuhuJ/FKYFRZvPE3PuHcSMVZzfsLhGVOkfd20obL5SWEBew5ShlquNxg==}
    optionalDependencies:
      graceful-fs: 4.2.11
    dev: true

  /jss-plugin-camel-case@10.10.0:
    resolution: {integrity: sha512-z+HETfj5IYgFxh1wJnUAU8jByI48ED+v0fuTuhKrPR+pRBYS2EDwbusU8aFOpCdYhtRc9zhN+PJ7iNE8pAWyPw==}
    dependencies:
      '@babel/runtime': 7.24.0
      hyphenate-style-name: 1.0.4
      jss: 10.10.0
    dev: false

  /jss-plugin-default-unit@10.10.0:
    resolution: {integrity: sha512-SvpajxIECi4JDUbGLefvNckmI+c2VWmP43qnEy/0eiwzRUsafg5DVSIWSzZe4d2vFX1u9nRDP46WCFV/PXVBGQ==}
    dependencies:
      '@babel/runtime': 7.24.0
      jss: 10.10.0
    dev: false

  /jss-plugin-global@10.10.0:
    resolution: {integrity: sha512-icXEYbMufiNuWfuazLeN+BNJO16Ge88OcXU5ZDC2vLqElmMybA31Wi7lZ3lf+vgufRocvPj8443irhYRgWxP+A==}
    dependencies:
      '@babel/runtime': 7.24.0
      jss: 10.10.0
    dev: false

  /jss-plugin-nested@10.10.0:
    resolution: {integrity: sha512-9R4JHxxGgiZhurDo3q7LdIiDEgtA1bTGzAbhSPyIOWb7ZubrjQe8acwhEQ6OEKydzpl8XHMtTnEwHXCARLYqYA==}
    dependencies:
      '@babel/runtime': 7.24.0
      jss: 10.10.0
      tiny-warning: 1.0.3
    dev: false

  /jss-plugin-props-sort@10.10.0:
    resolution: {integrity: sha512-5VNJvQJbnq/vRfje6uZLe/FyaOpzP/IH1LP+0fr88QamVrGJa0hpRRyAa0ea4U/3LcorJfBFVyC4yN2QC73lJg==}
    dependencies:
      '@babel/runtime': 7.24.0
      jss: 10.10.0
    dev: false

  /jss-plugin-rule-value-function@10.10.0:
    resolution: {integrity: sha512-uEFJFgaCtkXeIPgki8ICw3Y7VMkL9GEan6SqmT9tqpwM+/t+hxfMUdU4wQ0MtOiMNWhwnckBV0IebrKcZM9C0g==}
    dependencies:
      '@babel/runtime': 7.24.0
      jss: 10.10.0
      tiny-warning: 1.0.3
    dev: false

  /jss-plugin-vendor-prefixer@10.10.0:
    resolution: {integrity: sha512-UY/41WumgjW8r1qMCO8l1ARg7NHnfRVWRhZ2E2m0DMYsr2DD91qIXLyNhiX83hHswR7Wm4D+oDYNC1zWCJWtqg==}
    dependencies:
      '@babel/runtime': 7.24.0
      css-vendor: 2.0.8
      jss: 10.10.0
    dev: false

  /jss@10.10.0:
    resolution: {integrity: sha512-cqsOTS7jqPsPMjtKYDUpdFC0AbhYFLTcuGRqymgmdJIeQ8cH7+AgX7YSgQy79wXloZq2VvATYxUOUQEvS1V/Zw==}
    dependencies:
      '@babel/runtime': 7.24.0
      csstype: 3.1.3
      is-in-browser: 1.1.3
      tiny-warning: 1.0.3
    dev: false

  /jsx-ast-utils@3.3.5:
    resolution: {integrity: sha512-ZZow9HBI5O6EPgSJLUb8n2NKgmVWTwCvHGwFuJlMjvLFqlGG6pjirPhtdsseaLZjSibD8eegzmYpUZwoIlj2cQ==}
    engines: {node: '>=4.0'}
    dependencies:
      array-includes: 3.1.7
      array.prototype.flat: 1.3.2
      object.assign: 4.1.5
      object.values: 1.1.7
    dev: true

  /keyv@4.5.4:
    resolution: {integrity: sha512-oxVHkHR/EJf2CNXnWxRLW6mg7JyCCUcG0DtEGmL2ctUo1PNTin1PUil+r/+4r5MpVgC/fn1kjsx7mjSujKqIpw==}
    dependencies:
      json-buffer: 3.0.1
    dev: true

  /kind-of@6.0.3:
    resolution: {integrity: sha512-dcS1ul+9tmeD95T+x28/ehLgd9mENa3LsvDTtzm3vyBEO7RPptvAD+t44WVXaUjTBRcrpFeFlC8WCruUR456hw==}
    engines: {node: '>=0.10.0'}
    dev: true

  /kleur@3.0.3:
    resolution: {integrity: sha512-eTIzlVOSUR+JxdDFepEYcBMtZ9Qqdef+rnzWdRZuMbOywu5tO2w2N7rqjoANZ5k9vywhL6Br1VRjUIgTQx4E8w==}
    engines: {node: '>=6'}
    dev: true

  /klona@2.0.6:
    resolution: {integrity: sha512-dhG34DXATL5hSxJbIexCft8FChFXtmskoZYnoPWjXQuebWYCNkVeV3KkGegCK9CP1oswI/vQibS2GY7Em/sJJA==}
    engines: {node: '>= 8'}
    dev: true

  /language-subtag-registry@0.3.22:
    resolution: {integrity: sha512-tN0MCzyWnoz/4nHS6uxdlFWoUZT7ABptwKPQ52Ea7URk6vll88bWBVhodtnlfEuCcKWNGoc+uGbw1cwa9IKh/w==}
    dev: true

  /language-tags@1.0.9:
    resolution: {integrity: sha512-MbjN408fEndfiQXbFQ1vnd+1NoLDsnQW41410oQBXiyXDMYH5z505juWa4KUE1LqxRC7DgOgZDbKLxHIwm27hA==}
    engines: {node: '>=0.10'}
    dependencies:
      language-subtag-registry: 0.3.22
    dev: true

  /launch-editor@2.6.1:
    resolution: {integrity: sha512-eB/uXmFVpY4zezmGp5XtU21kwo7GBbKB+EQ+UZeWtGb9yAM5xt/Evk+lYH3eRNAtId+ej4u7TYPFZ07w4s7rRw==}
    dependencies:
      picocolors: 1.0.0
      shell-quote: 1.8.1
    dev: true

  /lerc@3.0.0:
    resolution: {integrity: sha512-Rm4J/WaHhRa93nCN2mwWDZFoRVF18G1f47C+kvQWyHGEZxFpTUi73p7lMVSAndyxGt6lJ2/CFbOcf9ra5p8aww==}
    dev: false

  /leven@3.1.0:
    resolution: {integrity: sha512-qsda+H8jTaUaN/x5vzW2rzc+8Rw4TAQ/4KjB46IwK5VH+IlVeeeje/EoZRpiXvIqjFgK84QffqPztGI3VBLG1A==}
    engines: {node: '>=6'}
    dev: true

  /levn@0.4.1:
    resolution: {integrity: sha512-+bT2uH4E5LGE7h/n3evcS/sQlJXCpIp6ym8OWJ5eV6+67Dsql/LaaT7qJBAt2rzfoa/5QBGBhxDix1dMt2kQKQ==}
    engines: {node: '>= 0.8.0'}
    dependencies:
      prelude-ls: 1.2.1
      type-check: 0.4.0
    dev: true

  /lines-and-columns@1.2.4:
    resolution: {integrity: sha512-7ylylesZQ/PV29jhEDl3Ufjo6ZX7gCqJr5F7PKrqc93v7fzSymt1BpwEU8nAUXs8qzzvqhbjhK5QZg6Mt/HkBg==}

  /linkify-html@4.1.3(linkifyjs@4.1.3):
    resolution: {integrity: sha512-Ejb8X/pOxB4IVqG1U37tnF85UW3JtX+eHudH3zlZ2pODz2e/J7zQ/vj+VDWffwhTecJqdRehhluwrRmKoJz+iQ==}
    peerDependencies:
      linkifyjs: ^4.0.0
    dependencies:
      linkifyjs: 4.1.3
    dev: false

  /linkifyjs@4.1.3:
    resolution: {integrity: sha512-auMesunaJ8yfkHvK4gfg1K0SaKX/6Wn9g2Aac/NwX+l5VdmFZzo/hdPGxEOETj+ryRa4/fiOPjeeKURSAJx1sg==}
    dev: false

  /loader-runner@4.3.0:
    resolution: {integrity: sha512-3R/1M+yS3j5ou80Me59j7F9IMs4PXs3VqRrm0TU3AbKPxlmpoY1TNscJV/oGJXo8qCatFGTfDbY6W6ipGOYXfg==}
    engines: {node: '>=6.11.5'}
    dev: true

  /loader-utils@2.0.4:
    resolution: {integrity: sha512-xXqpXoINfFhgua9xiqD8fPFHgkoq1mmmpE92WlDbm9rNRd/EbRb+Gqf908T2DMfuHjjJlksiK2RbHVOdD/MqSw==}
    engines: {node: '>=8.9.0'}
    dependencies:
      big.js: 5.2.2
      emojis-list: 3.0.0
      json5: 2.2.3
    dev: true

  /locate-path@5.0.0:
    resolution: {integrity: sha512-t7hw9pI+WvuwNJXwk5zVHpyhIqzg2qTlklJOf0mVxGSbe3Fp2VieZcduNYjaLDoy6p9uGpQEGWG87WpMKlNq8g==}
    engines: {node: '>=8'}
    dependencies:
      p-locate: 4.1.0
    dev: true

  /locate-path@6.0.0:
    resolution: {integrity: sha512-iPZK6eYjbxRu3uB4/WZ3EsEIMJFMqAoopl3R+zuq0UjcAm/MO6KCweDgPfP3elTztoKP3KtnVHxTn2NHBSDVUw==}
    engines: {node: '>=10'}
    dependencies:
      p-locate: 5.0.0
    dev: true

  /lodash-webpack-plugin@0.11.6(webpack@5.90.3):
    resolution: {integrity: sha512-nsHN/+IxZK/C425vGC8pAxkKJ8KQH2+NJnhDul14zYNWr6HJcA95w+oRR7Cp0oZpOdMplDZXmjVROp8prPk7ig==}
    peerDependencies:
      webpack: ^2.0.0 || ^3.0.0 || ^4.0.0 || ^5.1.0
    dependencies:
      lodash: 4.17.21
      webpack: 5.90.3(webpack-cli@4.10.0)
    dev: true

  /lodash.debounce@4.0.8:
    resolution: {integrity: sha512-FT1yDzDYEoYWhnSGnpE/4Kj1fLZkDFyqRb7fNt6FdYOSxlUWAtp42Eh6Wb0rGIv/m9Bgo7x4GhQbm5Ys4SG5ow==}
    dev: true

  /lodash.merge@4.6.2:
    resolution: {integrity: sha512-0KpjqXRVvrYyCsX1swR/XTK0va6VQkQM6MNo7PqW77ByjAhoARA8EfrP1N4+KlKj8YS0ZUCtRT/YUuhyYDujIQ==}
    dev: true

  /lodash@4.17.21:
    resolution: {integrity: sha512-v2kDEe57lecTulaDIuNTPy3Ry4gLGJ6Z1O3vE1krgXZNrsQ+LFTGHVxVjcXPs17LhbZVGedAJv8XZ1tvj5FvSg==}

  /loose-envify@1.4.0:
    resolution: {integrity: sha512-lyuxPGr/Wfhrlem2CL/UcnUc1zcqKAImBDzukY7Y5F/yQiNdko6+fRLevlw1HgMySw7f611UIY408EtxRSoK3Q==}
    hasBin: true
    dependencies:
      js-tokens: 4.0.0

  /lower-case@2.0.2:
    resolution: {integrity: sha512-7fm3l3NAF9WfN6W3JOmf5drwpVqX78JtoGJ3A6W0a6ZnldM41w2fV5D490psKFTpMds8TJse/eHLFFsNHHjHgg==}
    dependencies:
      tslib: 2.6.2
    dev: true

  /lru-cache@5.1.1:
    resolution: {integrity: sha512-KpNARQA3Iwv+jTA0utUVVbrh+Jlrr1Fv0e56GGzAFOXN7dk/FviaDW8LHmK52DlcH4WP2n6gI8vN1aesBFgo9w==}
    dependencies:
      yallist: 3.1.1
    dev: true

  /lru-cache@6.0.0:
    resolution: {integrity: sha512-Jo6dJ04CmSjuznwJSS3pUeWmd/H0ffTlkXXgwZi+eq1UCmqQwCh+eLsYOYCwY991i2Fah4h1BEMCx4qThGbsiA==}
    engines: {node: '>=10'}
    dependencies:
      yallist: 4.0.0
    dev: true

  /lunr@2.3.9:
    resolution: {integrity: sha512-zTU3DaZaF3Rt9rhN3uBMGQD3dD2/vFQqnvZCDv4dl5iOzq2IZQqTxu90r4E5J+nP70J3ilqVCrbho2eWaeW8Ow==}
    dev: true

  /make-dir@2.1.0:
    resolution: {integrity: sha512-LS9X+dc8KLxXCb8dni79fLIIUA5VyZoyjSMCwTluaXA0o27cCK0bhXkpgw+sTXVpPy/lSO57ilRixqk0vDmtRA==}
    engines: {node: '>=6'}
    dependencies:
      pify: 4.0.1
      semver: 5.7.2
    dev: true

  /make-dir@3.1.0:
    resolution: {integrity: sha512-g3FeP20LNwhALb/6Cz6Dd4F2ngze0jz7tbzrD2wAV+o9FeNHe4rL+yK2md0J/fiSf1sa1ADhXqi5+oVwOM/eGw==}
    engines: {node: '>=8'}
    dependencies:
      semver: 6.3.1
    dev: true

  /make-dir@4.0.0:
    resolution: {integrity: sha512-hXdUTZYIVOt1Ex//jAQi+wTZZpUpwBj/0QsOzqegb3rGMMeJiSEu5xLHnYfBrRV4RH2+OCSOO95Is/7x1WJ4bw==}
    engines: {node: '>=10'}
    dependencies:
      semver: 7.6.0
    dev: true

  /makeerror@1.0.12:
    resolution: {integrity: sha512-JmqCvUhmt43madlpFzG4BQzG2Z3m6tvQDNKdClZnO3VbIudJYmxsT0FNJMeiB2+JTSlTQTSbU8QdesVmwJcmLg==}
    dependencies:
      tmpl: 1.0.5
    dev: true

  /mapbox-to-css-font@2.4.4:
    resolution: {integrity: sha512-X1dtuTuH2D1MRMuductMZCLV/fy9EoIgqW/lmu8vQSAhEatx/tdFebkYT3TVhdTwqFDHbLEgQBD3IKA4KI7aoQ==}
    dev: false

  /markdown-loader@8.0.0(webpack@5.90.3):
    resolution: {integrity: sha512-dxrR3WhK/hERbStPFb/yeNdEeWCKa2qUDdXiq3VTruBUWufOtERX04X0K44K4dnlN2i9pjSEzYIQJ3LjH0xkEw==}
    engines: {node: '>=12.22.9'}
    peerDependencies:
      webpack: ^5.0.0
    dependencies:
      marked: 4.3.0
      webpack: 5.90.3(webpack-cli@4.10.0)
    dev: true

  /markdown-to-jsx@7.4.1(react@18.2.0):
    resolution: {integrity: sha512-GbrbkTnHp9u6+HqbPRFJbObi369AgJNXi/sGqq5HRsoZW063xR1XDCaConqq+whfEIAlzB1YPnOgsPc7B7bc/A==}
    engines: {node: '>= 10'}
    peerDependencies:
      react: '>= 0.14.0'
    dependencies:
      react: 18.2.0
    dev: false

  /marked@4.3.0:
    resolution: {integrity: sha512-PRsaiG84bK+AMvxziE/lCFss8juXjNaWzVbN5tXAm4XjeaS9NAHhop+PjQxz2A9h8Q4M/xGmzP8vqNwy6JeK0A==}
    engines: {node: '>= 12'}
    hasBin: true
    dev: true

  /material-react-table@2.12.1(@emotion/react@11.11.4)(@emotion/styled@11.11.0)(@mui/icons-material@5.15.12)(@mui/material@5.15.12)(@mui/x-date-pickers@6.19.6)(react-dom@18.2.0)(react@18.2.0):
    resolution: {integrity: sha512-nqILE26I/6/UfiILEc7mnVhIoVdG78qvkav85dcbn5BbNXkAJeA57Slut50eYytd7aQHCbaq9MoLvsVeO1yaIw==}
    engines: {node: '>=16'}
    peerDependencies:
      '@emotion/react': '>=11.11'
      '@emotion/styled': '>=11.11'
      '@mui/icons-material': '>=5.11'
      '@mui/material': '>=5.13'
      '@mui/x-date-pickers': '>=6.15.0'
      react: '>=17.0'
      react-dom: '>=17.0'
    dependencies:
      '@emotion/react': 11.11.4(@types/react@18.2.63)(react@18.2.0)
      '@emotion/styled': 11.11.0(@emotion/react@11.11.4)(@types/react@18.2.63)(react@18.2.0)
      '@mui/icons-material': 5.15.12(@mui/material@5.15.12)(@types/react@18.2.63)(react@18.2.0)
      '@mui/material': 5.15.12(@emotion/react@11.11.4)(@emotion/styled@11.11.0)(@types/react@18.2.63)(react-dom@18.2.0)(react@18.2.0)
      '@mui/x-date-pickers': 6.19.6(@emotion/react@11.11.4)(@emotion/styled@11.11.0)(@mui/material@5.15.12)(@mui/system@5.15.12)(@types/react@18.2.63)(dayjs@1.11.10)(react-dom@18.2.0)(react@18.2.0)
      '@tanstack/match-sorter-utils': 8.11.8
      '@tanstack/react-table': 8.13.2(react-dom@18.2.0)(react@18.2.0)
      '@tanstack/react-virtual': 3.1.3(react-dom@18.2.0)(react@18.2.0)
      highlight-words: 1.2.2
      react: 18.2.0
      react-dom: 18.2.0(react@18.2.0)
    dev: false

  /media-typer@0.3.0:
    resolution: {integrity: sha512-dq+qelQ9akHpcOl/gUVRTxVIOkAJ1wR3QAvb4RsVjS8oVoFjDGTc679wJYmUmknUF5HwMLOgb5O+a3KxfWapPQ==}
    engines: {node: '>= 0.6'}
    dev: true

  /memfs@3.5.3:
    resolution: {integrity: sha512-UERzLsxzllchadvbPs5aolHh65ISpKpM+ccLbOJ8/vvpBKmAWf+la7dXFy7Mr0ySHbdHrFv5kGFCUHHe6GFEmw==}
    engines: {node: '>= 4.0.0'}
    dependencies:
      fs-monkey: 1.0.5
    dev: true

  /memoize-one@5.2.1:
    resolution: {integrity: sha512-zYiwtZUcYyXKo/np96AGZAckk+FWWsUdJ3cHGGmld7+AhvcWmQyGCYUh1hc4Q/pkOhb65dQR/pqCyK0cOaHz4Q==}
    dev: false

  /merge-descriptors@1.0.1:
    resolution: {integrity: sha512-cCi6g3/Zr1iqQi6ySbseM1Xvooa98N0w31jzUYrXPX2xqObmFGHJ0tQ5u74H3mVh7wLouTseZyYIq39g8cNp1w==}
    dev: true

  /merge-stream@2.0.0:
    resolution: {integrity: sha512-abv/qOcuPfk3URPfDzmZU1LKmuw8kT+0nIHvKrKgFrwifol/doWcdA4ZqsWQ8ENrFKkd67Mfpo/LovbIUsbt3w==}
    dev: true

  /merge2@1.4.1:
    resolution: {integrity: sha512-8q7VEgMJW4J8tcfVPy8g09NcQwZdbwFEqhe/WZkoIzjn/3TGDwtOCYtXGxA3O8tPzpczCCDgv+P2P5y00ZJOOg==}
    engines: {node: '>= 8'}
    dev: true

  /methods@1.1.2:
    resolution: {integrity: sha512-iclAHeNqNm68zFtnZ0e+1L2yUIdvzNoauKU4WBA3VvH/vPFieF7qfRlwUZU+DA9P9bPXIS90ulxoUoCH23sV2w==}
    engines: {node: '>= 0.6'}
    dev: true

  /mgrs@1.0.0:
    resolution: {integrity: sha512-awNbTOqCxK1DBGjalK3xqWIstBZgN6fxsMSiXLs9/spqWkF2pAhb2rrYCFSsr1/tT7PhcDGjZndG8SWYn0byYA==}
    dev: false

  /micromatch@4.0.5:
    resolution: {integrity: sha512-DMy+ERcEW2q8Z2Po+WNXuw3c5YaUSFjAO5GsJqfEl7UjvtIuFKO6ZrKvcItdy98dwFI2N1tg3zNIdKaQT+aNdA==}
    engines: {node: '>=8.6'}
    dependencies:
      braces: 3.0.2
      picomatch: 2.3.1
    dev: true

  /mime-db@1.52.0:
    resolution: {integrity: sha512-sPU4uV7dYlvtWJxwwxHD0PuihVNiE7TyAbQ5SWxDCB9mUYvOgroQOwYQQOKPJ8CIbE+1ETVlOoK1UC2nU3gYvg==}
    engines: {node: '>= 0.6'}

  /mime-types@2.1.35:
    resolution: {integrity: sha512-ZDY+bPm5zTTF+YpCrAU9nK0UgICYPT0QtT1NZWFv4s++TNkcgVaT0g6+4R2uI4MjQjzysHB1zxuWL50hzaeXiw==}
    engines: {node: '>= 0.6'}
    dependencies:
      mime-db: 1.52.0

  /mime@1.6.0:
    resolution: {integrity: sha512-x0Vn8spI+wuJ1O6S7gnbaQg8Pxh4NNHb7KSINmEWKiPE4RKOplvijn+NkmYmmRgP68mc70j2EbeTFRsrswaQeg==}
    engines: {node: '>=4'}
    hasBin: true
    dev: true

  /mimic-fn@2.1.0:
    resolution: {integrity: sha512-OqbOk5oEQeAZ8WXWydlu9HJjz9WVdEIvamMCcXmuqUYjTknH/sqsWvhQ3vgwKFRR1HpjvNBKQ37nbJgYzGqGcg==}
    engines: {node: '>=6'}
    dev: true

  /minimalistic-assert@1.0.1:
    resolution: {integrity: sha512-UtJcAD4yEaGtjPezWuO9wC4nwUnVH/8/Im3yEHQP4b67cXlD/Qr9hdITCU1xDbSEXg2XKNaP8jsReV7vQd00/A==}
    dev: true

  /minimatch@3.1.2:
    resolution: {integrity: sha512-J7p63hRiAjw1NDEww1W7i37+ByIrOWO5XQQAzZ3VOcL0PNybwpfmV/N05zFAzwQ9USyEcX6t3UO+K5aqBQOIHw==}
    dependencies:
      brace-expansion: 1.1.11
    dev: true

  /minimatch@7.4.6:
    resolution: {integrity: sha512-sBz8G/YjVniEz6lKPNpKxXwazJe4c19fEfV2GDMX6AjFz+MX9uDWIZW8XreVhkFW3fkIdTv/gxWr/Kks5FFAVw==}
    engines: {node: '>=10'}
    dependencies:
      brace-expansion: 2.0.1
    dev: true

  /minimist@1.2.8:
    resolution: {integrity: sha512-2yyAR8qBkN3YuheJanUpWC5U3bb5osDywNB8RzDVlDwDHbocAJveqqj1u8+SVD7jkWT4yvsHCpWqqWqAxb0zCA==}

  /moment@2.30.1:
    resolution: {integrity: sha512-uEmtNhbDOrWPFS+hdjFCBfy9f2YoyzRpwcl+DqpC6taX21FzsTLQVbMV/W7PzNSX6x/bhC1zA3c2UQ5NzH6how==}
    dev: false

  /mrmime@2.0.0:
    resolution: {integrity: sha512-eu38+hdgojoyq63s+yTpN4XMBdt5l8HhMhc4VKLO9KM5caLIBvUm4thi7fFaxyTmCKeNnXZ5pAlBwCUnhA09uw==}
    engines: {node: '>=10'}
    dev: true

  /ms@2.0.0:
    resolution: {integrity: sha512-Tpp60P6IUJDTuOq/5Z8cdskzJujfwqfOTkrwIwj7IRISpnkJnT6SyJ4PCPnGMoFjC9ddhal5KVIYtAt97ix05A==}
    dev: true

  /ms@2.1.2:
    resolution: {integrity: sha512-sGkPx+VjMtmA6MX27oA4FBFELFCZZ4S4XqeGOXCv68tT+jb3vk/RyaKWP0PTKyWtmLSM0b+adUTEvbs1PEaH2w==}
    dev: true

  /ms@2.1.3:
    resolution: {integrity: sha512-6FlzubTLZG3J2a/NVCAleEhjzq5oxgHyaCU9yYXvcLsvoVaHJq/s5xXI6/XXP6tz7R9xAOtHnSO/tXtF3WRTlA==}
    dev: true

  /multicast-dns@7.2.5:
    resolution: {integrity: sha512-2eznPJP8z2BFLX50tf0LuODrpINqP1RVIm/CObbTcBRITQgmC/TjcREF1NeTBzIcR5XO/ukWo+YHOjBbFwIupg==}
    hasBin: true
    dependencies:
      dns-packet: 5.6.1
      thunky: 1.1.0
    dev: true

  /nanoid@3.3.7:
    resolution: {integrity: sha512-eSRppjcPIatRIMC1U6UngP8XFcz8MQWGQdt1MTBQ7NaAmvXDfvNxbvWV3x2y6CdEUciCSsDHDQZbhYaB8QEo2g==}
    engines: {node: ^10 || ^12 || ^13.7 || ^14 || >=15.0.1}
    hasBin: true

  /natural-compare-lite@1.4.0:
    resolution: {integrity: sha512-Tj+HTDSJJKaZnfiuw+iaF9skdPpTo2GtEly5JHnWV/hfv2Qj/9RKsGISQtLh2ox3l5EAGw487hnBee0sIJ6v2g==}
    dev: true

  /natural-compare@1.4.0:
    resolution: {integrity: sha512-OWND8ei3VtNC9h7V60qff3SVobHr996CTwgxubgyQYEpg290h9J0buyECNNJexkFm5sOajh5G116RYA1c8ZMSw==}
    dev: true

  /negotiator@0.6.3:
    resolution: {integrity: sha512-+EUsqGPLsM+j/zdChZjsnX51g4XrHFOIXwfnCVPGlQk/k5giakcKsuxCObBRu6DSm9opw/O6slWbJdghQM4bBg==}
    engines: {node: '>= 0.6'}
    dev: true

  /neo-async@2.6.2:
    resolution: {integrity: sha512-Yd3UES5mWCSqR+qNT93S3UoYUkqAZ9lLg8a7g9rimsWmYGK8cVToA4/sF3RrshdyV3sAGMXVUmpMYOw+dLpOuw==}
    dev: true

  /no-case@3.0.4:
    resolution: {integrity: sha512-fgAN3jGAh+RoxUGZHTSOLJIqUc2wmoBwGR4tbpNAKmmovFoWq0OdRkb0VkldReO2a2iBT/OEulG9XSUc10r3zg==}
    dependencies:
      lower-case: 2.0.2
      tslib: 2.6.2
    dev: true

  /node-fetch@2.6.7:
    resolution: {integrity: sha512-ZjMPFEfVx5j+y2yF35Kzx5sF7kDzxuDj6ziH4FFbOp87zKDZNx8yExJIb05OGF4Nlt9IHFIMBkRl41VdvcNdbQ==}
    engines: {node: 4.x || >=6.0.0}
    peerDependencies:
      encoding: ^0.1.0
    peerDependenciesMeta:
      encoding:
        optional: true
    dependencies:
      whatwg-url: 5.0.0
    dev: false

  /node-forge@1.3.1:
    resolution: {integrity: sha512-dPEtOeMvF9VMcYV/1Wb8CPoVAXtp6MKMlcbAt4ddqmGqUJ6fQZFXkNZNkNlfevtNkGtaSoXf/vNNNSvgrdXwtA==}
    engines: {node: '>= 6.13.0'}
    dev: true

  /node-int64@0.4.0:
    resolution: {integrity: sha512-O5lz91xSOeoXP6DulyHfllpq+Eg00MWitZIbtPfoSEvqIHdl5gfcY6hYzDWnj0qD5tz52PI08u9qUvSVeUBeHw==}
    dev: true

  /node-releases@2.0.14:
    resolution: {integrity: sha512-y10wOWt8yZpqXmOgRo77WaHEmhYQYGNA6y421PKsKYWEK8aW+cqAphborZDhqfyKrbZEN92CN1X2KbafY2s7Yw==}
    dev: true

  /normalize-path@3.0.0:
    resolution: {integrity: sha512-6eZs5Ls3WtCisHWp9S2GUy8dqkpGi4BVSz3GaqiE6ezub0512ESztXUwUB6C6IKbQkY2Pnb/mD4WYojCRwcwLA==}
    engines: {node: '>=0.10.0'}
    dev: true

  /npm-run-path@4.0.1:
    resolution: {integrity: sha512-S48WzZW777zhNIrn7gxOlISNAqi9ZC/uQFnRdbeIHhZhCA6UqpkOT8T1G7BvfdgP4Er8gF4sUbaS0i7QvIfCWw==}
    engines: {node: '>=8'}
    dependencies:
      path-key: 3.1.1
    dev: true

  /nth-check@2.1.1:
    resolution: {integrity: sha512-lqjrjmaOoAnWfMmBPL+XNnynZh2+swxiX3WUE0s4yEHI6m+AwrK2UZOimIRl3X/4QctVqS8AiZjFqyOGrMXb/w==}
    dependencies:
      boolbase: 1.0.0
    dev: true

  /nwsapi@2.2.7:
    resolution: {integrity: sha512-ub5E4+FBPKwAZx0UwIQOjYWGHTEq5sPqHQNRN8Z9e4A7u3Tj1weLJsL59yH9vmvqEtBHaOmT6cYQKIZOxp35FQ==}
    dev: true

  /object-assign@4.1.1:
    resolution: {integrity: sha512-rJgTQnkUnH1sFw8yT6VSU3zD3sWmu6sZhIseY8VX+GRu3P6F7Fu+JNDoXfklElbLJSnc3FUQHVe4cU5hj+BcUg==}
    engines: {node: '>=0.10.0'}

  /object-inspect@1.13.1:
    resolution: {integrity: sha512-5qoj1RUiKOMsCCNLV1CBiPYE10sziTsnmNxkAI/rZhiD63CF7IqdFGC/XzjWjpSgLf0LxXX3bDFIh0E18f6UhQ==}
    dev: true

  /object-keys@1.1.1:
    resolution: {integrity: sha512-NuAESUOUMrlIXOfHKzD6bpPu3tYt3xvjNdRIQ+FeT0lNb4K8WR70CaDxhuNguS2XG+GjkyMwOzsN5ZktImfhLA==}
    engines: {node: '>= 0.4'}
    dev: true

  /object.assign@4.1.5:
    resolution: {integrity: sha512-byy+U7gp+FVwmyzKPYhW2h5l3crpmGsxl7X2s8y43IgxvG4g3QZ6CffDtsNQy1WsmZpQbO+ybo0AlW7TY6DcBQ==}
    engines: {node: '>= 0.4'}
    dependencies:
      call-bind: 1.0.7
      define-properties: 1.2.1
      has-symbols: 1.0.3
      object-keys: 1.1.1
    dev: true

  /object.entries@1.1.7:
    resolution: {integrity: sha512-jCBs/0plmPsOnrKAfFQXRG2NFjlhZgjjcBLSmTnEhU8U6vVTsVe8ANeQJCHTl3gSsI4J+0emOoCgoKlmQPMgmA==}
    engines: {node: '>= 0.4'}
    dependencies:
      call-bind: 1.0.7
      define-properties: 1.2.1
      es-abstract: 1.22.5
    dev: true

  /object.fromentries@2.0.7:
    resolution: {integrity: sha512-UPbPHML6sL8PI/mOqPwsH4G6iyXcCGzLin8KvEPenOZN5lpCNBZZQ+V62vdjB1mQHrmqGQt5/OJzemUA+KJmEA==}
    engines: {node: '>= 0.4'}
    dependencies:
      call-bind: 1.0.7
      define-properties: 1.2.1
      es-abstract: 1.22.5
    dev: true

  /object.groupby@1.0.2:
    resolution: {integrity: sha512-bzBq58S+x+uo0VjurFT0UktpKHOZmv4/xePiOA1nbB9pMqpGK7rUPNgf+1YC+7mE+0HzhTMqNUuCqvKhj6FnBw==}
    dependencies:
      array.prototype.filter: 1.0.3
      call-bind: 1.0.7
      define-properties: 1.2.1
      es-abstract: 1.22.5
      es-errors: 1.3.0
    dev: true

  /object.hasown@1.1.3:
    resolution: {integrity: sha512-fFI4VcYpRHvSLXxP7yiZOMAd331cPfd2p7PFDVbgUsYOfCT3tICVqXWngbjr4m49OvsBwUBQ6O2uQoJvy3RexA==}
    dependencies:
      define-properties: 1.2.1
      es-abstract: 1.22.5
    dev: true

  /object.values@1.1.7:
    resolution: {integrity: sha512-aU6xnDFYT3x17e/f0IiiwlGPTy2jzMySGfUB4fq6z7CV8l85CWHDk5ErhyhpfDHhrOMwGFhSQkhMGHaIotA6Ng==}
    engines: {node: '>= 0.4'}
    dependencies:
      call-bind: 1.0.7
      define-properties: 1.2.1
      es-abstract: 1.22.5
    dev: true

  /obuf@1.1.2:
    resolution: {integrity: sha512-PX1wu0AmAdPqOL1mWhqmlOd8kOIZQwGZw6rh7uby9fTc5lhaOWFLX3I6R1hrF9k3zUY40e6igsLGkDXK92LJNg==}
    dev: true

  /ol-mapbox-style@12.2.1(ol@9.0.0):
    resolution: {integrity: sha512-soh8x+8CwlA+e3fd8grotA4XXnm0DSWnpzu5Ef3aEQwpM1o2OfoGPSk/hpjhXL5kFUm79pEyiONTw+kdth2FEQ==}
    peerDependencies:
      ol: '>=9.0.0 || >=9.0.0-dev.0 <9.0.0 || =9.0.0-dev || >=8.0.0 <=8.2.0 || >=7.0.0 <=7.5.2'
    dependencies:
      '@mapbox/mapbox-gl-style-spec': 13.28.0
      mapbox-to-css-font: 2.4.4
      ol: 9.0.0
    dev: false

  /ol@9.0.0:
    resolution: {integrity: sha512-+nYHZYbHrRUTDJ8ryxXPdDoAiaT6Zea02cocmGqsJXs4Oac1fYC9EbTIU2Y7803QcmG3u2MR88RxbksBvK+ZfQ==}
    dependencies:
      color-rgba: 3.0.0
      color-space: 2.0.1
      earcut: 2.2.4
      geotiff: 2.1.3
      pbf: 3.2.1
      rbush: 3.0.1
    dev: false

  /on-finished@2.4.1:
    resolution: {integrity: sha512-oVlzkg3ENAhCk2zdv7IJwd/QUD4z2RxRwpkcGY8psCVcCYZNq4wYnVWALHM+brtuJjePWiYF/ClmuDr8Ch5+kg==}
    engines: {node: '>= 0.8'}
    dependencies:
      ee-first: 1.1.1
    dev: true

  /on-headers@1.0.2:
    resolution: {integrity: sha512-pZAE+FJLoyITytdqK0U5s+FIpjN0JP3OzFi/u8Rx+EV5/W+JTWGXG8xFzevE7AjBfDqHv/8vL8qQsIhHnqRkrA==}
    engines: {node: '>= 0.8'}
    dev: true

  /once@1.4.0:
    resolution: {integrity: sha512-lNaJgI+2Q5URQBkccEKHTQOPaXdUxnZZElQTZY0MFUAuaEqe1E+Nyvgdz/aIyNi6Z9MzO5dv1H8n58/GELp3+w==}
    dependencies:
      wrappy: 1.0.2
    dev: true

  /onetime@5.1.2:
    resolution: {integrity: sha512-kbpaSSGJTWdAY5KPVeMOKXSrPtr8C8C7wodJbcsd51jRnmD+GZu8Y0VoU6Dm5Z4vWr0Ig/1NKuWRKf7j5aaYSg==}
    engines: {node: '>=6'}
    dependencies:
      mimic-fn: 2.1.0
    dev: true

  /open@8.4.2:
    resolution: {integrity: sha512-7x81NCL719oNbsq/3mh+hVrAWmFuEYUqrq/Iw3kUzH8ReypT9QQ0BLoJS7/G9k6N81XjW4qHWtjWwe/9eLy1EQ==}
    engines: {node: '>=12'}
    dependencies:
      define-lazy-prop: 2.0.0
      is-docker: 2.2.1
      is-wsl: 2.2.0
    dev: true

  /opener@1.5.2:
    resolution: {integrity: sha512-ur5UIdyw5Y7yEj9wLzhqXiy6GZ3Mwx0yGI+5sMn2r0N0v3cKJvUmFH5yPP+WXh9e0xfyzyJX95D8l088DNFj7A==}
    hasBin: true
    dev: true

  /optionator@0.9.3:
    resolution: {integrity: sha512-JjCoypp+jKn1ttEFExxhetCKeJt9zhAgAve5FXHixTvFDW/5aEktX9bufBKLRRMdU7bNtpLfcGu94B3cdEJgjg==}
    engines: {node: '>= 0.8.0'}
    dependencies:
      '@aashutoshrathi/word-wrap': 1.2.6
      deep-is: 0.1.4
      fast-levenshtein: 2.0.6
      levn: 0.4.1
      prelude-ls: 1.2.1
      type-check: 0.4.0
    dev: true

  /p-limit@2.3.0:
    resolution: {integrity: sha512-//88mFWSJx8lxCzwdAABTJL2MyWB12+eIY7MDL2SqLmAkeKU9qxRvWuSyTjm3FUmpBEMuFfckAIqEaVGUDxb6w==}
    engines: {node: '>=6'}
    dependencies:
      p-try: 2.2.0
    dev: true

  /p-limit@3.1.0:
    resolution: {integrity: sha512-TYOanM3wGwNGsZN2cVTYPArw454xnXj5qmWF1bEoAc4+cU/ol7GVh7odevjp1FNHduHc3KZMcFduxU5Xc6uJRQ==}
    engines: {node: '>=10'}
    dependencies:
      yocto-queue: 0.1.0
    dev: true

  /p-locate@4.1.0:
    resolution: {integrity: sha512-R79ZZ/0wAxKGu3oYMlz8jy/kbhsNrS7SKZ7PxEHBgJ5+F2mtFW2fK2cOtBh1cHYkQsbzFV7I+EoRKe6Yt0oK7A==}
    engines: {node: '>=8'}
    dependencies:
      p-limit: 2.3.0
    dev: true

  /p-locate@5.0.0:
    resolution: {integrity: sha512-LaNjtRWUBY++zB5nE/NwcaoMylSPk+S+ZHNB1TzdbMJMny6dynpAGt7X/tl/QYq3TIeE6nxHppbo2LGymrG5Pw==}
    engines: {node: '>=10'}
    dependencies:
      p-limit: 3.1.0
    dev: true

  /p-retry@4.6.2:
    resolution: {integrity: sha512-312Id396EbJdvRONlngUx0NydfrIQ5lsYu0znKVUzVvArzEIt08V1qhtyESbGVd1FGX7UKtiFp5uwKZdM8wIuQ==}
    engines: {node: '>=8'}
    dependencies:
      '@types/retry': 0.12.0
      retry: 0.13.1
    dev: true

  /p-try@2.2.0:
    resolution: {integrity: sha512-R4nPAVTAU0B9D35/Gk3uJf/7XYbQcyohSKdvAxIRSNghFl4e71hVoGnBNQz9cWaXxO2I10KTC+3jMdvvoKw6dQ==}
    engines: {node: '>=6'}
    dev: true

  /pako@2.1.0:
    resolution: {integrity: sha512-w+eufiZ1WuJYgPXbV/PO3NCMEc3xqylkKHzp8bxp1uW4qaSNQUkwmLLEc3kKsfz8lpV1F8Ht3U1Cm+9Srog2ug==}
    dev: false

  /param-case@3.0.4:
    resolution: {integrity: sha512-RXlj7zCYokReqWpOPH9oYivUzLYZ5vAPIfEmCTNViosC78F8F0H9y7T7gG2M39ymgutxF5gcFEsyZQSph9Bp3A==}
    dependencies:
      dot-case: 3.0.4
      tslib: 2.6.2
    dev: true

  /parent-module@1.0.1:
    resolution: {integrity: sha512-GQ2EWRpQV8/o+Aw8YqtfZZPfNRWZYkbidE9k5rpl/hC3vtHHBfGm2Ifi6qWV+coDGkrUKZAxE3Lot5kcsRlh+g==}
    engines: {node: '>=6'}
    dependencies:
      callsites: 3.1.0

  /parse-headers@2.0.5:
    resolution: {integrity: sha512-ft3iAoLOB/MlwbNXgzy43SWGP6sQki2jQvAyBg/zDFAgr9bfNWZIUj42Kw2eJIl8kEi4PbgE6U1Zau/HwI75HA==}
    dev: false

  /parse-json@5.2.0:
    resolution: {integrity: sha512-ayCKvm/phCGxOkYRSCM82iDwct8/EonSEgCSxWxD7ve6jHggsFl4fZVQBPRNgQoKiuV/odhFrGzQXZwbifC8Rg==}
    engines: {node: '>=8'}
    dependencies:
      '@babel/code-frame': 7.23.5
      error-ex: 1.3.2
      json-parse-even-better-errors: 2.3.1
      lines-and-columns: 1.2.4

  /parse-srcset@1.0.2:
    resolution: {integrity: sha512-/2qh0lav6CmI15FzA3i/2Bzk2zCgQhGMkvhOhKNcBVQ1ldgpbfiNTVslmooUmWJcADi1f1kIeynbDRVzNlfR6Q==}
    dev: false

  /parse5@6.0.1:
    resolution: {integrity: sha512-Ofn/CTFzRGTTxwpNEs9PP93gXShHcTq255nzRYSKe8AkVpZY7e1fpmTfOyoIvjP5HG7Z2ZM7VS9PPhQGW2pOpw==}
    dev: true

  /parse5@7.1.2:
    resolution: {integrity: sha512-Czj1WaSVpaoj0wbhMzLmWD69anp2WH7FXMB9n1Sy8/ZFF9jolSQVMu1Ij5WIyGmcBmhk7EOndpO4mIpihVqAXw==}
    dependencies:
      entities: 4.5.0
    dev: true

  /parseurl@1.3.3:
    resolution: {integrity: sha512-CiyeOxFT/JZyN5m0z9PfXw4SCBJ6Sygz1Dpl0wqjlhDEGGBP1GnsUVEL0p63hoG1fcj3fHynXi9NYO4nWOL+qQ==}
    engines: {node: '>= 0.8'}
    dev: true

  /pascal-case@3.1.2:
    resolution: {integrity: sha512-uWlGT3YSnK9x3BQJaOdcZwrnV6hPpd8jFH1/ucpiLRPh/2zCVJKS19E4GvYHvaCcACn3foXZ0cLB9Wrx1KGe5g==}
    dependencies:
      no-case: 3.0.4
      tslib: 2.6.2
    dev: true

  /path-exists@4.0.0:
    resolution: {integrity: sha512-ak9Qy5Q7jYb2Wwcey5Fpvg2KoAc/ZIhLSLOSBmRmygPsGwkVVt0fZa0qrtMz+m6tJTAHfZQ8FnmB4MG4LWy7/w==}
    engines: {node: '>=8'}
    dev: true

  /path-is-absolute@1.0.1:
    resolution: {integrity: sha512-AVbw3UJ2e9bq64vSaS9Am0fje1Pa8pbGqTTsmXfaIiMpnr5DlDhfJOuLj9Sf95ZPVDAUerDfEk88MPmPe7UCQg==}
    engines: {node: '>=0.10.0'}
    dev: true

  /path-key@3.1.1:
    resolution: {integrity: sha512-ojmeN0qd+y0jszEtoY48r0Peq5dwMEkIlCOu6Q5f41lfkswXuKtYrhgoTpLnyIcHm24Uhqx+5Tqm2InSwLhE6Q==}
    engines: {node: '>=8'}
    dev: true

  /path-parse@1.0.7:
    resolution: {integrity: sha512-LDJzPVEEEPR+y48z93A0Ed0yXb8pAByGWo/k5YYdYgpY2/2EsOsksJrq7lOHxryrVOn1ejG6oAp8ahvOIQD8sw==}

  /path-to-regexp@0.1.7:
    resolution: {integrity: sha512-5DFkuoqlv1uYQKxy8omFBeJPQcdoE07Kv2sferDCrAq1ohOU+MSDswDIbnx3YAM60qIOnYa53wBhXW0EbMonrQ==}
    dev: true

  /path-type@4.0.0:
    resolution: {integrity: sha512-gDKb8aZMDeD/tZWs9P6+q0J9Mwkdl6xMV8TjnGP3qJVJ06bdMgkbBlLU8IdfOsIsFz2BW1rNVT3XuNEl8zPAvw==}
    engines: {node: '>=8'}

  /pbf@3.2.1:
    resolution: {integrity: sha512-ClrV7pNOn7rtmoQVF4TS1vyU0WhYRnP92fzbfF75jAIwpnzdJXf8iTd4CMEqO4yUenH6NDqLiwjqlh6QgZzgLQ==}
    hasBin: true
    dependencies:
      ieee754: 1.2.1
      resolve-protobuf-schema: 2.1.0
    dev: false

  /picocolors@1.0.0:
    resolution: {integrity: sha512-1fygroTLlHu66zi26VoTDv8yRgm0Fccecssto+MhsZ0D/DGW2sm8E8AjW7NU5VVTRt5GxbeZ5qBuJr+HyLYkjQ==}

  /picomatch@2.3.1:
    resolution: {integrity: sha512-JU3teHTNjmE2VCGFzuY8EXzCDVwEqB2a8fsIvwaStHhAWJEeVd1o1QD80CU6+ZdEXXSLbSsuLwJjkCBWqRQUVA==}
    engines: {node: '>=8.6'}
    dev: true

  /pify@2.3.0:
    resolution: {integrity: sha512-udgsAY+fTnvv7kI7aaxbqwWNb0AHiB0qBO89PZKPkoTmGOgdbrHDKD+0B2X4uTfJ/FT1R09r9gTsjUjNJotuog==}
    engines: {node: '>=0.10.0'}
    dev: true

  /pify@4.0.1:
    resolution: {integrity: sha512-uB80kBFb/tfd68bVleG9T5GGsGPjJrLAUpR5PZIrhBnIaRTQRjqdJSsIKkOP6OAIFbj7GOrcudc5pNjZ+geV2g==}
    engines: {node: '>=6'}
    dev: true

  /pinkie-promise@2.0.1:
    resolution: {integrity: sha512-0Gni6D4UcLTbv9c57DfxDGdr41XfgUjqWZu492f0cIGr16zDU06BWP/RAEvOuo7CQ0CNjHaLlM59YJJFm3NWlw==}
    engines: {node: '>=0.10.0'}
    dependencies:
      pinkie: 2.0.4
    dev: true

  /pinkie@2.0.4:
    resolution: {integrity: sha512-MnUuEycAemtSaeFSjXKW/aroV7akBbY+Sv+RkyqFjgAe73F+MR0TBWKBRDkmfWq/HiFmdavfZ1G7h4SPZXaCSg==}
    engines: {node: '>=0.10.0'}
    dev: true

  /pirates@4.0.6:
    resolution: {integrity: sha512-saLsH7WeYYPiD25LDuLRRY/i+6HaPYr6G1OUlN39otzkSTxKnubR9RTxS3/Kk50s1g2JTgFwWQDQyplC5/SHZg==}
    engines: {node: '>= 6'}
    dev: true

  /pkg-dir@4.2.0:
    resolution: {integrity: sha512-HRDzbaKjC+AOWVXxAU/x54COGeIv9eb+6CkDSQoNTt4XyWoIJvuPsXizxu/Fr23EiekbtZwmh1IcIG/l/a10GQ==}
    engines: {node: '>=8'}
    dependencies:
      find-up: 4.1.0
    dev: true

  /possible-typed-array-names@1.0.0:
    resolution: {integrity: sha512-d7Uw+eZoloe0EHDIYoe+bQ5WXnGMOpmiZFTuMWCwpjzzkL2nTjcKiAk4hh8TjnGye2TwWOk3UXucZ+3rbmBa8Q==}
    engines: {node: '>= 0.4'}
    dev: true

  /postcss-modules-extract-imports@3.0.0(postcss@8.4.35):
    resolution: {integrity: sha512-bdHleFnP3kZ4NYDhuGlVK+CMrQ/pqUm8bx/oGL93K6gVwiclvX5x0n76fYMKuIGKzlABOy13zsvqjb0f92TEXw==}
    engines: {node: ^10 || ^12 || >= 14}
    peerDependencies:
      postcss: ^8.1.0
    dependencies:
      postcss: 8.4.35
    dev: true

  /postcss-modules-local-by-default@4.0.4(postcss@8.4.35):
    resolution: {integrity: sha512-L4QzMnOdVwRm1Qb8m4x8jsZzKAaPAgrUF1r/hjDR2Xj7R+8Zsf97jAlSQzWtKx5YNiNGN8QxmPFIc/sh+RQl+Q==}
    engines: {node: ^10 || ^12 || >= 14}
    peerDependencies:
      postcss: ^8.1.0
    dependencies:
      icss-utils: 5.1.0(postcss@8.4.35)
      postcss: 8.4.35
      postcss-selector-parser: 6.0.15
      postcss-value-parser: 4.2.0
    dev: true

  /postcss-modules-scope@3.1.1(postcss@8.4.35):
    resolution: {integrity: sha512-uZgqzdTleelWjzJY+Fhti6F3C9iF1JR/dODLs/JDefozYcKTBCdD8BIl6nNPbTbcLnGrk56hzwZC2DaGNvYjzA==}
    engines: {node: ^10 || ^12 || >= 14}
    peerDependencies:
      postcss: ^8.1.0
    dependencies:
      postcss: 8.4.35
      postcss-selector-parser: 6.0.15
    dev: true

  /postcss-modules-values@4.0.0(postcss@8.4.35):
    resolution: {integrity: sha512-RDxHkAiEGI78gS2ofyvCsu7iycRv7oqw5xMWn9iMoR0N/7mf9D50ecQqUo5BZ9Zh2vH4bCUR/ktCqbB9m8vJjQ==}
    engines: {node: ^10 || ^12 || >= 14}
    peerDependencies:
      postcss: ^8.1.0
    dependencies:
      icss-utils: 5.1.0(postcss@8.4.35)
      postcss: 8.4.35
    dev: true

  /postcss-selector-parser@6.0.15:
    resolution: {integrity: sha512-rEYkQOMUCEMhsKbK66tbEU9QVIxbhN18YiniAwA7XQYTVBqrBy+P2p5JcdqsHgKM2zWylp8d7J6eszocfds5Sw==}
    engines: {node: '>=4'}
    dependencies:
      cssesc: 3.0.0
      util-deprecate: 1.0.2
    dev: true

  /postcss-value-parser@4.2.0:
    resolution: {integrity: sha512-1NNCs6uurfkVbeXG4S8JFT9t19m45ICnif8zWLd5oPSZ50QnwMfK+H3jv408d4jw/7Bttv5axS5IiHoLaVNHeQ==}
    dev: true

  /postcss@8.4.35:
    resolution: {integrity: sha512-u5U8qYpBCpN13BsiEB0CbR1Hhh4Gc0zLFuedrHJKMctHCHAGrMdG0PRM/KErzAL3CU6/eckEtmHNB3x6e3c0vA==}
    engines: {node: ^10 || ^12 || >=14}
    dependencies:
      nanoid: 3.3.7
      picocolors: 1.0.0
      source-map-js: 1.0.2

  /prelude-ls@1.2.1:
    resolution: {integrity: sha512-vkcDPrRZo1QZLbn5RLGPpg/WmIQ65qoWWhcGKf/b5eplkkarX0m9z8ppCat4mlOqUsWpyNuYgO3VRyrYHSzX5g==}
    engines: {node: '>= 0.8.0'}
    dev: true

  /prettier-linter-helpers@1.0.0:
    resolution: {integrity: sha512-GbK2cP9nraSSUF9N2XwUwqfzlAFlMNYYl+ShE/V+H8a9uNl/oUqB1w2EL54Jh0OlyRSd8RfWYJ3coVS4TROP2w==}
    engines: {node: '>=6.0.0'}
    dependencies:
      fast-diff: 1.3.0
    dev: true

  /prettier@2.8.8:
    resolution: {integrity: sha512-tdN8qQGvNjw4CHbY+XXk0JgCXn9QiF21a55rBe5LJAU+kDyC4WQn4+awm2Xfk2lQMk5fKup9XgzTZtGkjBdP9Q==}
    engines: {node: '>=10.13.0'}
    hasBin: true
    dev: true

  /pretty-error@4.0.0:
    resolution: {integrity: sha512-AoJ5YMAcXKYxKhuJGdcvse+Voc6v1RgnsR3nWcYU7q4t6z0Q6T86sv5Zq8VIRbOWWFpvdGE83LtdSMNd+6Y0xw==}
    dependencies:
      lodash: 4.17.21
      renderkid: 3.0.0
    dev: true

  /pretty-format@27.5.1:
    resolution: {integrity: sha512-Qb1gy5OrP5+zDf2Bvnzdl3jsTf1qXVMazbvCoKhtKqVs4/YK4ozX4gKQJJVyNe+cajNPn0KoC0MC3FUmaHWEmQ==}
    engines: {node: ^10.13.0 || ^12.13.0 || ^14.15.0 || >=15.0.0}
    dependencies:
      ansi-regex: 5.0.1
      ansi-styles: 5.2.0
      react-is: 17.0.2
    dev: true

  /process-nextick-args@2.0.1:
    resolution: {integrity: sha512-3ouUOpQhtgrbOa17J7+uxOTpITYWaGP7/AhoR3+A+/1e9skrzelGi/dXzEYyvbxubEF6Wn2ypscTKiKJFFn1ag==}
    dev: true

  /proj4@2.10.0:
    resolution: {integrity: sha512-0eyB8h1PDoWxucnq88/EZqt7UZlvjhcfbXCcINpE7hqRN0iRPWE/4mXINGulNa/FAvK+Ie7F+l2OxH/0uKV36A==}
    dependencies:
      mgrs: 1.0.0
      wkt-parser: 1.3.3
    dev: false

  /prompts@2.4.2:
    resolution: {integrity: sha512-NxNv/kLguCA7p3jE8oL2aEBsrJWgAakBpgmgK6lpPWV+WuOmY6r2/zbAVnP+T8bQlA0nzHXSJSJW0Hq7ylaD2Q==}
    engines: {node: '>= 6'}
    dependencies:
      kleur: 3.0.3
      sisteransi: 1.0.5
    dev: true

  /prop-types@15.8.1:
    resolution: {integrity: sha512-oj87CgZICdulUohogVAR7AjlC0327U4el4L6eAvOqCeudMDVU0NThNaV+b9Df4dXgSP1gXMTnPdhfe/2qDH5cg==}
    dependencies:
      loose-envify: 1.4.0
      object-assign: 4.1.1
      react-is: 16.13.1

  /protocol-buffers-schema@3.6.0:
    resolution: {integrity: sha512-TdDRD+/QNdrCGCE7v8340QyuXd4kIWIgapsE2+n/SaGiSSbomYl4TjHlvIoCWRpE7wFt02EpB35VVA2ImcBVqw==}
    dev: false

  /proxy-addr@2.0.7:
    resolution: {integrity: sha512-llQsMLSUDUPT44jdrU/O37qlnifitDP+ZwrmmZcoSKyLKvtZxpyV0n2/bD/N4tBAAZ/gJEdZU7KMraoK1+XYAg==}
    engines: {node: '>= 0.10'}
    dependencies:
      forwarded: 0.2.0
      ipaddr.js: 1.9.1
    dev: true

  /proxy-from-env@1.1.0:
    resolution: {integrity: sha512-D+zkORCbA9f1tdWRK0RaCR3GPv50cMxcrz4X8k5LTSUD1Dkw47mKJEZQNunItRTkWwgtaUSo1RVFRIG9ZXiFYg==}
    dev: false

  /psl@1.9.0:
    resolution: {integrity: sha512-E/ZsdU4HLs/68gYzgGTkMicWTLPdAftJLfJFlLUAAKZGkStNU72sZjT66SnMDVOfOWY/YAoiD7Jxa9iHvngcag==}
    dev: true

  /punycode@2.3.1:
    resolution: {integrity: sha512-vYt7UD1U9Wg6138shLtLOvdAu+8DsC/ilFtEVHcH+wydcSpNE20AfSOduf6MkRFahL5FY7X1oU7nKVZFtfq8Fg==}
    engines: {node: '>=6'}

  /qs@6.11.0:
    resolution: {integrity: sha512-MvjoMCJwEarSbUYk5O+nmoSzSutSsTwF85zcHPQ9OrlFoZOYIjaqBAJIqIXjptyD5vThxGq52Xu/MaJzRkIk4Q==}
    engines: {node: '>=0.6'}
    dependencies:
      side-channel: 1.0.6
    dev: true

  /query-string@7.1.3:
    resolution: {integrity: sha512-hh2WYhq4fi8+b+/2Kg9CEge4fDPvHS534aOOvOZeQ3+Vf2mCFsaFBYj0i+iXcAq6I9Vzp5fjMFBlONvayDC1qg==}
    engines: {node: '>=6'}
    dependencies:
      decode-uri-component: 0.2.2
      filter-obj: 1.1.0
      split-on-first: 1.1.0
      strict-uri-encode: 2.0.0
    dev: false

  /querystringify@2.2.0:
    resolution: {integrity: sha512-FIqgj2EUvTa7R50u0rGsyTftzjYmv/a3hO345bZNrqabNqjtgiDMgmo4mkUjd+nzU5oF3dClKqFIPUKybUyqoQ==}
    dev: true

  /queue-microtask@1.2.3:
    resolution: {integrity: sha512-NuaNSa6flKT5JaSYQzJok04JzTL1CA6aGhv5rfLW3PgqA+M2ChpZQnAC8h8i4ZFkBS8X5RqkDBHA7r4hej3K9A==}
    dev: true

  /quick-lru@6.1.2:
    resolution: {integrity: sha512-AAFUA5O1d83pIHEhJwWCq/RQcRukCkn/NSm2QsTEMle5f2hP0ChI2+3Xb051PZCkLryI/Ir1MVKviT2FIloaTQ==}
    engines: {node: '>=12'}
    dev: false

  /quickselect@2.0.0:
    resolution: {integrity: sha512-RKJ22hX8mHe3Y6wH/N3wCM6BWtjaxIyyUIkpHOvfFnxdI4yD4tBXEBKSbriGujF6jnSVkJrffuo6vxACiSSxIw==}
    dev: false

  /raf-schd@4.0.3:
    resolution: {integrity: sha512-tQkJl2GRWh83ui2DiPTJz9wEiMN20syf+5oKfB03yYP7ioZcJwsIK8FjrtLwH1m7C7e+Tt2yYBlrOpdT+dyeIQ==}
    dev: false

  /randombytes@2.1.0:
    resolution: {integrity: sha512-vYl3iOX+4CKUWuxGi9Ukhie6fsqXqS9FE2Zaic4tNFD2N2QQaXOMFbuKK4QmDHC0JO6B1Zp41J0LpT0oR68amQ==}
    dependencies:
      safe-buffer: 5.2.1
    dev: true

  /range-parser@1.2.1:
    resolution: {integrity: sha512-Hrgsx+orqoygnmhFbKaHE6c296J+HTAQXoxEF6gNupROmmGJRoyzfG3ccAveqCBrwr/2yxQ5BVd/GTl5agOwSg==}
    engines: {node: '>= 0.6'}
    dev: true

  /raw-body@2.5.2:
    resolution: {integrity: sha512-8zGqypfENjCIqGhgXToC8aB2r7YrBX+AQAfIPs/Mlk+BtPTztOvTS01NRW/3Eh60J+a48lt8qsCzirQ6loCVfA==}
    engines: {node: '>= 0.8'}
    dependencies:
      bytes: 3.1.2
      http-errors: 2.0.0
      iconv-lite: 0.4.24
      unpipe: 1.0.0
    dev: true

  /rbush@3.0.1:
    resolution: {integrity: sha512-XRaVO0YecOpEuIvbhbpTrZgoiI6xBlz6hnlr6EHhd+0x9ase6EmeN+hdwwUaJvLcsFFQ8iWVF1GAK1yB0BWi0w==}
    dependencies:
      quickselect: 2.0.0
    dev: false

  /react-beautiful-dnd@13.1.1(react-dom@18.2.0)(react@18.2.0):
    resolution: {integrity: sha512-0Lvs4tq2VcrEjEgDXHjT98r+63drkKEgqyxdA7qD3mvKwga6a5SscbdLPO2IExotU1jW8L0Ksdl0Cj2AF67nPQ==}
    peerDependencies:
      react: ^16.8.5 || ^17.0.0 || ^18.0.0
      react-dom: ^16.8.5 || ^17.0.0 || ^18.0.0
    dependencies:
      '@babel/runtime': 7.24.0
      css-box-model: 1.2.1
      memoize-one: 5.2.1
      raf-schd: 4.0.3
      react: 18.2.0
      react-dom: 18.2.0(react@18.2.0)
      react-redux: 7.2.9(react-dom@18.2.0)(react@18.2.0)
      redux: 4.2.1
      use-memo-one: 1.1.3(react@18.2.0)
    transitivePeerDependencies:
      - react-native
    dev: false

  /react-chartjs-2@5.2.0(chart.js@4.4.2)(react@18.2.0):
    resolution: {integrity: sha512-98iN5aguJyVSxp5U3CblRLH67J8gkfyGNbiK3c+l1QI/G4irHMPQw44aEPmjVag+YKTyQ260NcF82GTQ3bdscA==}
    peerDependencies:
      chart.js: ^4.1.1
      react: ^16.8.0 || ^17.0.0 || ^18.0.0
    dependencies:
      chart.js: 4.4.2
      react: 18.2.0
    dev: false

  /react-dom@18.2.0(react@18.2.0):
    resolution: {integrity: sha512-6IMTriUmvsjHUjNtEDudZfuDQUoWXVxKHhlEGSk81n4YFS+r/Kl99wXiwlVXtPBtJenozv2P+hxDsw9eA7Xo6g==}
    peerDependencies:
      react: ^18.2.0
    dependencies:
      loose-envify: 1.4.0
      react: 18.2.0
      scheduler: 0.23.0

  /react-draggable@4.4.6(react-dom@18.2.0)(react@18.2.0):
    resolution: {integrity: sha512-LtY5Xw1zTPqHkVmtM3X8MUOxNDOUhv/khTgBgrUvwaS064bwVvxT+q5El0uUFNx5IEPKXuRejr7UqLwBIg5pdw==}
    peerDependencies:
      react: '>= 16.3.0'
      react-dom: '>= 16.3.0'
    dependencies:
      clsx: 1.2.1
      prop-types: 15.8.1
      react: 18.2.0
      react-dom: 18.2.0(react@18.2.0)
    dev: false

  /react-dropzone@14.2.3(react@18.2.0):
    resolution: {integrity: sha512-O3om8I+PkFKbxCukfIR3QAGftYXDZfOE2N1mr/7qebQJHs7U+/RSL/9xomJNpRg9kM5h9soQSdf0Gc7OHF5Fug==}
    engines: {node: '>= 10.13'}
    peerDependencies:
      react: '>= 16.8 || 18.0.0'
    dependencies:
      attr-accept: 2.2.2
      file-selector: 0.6.0
      prop-types: 15.8.1
      react: 18.2.0
    dev: false

  /react-i18next@12.3.1(i18next@22.5.1)(react-dom@18.2.0)(react@18.2.0):
    resolution: {integrity: sha512-5v8E2XjZDFzK7K87eSwC7AJcAkcLt5xYZ4+yTPDAW1i7C93oOY1dnr4BaQM7un4Hm+GmghuiPvevWwlca5PwDA==}
    peerDependencies:
      i18next: '>= 19.0.0'
      react: '>= 16.8.0'
      react-dom: '*'
      react-native: '*'
    peerDependenciesMeta:
      react-dom:
        optional: true
      react-native:
        optional: true
    dependencies:
      '@babel/runtime': 7.24.0
      html-parse-stringify: 3.0.1
      i18next: 22.5.1
      react: 18.2.0
      react-dom: 18.2.0(react@18.2.0)
    dev: false

  /react-i18next@13.5.0(i18next@23.10.0)(react-dom@18.2.0)(react@18.2.0):
    resolution: {integrity: sha512-CFJ5NDGJ2MUyBohEHxljOq/39NQ972rh1ajnadG9BjTk+UXbHLq4z5DKEbEQBDoIhUmmbuS/fIMJKo6VOax1HA==}
    peerDependencies:
      i18next: '>= 23.2.3'
      react: '>= 16.8.0'
      react-dom: '*'
      react-native: '*'
    peerDependenciesMeta:
      react-dom:
        optional: true
      react-native:
        optional: true
    dependencies:
      '@babel/runtime': 7.24.0
      html-parse-stringify: 3.0.1
      i18next: 23.10.0
      react: 18.2.0
      react-dom: 18.2.0(react@18.2.0)
    dev: false

  /react-is@16.13.1:
    resolution: {integrity: sha512-24e6ynE2H+OKt4kqsOvNd8kBpV65zoxbA4BVsEOB3ARVWQki/DHzaUoC5KuON/BiccDaCCTZBuOcfZs70kR8bQ==}

  /react-is@17.0.2:
    resolution: {integrity: sha512-w2GsyukL62IJnlaff/nRegPQR94C/XXamvMWmSHRJ4y7Ts/4ocGRmTHvOs8PSE6pB3dWOrD/nueuU5sduBsQ4w==}

  /react-is@18.2.0:
    resolution: {integrity: sha512-xWGDIW6x921xtzPkhiULtthJHoJvBbF3q26fzloPCK0hsvxtPVelvftw3zjbHWSkR2km9Z+4uxbDDK/6Zw9B8w==}
    dev: false

  /react-property@2.0.0:
    resolution: {integrity: sha512-kzmNjIgU32mO4mmH5+iUyrqlpFQhF8K2k7eZ4fdLSOPFrD1XgEuSBv9LDEgxRXTMBqMd8ppT0x6TIzqE5pdGdw==}
    dev: false

  /react-redux@7.2.9(react-dom@18.2.0)(react@18.2.0):
    resolution: {integrity: sha512-Gx4L3uM182jEEayZfRbI/G11ZpYdNAnBs70lFVMNdHJI76XYtR+7m0MN+eAs7UHBPhWXcnFPaS+9owSCJQHNpQ==}
    peerDependencies:
      react: ^16.8.3 || ^17 || ^18
      react-dom: '*'
      react-native: '*'
    peerDependenciesMeta:
      react-dom:
        optional: true
      react-native:
        optional: true
    dependencies:
      '@babel/runtime': 7.24.0
      '@types/react-redux': 7.1.33
      hoist-non-react-statics: 3.3.2
      loose-envify: 1.4.0
      prop-types: 15.8.1
      react: 18.2.0
      react-dom: 18.2.0(react@18.2.0)
      react-is: 17.0.2
    dev: false

  /react-shallow-renderer@16.15.0(react@18.2.0):
    resolution: {integrity: sha512-oScf2FqQ9LFVQgA73vr86xl2NaOIX73rh+YFqcOp68CWj56tSfgtGKrEbyhCj0rSijyG9M1CYprTh39fBi5hzA==}
    peerDependencies:
      react: ^16.0.0 || ^17.0.0 || ^18.0.0
    dependencies:
      object-assign: 4.1.1
      react: 18.2.0
      react-is: 18.2.0
    dev: false

  /react-test-renderer@18.2.0(react@18.2.0):
    resolution: {integrity: sha512-JWD+aQ0lh2gvh4NM3bBM42Kx+XybOxCpgYK7F8ugAlpaTSnWsX+39Z4XkOykGZAHrjwwTZT3x3KxswVWxHPUqA==}
    peerDependencies:
      react: ^18.2.0
    dependencies:
      react: 18.2.0
      react-is: 18.2.0
      react-shallow-renderer: 16.15.0(react@18.2.0)
      scheduler: 0.23.0
    dev: false

  /react-transition-group@4.4.5(react-dom@18.2.0)(react@18.2.0):
    resolution: {integrity: sha512-pZcd1MCJoiKiBR2NRxeCRg13uCXbydPnmB4EOeRrY7480qNWO8IIgQG6zlDkm6uRMsURXPuKq0GWtiM59a5Q6g==}
    peerDependencies:
      react: '>=16.6.0'
      react-dom: '>=16.6.0'
    dependencies:
      '@babel/runtime': 7.24.0
      dom-helpers: 5.2.1
      loose-envify: 1.4.0
      prop-types: 15.8.1
      react: 18.2.0
      react-dom: 18.2.0(react@18.2.0)
    dev: false

  /react@18.2.0:
    resolution: {integrity: sha512-/3IjMdb2L9QbBdWiW5e3P2/npwMBaU9mHCSCUzNln0ZCYbcfTsGbTJrU/kGemdH2IWmB2ioZ+zkxtmq6g09fGQ==}
    engines: {node: '>=0.10.0'}
    dependencies:
      loose-envify: 1.4.0

  /readable-stream@2.3.8:
    resolution: {integrity: sha512-8p0AUk4XODgIewSi0l8Epjs+EVnWiK7NoDIEGU0HhE7+ZyY8D1IMY7odu5lRrFXGg71L15KG8QrPmum45RTtdA==}
    dependencies:
      core-util-is: 1.0.3
      inherits: 2.0.4
      isarray: 1.0.0
      process-nextick-args: 2.0.1
      safe-buffer: 5.1.2
      string_decoder: 1.1.1
      util-deprecate: 1.0.2
    dev: true

  /readable-stream@3.6.2:
    resolution: {integrity: sha512-9u/sniCrY3D5WdsERHzHE4G2YCXqoG5FTHUiCC4SIbr6XcLZBY05ya9EKjYek9O5xOAwjGq+1JdGBAS7Q9ScoA==}
    engines: {node: '>= 6'}
    dependencies:
      inherits: 2.0.4
      string_decoder: 1.3.0
      util-deprecate: 1.0.2
    dev: true

  /readdirp@3.6.0:
    resolution: {integrity: sha512-hOS089on8RduqdbhvQ5Z37A0ESjsqz6qnRcffsMU3495FuTdqSm+7bhJ29JvIOsBDEEnan5DPu9t3To9VRlMzA==}
    engines: {node: '>=8.10.0'}
    requiresBuild: true
    dependencies:
      picomatch: 2.3.1
    dev: true

  /rechoir@0.7.1:
    resolution: {integrity: sha512-/njmZ8s1wVeR6pjTZ+0nCnv8SpZNRMT2D1RLOJQESlYFDBvwpTA4KWJpZ+sBJ4+vhjILRcK7JIFdGCdxEAAitg==}
    engines: {node: '>= 0.10'}
    dependencies:
      resolve: 1.22.8
    dev: true

  /redux@4.2.1:
    resolution: {integrity: sha512-LAUYz4lc+Do8/g7aeRa8JkyDErK6ekstQaqWQrNRW//MY1TvCEpMtpTWvlQ+FPbWCx+Xixu/6SHt5N0HR+SB4w==}
    dependencies:
      '@babel/runtime': 7.24.0
    dev: false

  /reflect.getprototypeof@1.0.5:
    resolution: {integrity: sha512-62wgfC8dJWrmxv44CA36pLDnP6KKl3Vhxb7PL+8+qrrFMMoJij4vgiMP8zV4O8+CBMXY1mHxI5fITGHXFHVmQQ==}
    engines: {node: '>= 0.4'}
    dependencies:
      call-bind: 1.0.7
      define-properties: 1.2.1
      es-abstract: 1.22.5
      es-errors: 1.3.0
      get-intrinsic: 1.2.4
      globalthis: 1.0.3
      which-builtin-type: 1.1.3
    dev: true

  /regenerate-unicode-properties@10.1.1:
    resolution: {integrity: sha512-X007RyZLsCJVVrjgEFVpLUTZwyOZk3oiL75ZcuYjlIWd6rNJtOjkBwQc5AsRrpbKVkxN6sklw/k/9m2jJYOf8Q==}
    engines: {node: '>=4'}
    dependencies:
      regenerate: 1.4.2
    dev: true

  /regenerate@1.4.2:
    resolution: {integrity: sha512-zrceR/XhGYU/d/opr2EKO7aRHUeiBI8qjtfHqADTwZd6Szfy16la6kqD0MIUs5z5hx6AaKa+PixpPrR289+I0A==}
    dev: true

  /regenerator-runtime@0.14.1:
    resolution: {integrity: sha512-dYnhHh0nJoMfnkZs6GmmhFknAGRrLznOu5nc9ML+EJxGvrx6H7teuevqVqCuPcPK//3eDrrjQhehXVx9cnkGdw==}

  /regenerator-transform@0.15.2:
    resolution: {integrity: sha512-hfMp2BoF0qOk3uc5V20ALGDS2ddjQaLrdl7xrGXvAIow7qeWRM2VA2HuCHkUKk9slq3VwEwLNK3DFBqDfPGYtg==}
    dependencies:
      '@babel/runtime': 7.24.0
    dev: true

  /regexp.prototype.flags@1.5.2:
    resolution: {integrity: sha512-NcDiDkTLuPR+++OCKB0nWafEmhg/Da8aUPLPMQbK+bxKKCm1/S5he+AqYa4PlMCVBalb4/yxIRub6qkEx5yJbw==}
    engines: {node: '>= 0.4'}
    dependencies:
      call-bind: 1.0.7
      define-properties: 1.2.1
      es-errors: 1.3.0
      set-function-name: 2.0.2
    dev: true

  /regexpu-core@5.3.2:
    resolution: {integrity: sha512-RAM5FlZz+Lhmo7db9L298p2vHP5ZywrVXmVXpmAD9GuL5MPH6t9ROw1iA/wfHkQ76Qe7AaPF0nGuim96/IrQMQ==}
    engines: {node: '>=4'}
    dependencies:
      '@babel/regjsgen': 0.8.0
      regenerate: 1.4.2
      regenerate-unicode-properties: 10.1.1
      regjsparser: 0.9.1
      unicode-match-property-ecmascript: 2.0.0
      unicode-match-property-value-ecmascript: 2.1.0
    dev: true

  /regjsparser@0.9.1:
    resolution: {integrity: sha512-dQUtn90WanSNl+7mQKcXAgZxvUe7Z0SqXlgzv0za4LwiUhyzBC58yQO3liFoUgu8GiJVInAhJjkj1N0EtQ5nkQ==}
    hasBin: true
    dependencies:
      jsesc: 0.5.0
    dev: true

  /relateurl@0.2.7:
    resolution: {integrity: sha512-G08Dxvm4iDN3MLM0EsP62EDV9IuhXPR6blNz6Utcp7zyV3tr4HVNINt6MpaRWbxoOHT3Q7YN2P+jaHX8vUbgog==}
    engines: {node: '>= 0.10'}
    dev: true

  /remove-accents@0.4.2:
    resolution: {integrity: sha512-7pXIJqJOq5tFgG1A2Zxti3Ht8jJF337m4sowbuHsW30ZnkQFnDzy9qBNhgzX8ZLW4+UBcXiiR7SwR6pokHsxiA==}
    dev: false

  /renderkid@3.0.0:
    resolution: {integrity: sha512-q/7VIQA8lmM1hF+jn+sFSPWGlMkSAeNYcPLmDQx2zzuiDfaLrOmumR8iaUKlenFgh0XRPIUeSPlH3A+AW3Z5pg==}
    dependencies:
      css-select: 4.3.0
      dom-converter: 0.2.0
      htmlparser2: 6.1.0
      lodash: 4.17.21
      strip-ansi: 6.0.1
    dev: true

  /require-directory@2.1.1:
    resolution: {integrity: sha512-fGxEI7+wsG9xrvdjsrlmL22OMTTiHRwAMroiEeMgq8gzoLC/PQr7RsRDSTLUg/bZAZtF+TVIkHc6/4RIKrui+Q==}
    engines: {node: '>=0.10.0'}
    dev: true

  /require-from-string@2.0.2:
    resolution: {integrity: sha512-Xf0nWe6RseziFMu+Ap9biiUbmplq6S9/p+7w7YXP/JBHhrUDDUhwa+vANyubuqfZWTveU//DYVGsDG7RKL/vEw==}
    engines: {node: '>=0.10.0'}

  /require-package-name@2.0.1:
    resolution: {integrity: sha512-uuoJ1hU/k6M0779t3VMVIYpb2VMJk05cehCaABFhXaibcbvfgR8wKiozLjVFSzJPmQMRqIcO0HMyTFqfV09V6Q==}
    dev: true

  /requires-port@1.0.0:
    resolution: {integrity: sha512-KigOCHcocU3XODJxsu8i/j8T9tzT4adHiecwORRQ0ZZFcp7ahwXuRU1m+yuO90C5ZUyGeGfocHDI14M3L3yDAQ==}
    dev: true

  /resolve-cwd@3.0.0:
    resolution: {integrity: sha512-OrZaX2Mb+rJCpH/6CpSqt9xFVpN++x01XnN2ie9g6P5/3xelLAkXWVADpdz1IHD/KFfEXyE6V0U01OQ3UO2rEg==}
    engines: {node: '>=8'}
    dependencies:
      resolve-from: 5.0.0
    dev: true

  /resolve-from@4.0.0:
    resolution: {integrity: sha512-pb/MYmXstAkysRFx8piNI1tGFNQIFA3vkE3Gq4EuA1dF6gHp/+vgZqsCGJapvy8N3Q+4o7FwvquPJcnZ7RYy4g==}
    engines: {node: '>=4'}

  /resolve-from@5.0.0:
    resolution: {integrity: sha512-qYg9KP24dD5qka9J47d0aVky0N+b4fTU89LN9iDnjB5waksiC49rvMB0PrUJQGoTmH50XPiqOvAjDfaijGxYZw==}
    engines: {node: '>=8'}
    dev: true

  /resolve-protobuf-schema@2.1.0:
    resolution: {integrity: sha512-kI5ffTiZWmJaS/huM8wZfEMer1eRd7oJQhDuxeCLe3t7N7mX3z94CN0xPxBQxFYQTSNz9T0i+v6inKqSdK8xrQ==}
    dependencies:
      protocol-buffers-schema: 3.6.0
    dev: false

  /resolve.exports@1.1.1:
    resolution: {integrity: sha512-/NtpHNDN7jWhAaQ9BvBUYZ6YTXsRBgfqWFWP7BZBaoMJO/I3G5OFzvTuWNlZC3aPjins1F+TNrLKsGbH4rfsRQ==}
    engines: {node: '>=10'}
    dev: true

  /resolve@1.22.8:
    resolution: {integrity: sha512-oKWePCxqpd6FlLvGV1VU0x7bkPmmCNolxzjMf4NczoDnQcIWrAF+cPtZn5i6n+RfD2d9i0tzpKnG6Yk168yIyw==}
    hasBin: true
    dependencies:
      is-core-module: 2.13.1
      path-parse: 1.0.7
      supports-preserve-symlinks-flag: 1.0.0

  /resolve@2.0.0-next.5:
    resolution: {integrity: sha512-U7WjGVG9sH8tvjW5SmGbQuui75FiyjAX72HX15DwBBwF9dNiQZRQAg9nnPhYy+TUnE0+VcrttuvNI8oSxZcocA==}
    hasBin: true
    dependencies:
      is-core-module: 2.13.1
      path-parse: 1.0.7
      supports-preserve-symlinks-flag: 1.0.0
    dev: true

  /retry@0.13.1:
    resolution: {integrity: sha512-XQBQ3I8W1Cge0Seh+6gjj03LbmRFWuoszgK9ooCpwYIrhhoO80pfq4cUkU5DkknwfOfFteRwlZ56PYOGYyFWdg==}
    engines: {node: '>= 4'}
    dev: true

  /reusify@1.0.4:
    resolution: {integrity: sha512-U9nH88a3fc/ekCF1l0/UP1IosiuIjyTh7hBvXVMHYgVcfGvt897Xguj2UOLDeI5BG2m7/uwyaLVT6fbtCwTyzw==}
    engines: {iojs: '>=1.0.0', node: '>=0.10.0'}
    dev: true

  /rimraf@3.0.2:
    resolution: {integrity: sha512-JZkJMZkAGFFPP2YqXZXPbMlMBgsxzE8ILs4lMIX/2o0L9UBw9O/Y3o6wFw/i9YLapcUJWwqbi3kdxIPdC62TIA==}
    hasBin: true
    dependencies:
      glob: 7.2.3
    dev: true

  /run-parallel@1.2.0:
    resolution: {integrity: sha512-5l4VyZR86LZ/lDxZTR6jqL8AFE2S0IFLMP26AbjsLVADxHdhB/c0GUsH+y39UfCi3dzz8OlQuPmnaJOMoDHQBA==}
    dependencies:
      queue-microtask: 1.2.3
    dev: true

  /rw@1.3.3:
    resolution: {integrity: sha512-PdhdWy89SiZogBLaw42zdeqtRJ//zFd2PgQavcICDUgJT5oW10QCRKbJ6bg4r0/UY2M6BWd5tkxuGFRvCkgfHQ==}
    dev: false

  /safe-array-concat@1.1.0:
    resolution: {integrity: sha512-ZdQ0Jeb9Ofti4hbt5lX3T2JcAamT9hfzYU1MNB+z/jaEbB6wfFfPIR/zEORmZqobkCCJhSjodobH6WHNmJ97dg==}
    engines: {node: '>=0.4'}
    dependencies:
      call-bind: 1.0.7
      get-intrinsic: 1.2.4
      has-symbols: 1.0.3
      isarray: 2.0.5
    dev: true

  /safe-buffer@5.1.2:
    resolution: {integrity: sha512-Gd2UZBJDkXlY7GbJxfsE8/nvKkUEU1G38c1siN6QP6a9PT9MmHB8GnpscSmMJSoF8LOIrt8ud/wPtojys4G6+g==}
    dev: true

  /safe-buffer@5.2.1:
    resolution: {integrity: sha512-rp3So07KcdmmKbGvgaNxQSJr7bGVSVk5S9Eq1F+ppbRo70+YeaDxkw5Dd8NPN+GD6bjnYm2VuPuCXmpuYvmCXQ==}
    dev: true

  /safe-regex-test@1.0.3:
    resolution: {integrity: sha512-CdASjNJPvRa7roO6Ra/gLYBTzYzzPyyBXxIMdGW3USQLyjWEls2RgW5UBTXaQVp+OrpeCK3bLem8smtmheoRuw==}
    engines: {node: '>= 0.4'}
    dependencies:
      call-bind: 1.0.7
      es-errors: 1.3.0
      is-regex: 1.1.4
    dev: true

  /safer-buffer@2.1.2:
    resolution: {integrity: sha512-YZo3K82SD7Riyi0E1EQPojLz7kpepnSQI9IyPbHHg1XXXevb5dJI7tpyN2ADxGcQbHG7vcyRHk0cbwqcQriUtg==}
    dev: true

  /sanitize-html@2.12.1:
    resolution: {integrity: sha512-Plh+JAn0UVDpBRP/xEjsk+xDCoOvMBwQUf/K+/cBAVuTbtX8bj2VB7S1sL1dssVpykqp0/KPSesHrqXtokVBpA==}
    dependencies:
      deepmerge: 4.3.1
      escape-string-regexp: 4.0.0
      htmlparser2: 8.0.2
      is-plain-object: 5.0.0
      parse-srcset: 1.0.2
      postcss: 8.4.35
    dev: false

  /sass-loader@12.6.0(sass@1.71.1)(webpack@5.90.3):
    resolution: {integrity: sha512-oLTaH0YCtX4cfnJZxKSLAyglED0naiYfNG1iXfU5w1LNZ+ukoA5DtyDIN5zmKVZwYNJP4KRc5Y3hkWga+7tYfA==}
    engines: {node: '>= 12.13.0'}
    peerDependencies:
      fibers: '>= 3.1.0'
      node-sass: ^4.0.0 || ^5.0.0 || ^6.0.0 || ^7.0.0
      sass: ^1.3.0
      sass-embedded: '*'
      webpack: ^5.0.0
    peerDependenciesMeta:
      fibers:
        optional: true
      node-sass:
        optional: true
      sass:
        optional: true
      sass-embedded:
        optional: true
    dependencies:
      klona: 2.0.6
      neo-async: 2.6.2
      sass: 1.71.1
      webpack: 5.90.3(webpack-cli@4.10.0)
    dev: true

  /sass@1.71.1:
    resolution: {integrity: sha512-wovtnV2PxzteLlfNzbgm1tFXPLoZILYAMJtvoXXkD7/+1uP41eKkIt1ypWq5/q2uT94qHjXehEYfmjKOvjL9sg==}
    engines: {node: '>=14.0.0'}
    hasBin: true
    dependencies:
      chokidar: 3.6.0
      immutable: 4.3.5
      source-map-js: 1.0.2
    dev: true

  /saxes@5.0.1:
    resolution: {integrity: sha512-5LBh1Tls8c9xgGjw3QrMwETmTMVk0oFgvrFSvWx62llR2hcEInrKNZ2GZCCuuy2lvWrdl5jhbpeqc5hRYKFOcw==}
    engines: {node: '>=10'}
    dependencies:
      xmlchars: 2.2.0
    dev: true

  /scheduler@0.23.0:
    resolution: {integrity: sha512-CtuThmgHNg7zIZWAXi3AsyIzA3n4xx7aNyjwC2VJldO2LMVDhFK+63xGqq6CsJH4rTAt6/M+N4GhZiDYPx9eUw==}
    dependencies:
      loose-envify: 1.4.0

  /schema-utils@2.7.1:
    resolution: {integrity: sha512-SHiNtMOUGWBQJwzISiVYKu82GiV4QYGePp3odlY1tuKO7gPtphAT5R/py0fA6xtbgLL/RvtJZnU9b8s0F1q0Xg==}
    engines: {node: '>= 8.9.0'}
    dependencies:
      '@types/json-schema': 7.0.15
      ajv: 6.12.6
      ajv-keywords: 3.5.2(ajv@6.12.6)
    dev: true

  /schema-utils@3.3.0:
    resolution: {integrity: sha512-pN/yOAvcC+5rQ5nERGuwrjLlYvLTbCibnZ1I7B1LaiAz9BRBlE9GMgE/eqV30P7aJQUf7Ddimy/RsbYO/GrVGg==}
    engines: {node: '>= 10.13.0'}
    dependencies:
      '@types/json-schema': 7.0.15
      ajv: 6.12.6
      ajv-keywords: 3.5.2(ajv@6.12.6)
    dev: true

  /schema-utils@4.2.0:
    resolution: {integrity: sha512-L0jRsrPpjdckP3oPug3/VxNKt2trR8TcabrM6FOAAlvC/9Phcmm+cuAgTlxBqdBR1WJx7Naj9WHw+aOmheSVbw==}
    engines: {node: '>= 12.13.0'}
    dependencies:
      '@types/json-schema': 7.0.15
      ajv: 8.12.0
      ajv-formats: 2.1.1
      ajv-keywords: 5.1.0(ajv@8.12.0)
    dev: true

  /select-hose@2.0.0:
    resolution: {integrity: sha512-mEugaLK+YfkijB4fx0e6kImuJdCIt2LxCRcbEYPqRGCs4F2ogyfZU5IAZRdjCP8JPq2AtdNoC/Dux63d9Kiryg==}
    dev: true

  /selfsigned@2.4.1:
    resolution: {integrity: sha512-th5B4L2U+eGLq1TVh7zNRGBapioSORUeymIydxgFpwww9d2qyKvtuPU2jJuHvYAwwqi2Y596QBL3eEqcPEYL8Q==}
    engines: {node: '>=10'}
    dependencies:
      '@types/node-forge': 1.3.11
      node-forge: 1.3.1
    dev: true

  /semver@5.7.2:
    resolution: {integrity: sha512-cBznnQ9KjJqU67B52RMC65CMarK2600WFnbkcaiwWq3xy/5haFJlshgnpjovMVJ+Hff49d8GEn0b87C5pDQ10g==}
    hasBin: true
    dev: true

  /semver@6.3.1:
    resolution: {integrity: sha512-BR7VvDCVHO+q2xBEWskxS6DJE1qRnb7DxzUrogb71CWoSficBxYsiAGd+Kl0mmq/MprG9yArRkyrQxTO6XjMzA==}
    hasBin: true
    dev: true

  /semver@7.6.0:
    resolution: {integrity: sha512-EnwXhrlwXMk9gKu5/flx5sv/an57AkRplG3hTK68W7FRDN+k+OWBj65M7719OkA82XLBxrcX0KSHj+X5COhOVg==}
    engines: {node: '>=10'}
    hasBin: true
    dependencies:
      lru-cache: 6.0.0
    dev: true

  /send@0.18.0:
    resolution: {integrity: sha512-qqWzuOjSFOuqPjFe4NOsMLafToQQwBSOEpS+FwEt3A2V3vKubTquT3vmLTQpFgMXp8AlFWFuP1qKaJZOtPpVXg==}
    engines: {node: '>= 0.8.0'}
    dependencies:
      debug: 2.6.9
      depd: 2.0.0
      destroy: 1.2.0
      encodeurl: 1.0.2
      escape-html: 1.0.3
      etag: 1.8.1
      fresh: 0.5.2
      http-errors: 2.0.0
      mime: 1.6.0
      ms: 2.1.3
      on-finished: 2.4.1
      range-parser: 1.2.1
      statuses: 2.0.1
    dev: true

  /serialize-javascript@6.0.2:
    resolution: {integrity: sha512-Saa1xPByTTq2gdeFZYLLo+RFE35NHZkAbqZeWNd3BpzppeVisAqpDjcp8dyf6uIvEqJRd46jemmyA4iFIeVk8g==}
    dependencies:
      randombytes: 2.1.0
    dev: true

  /serve-index@1.9.1:
    resolution: {integrity: sha512-pXHfKNP4qujrtteMrSBb0rc8HJ9Ms/GrXwcUtUtD5s4ewDJI8bT3Cz2zTVRMKtri49pLx2e0Ya8ziP5Ya2pZZw==}
    engines: {node: '>= 0.8.0'}
    dependencies:
      accepts: 1.3.8
      batch: 0.6.1
      debug: 2.6.9
      escape-html: 1.0.3
      http-errors: 1.6.3
      mime-types: 2.1.35
      parseurl: 1.3.3
    dev: true

  /serve-static@1.15.0:
    resolution: {integrity: sha512-XGuRDNjXUijsUL0vl6nSD7cwURuzEgglbOaFuZM9g3kwDXOWVTck0jLzjPzGD+TazWbboZYu52/9/XPdUgne9g==}
    engines: {node: '>= 0.8.0'}
    dependencies:
      encodeurl: 1.0.2
      escape-html: 1.0.3
      parseurl: 1.3.3
      send: 0.18.0
    dev: true

  /set-function-length@1.2.1:
    resolution: {integrity: sha512-j4t6ccc+VsKwYHso+kElc5neZpjtq9EnRICFZtWyBsLojhmeF/ZBd/elqm22WJh/BziDe/SBiOeAt0m2mfLD0g==}
    engines: {node: '>= 0.4'}
    dependencies:
      define-data-property: 1.1.4
      es-errors: 1.3.0
      function-bind: 1.1.2
      get-intrinsic: 1.2.4
      gopd: 1.0.1
      has-property-descriptors: 1.0.2
    dev: true

  /set-function-name@2.0.2:
    resolution: {integrity: sha512-7PGFlmtwsEADb0WYyvCMa1t+yke6daIG4Wirafur5kcf+MhUnPms1UeR0CKQdTZD81yESwMHbtn+TR+dMviakQ==}
    engines: {node: '>= 0.4'}
    dependencies:
      define-data-property: 1.1.4
      es-errors: 1.3.0
      functions-have-names: 1.2.3
      has-property-descriptors: 1.0.2
    dev: true

  /setprototypeof@1.1.0:
    resolution: {integrity: sha512-BvE/TwpZX4FXExxOxZyRGQQv651MSwmWKZGqvmPcRIjDqWub67kTKuIMx43cZZrS/cBBzwBcNDWoFxt2XEFIpQ==}
    dev: true

  /setprototypeof@1.2.0:
    resolution: {integrity: sha512-E5LDX7Wrp85Kil5bhZv46j8jOeboKq5JMmYM3gVGdGH8xFpPWXUMsNrlODCrkoxMEeNi/XZIwuRvY4XNwYMJpw==}
    dev: true

  /shallow-clone@3.0.1:
    resolution: {integrity: sha512-/6KqX+GVUdqPuPPd2LxDDxzX6CAbjJehAAOKlNpqqUpAqPM6HeL8f+o3a+JsyGjn2lv0WY8UsTgUJjU9Ok55NA==}
    engines: {node: '>=8'}
    dependencies:
      kind-of: 6.0.3
    dev: true

  /shebang-command@2.0.0:
    resolution: {integrity: sha512-kHxr2zZpYtdmrN1qDjrrX/Z1rR1kG8Dx+gkpK1G4eXmvXswmcE1hTWBWYUzlraYw1/yZp6YuDY77YtvbN0dmDA==}
    engines: {node: '>=8'}
    dependencies:
      shebang-regex: 3.0.0
    dev: true

  /shebang-regex@3.0.0:
    resolution: {integrity: sha512-7++dFhtcx3353uBaq8DDR4NuxBetBzC7ZQOhmTQInHEd6bSrXdiEyzCvG07Z44UYdLShWUyXt5M/yhz8ekcb1A==}
    engines: {node: '>=8'}
    dev: true

  /shell-quote@1.8.1:
    resolution: {integrity: sha512-6j1W9l1iAs/4xYBI1SYOVZyFcCis9b4KCLQ8fgAGG07QvzaRLVVRQvAy85yNmmZSjYjg4MWh4gNvlPujU/5LpA==}
    dev: true

  /shiki@0.14.7:
    resolution: {integrity: sha512-dNPAPrxSc87ua2sKJ3H5dQ/6ZaY8RNnaAqK+t0eG7p0Soi2ydiqbGOTaZCqaYvA/uZYfS1LJnemt3Q+mSfcPCg==}
    dependencies:
      ansi-sequence-parser: 1.1.1
      jsonc-parser: 3.2.1
      vscode-oniguruma: 1.7.0
      vscode-textmate: 8.0.0
    dev: true

  /side-channel@1.0.6:
    resolution: {integrity: sha512-fDW/EZ6Q9RiO8eFG8Hj+7u/oW+XrPTIChwCOM2+th2A6OblDtYYIpve9m+KvI9Z4C9qSEXlaGR6bTEYHReuglA==}
    engines: {node: '>= 0.4'}
    dependencies:
      call-bind: 1.0.7
      es-errors: 1.3.0
      get-intrinsic: 1.2.4
      object-inspect: 1.13.1
    dev: true

  /signal-exit@3.0.7:
    resolution: {integrity: sha512-wnD2ZE+l+SPC/uoS0vXeE9L1+0wuaMqKlfz9AMUo38JsyLSBWSFcHR1Rri62LZc12vLr1gb3jl7iwQhgwpAbGQ==}
    dev: true

  /simple-zustand-devtools@1.1.0(@types/react-dom@18.2.20)(@types/react@18.2.63)(react-dom@18.2.0)(react@18.2.0)(zustand@4.4.7):
    resolution: {integrity: sha512-Axfcfr9L3YL3kto7aschCQLY2VUlXXMnIVtaTe9Y0qWbNmPsX/y7KsNprmxBZoB0pww5ZGs1u/ohcrvQ3tE6jA==}
    peerDependencies:
      '@types/react': '>=18.0.0'
      '@types/react-dom': '>=18.0.0'
      react: '>=18.0.0'
      react-dom: '>=18.0.0'
      zustand: '>=1.0.2'
    dependencies:
      '@types/react': 18.2.63
      '@types/react-dom': 18.2.20
      react: 18.2.0
      react-dom: 18.2.0(react@18.2.0)
      zustand: 4.4.7(@types/react@18.2.63)(react@18.2.0)
    dev: true

  /sirv@2.0.4:
    resolution: {integrity: sha512-94Bdh3cC2PKrbgSOUqTiGPWVZeSiXfKOVZNJniWoqrWrRkB1CJzBU3NEbiTsPcYy1lDsANA/THzS+9WBiy5nfQ==}
    engines: {node: '>= 10'}
    dependencies:
      '@polka/url': 1.0.0-next.24
      mrmime: 2.0.0
      totalist: 3.0.1
    dev: true

  /sisteransi@1.0.5:
    resolution: {integrity: sha512-bLGGlR1QxBcynn2d5YmDX4MGjlZvy2MRBDRNHLJ8VI6l6+9FUiyTFNJ0IveOSP0bcXgVDPRcfGqA0pjaqUpfVg==}
    dev: true

  /slash@2.0.0:
    resolution: {integrity: sha512-ZYKh3Wh2z1PpEXWr0MpSBZ0V6mZHAQfYevttO11c51CaWjGTaadiKZ+wVt1PbMlDV5qhMFslpZCemhwOK7C89A==}
    engines: {node: '>=6'}
    dev: true

  /slash@3.0.0:
    resolution: {integrity: sha512-g9Q1haeby36OSStwb4ntCGGGaKsaVSjQ68fBxoQcutl5fS1vuY18H3wSt3jFyFtrkx+Kz0V1G85A4MyAdDMi2Q==}
    engines: {node: '>=8'}
    dev: true

  /slash@4.0.0:
    resolution: {integrity: sha512-3dOsAHXXUkQTpOYcoAxLIorMTp4gIQr5IW3iVb7A7lFIp0VHhnynm9izx6TssdrIcVIESAlVjtnO2K8bg+Coew==}
    engines: {node: '>=12'}
    dev: true

  /sockjs@0.3.24:
    resolution: {integrity: sha512-GJgLTZ7vYb/JtPSSZ10hsOYIvEYsjbNU+zPdIHcUaWVNUEPivzxku31865sSSud0Da0W4lEeOPlmw93zLQchuQ==}
    dependencies:
      faye-websocket: 0.11.4
      uuid: 8.3.2
      websocket-driver: 0.7.4
    dev: true

  /sort-asc@0.1.0:
    resolution: {integrity: sha512-jBgdDd+rQ+HkZF2/OHCmace5dvpos/aWQpcxuyRs9QUbPRnkEJmYVo81PIGpjIdpOcsnJ4rGjStfDHsbn+UVyw==}
    engines: {node: '>=0.10.0'}
    dev: false

  /sort-desc@0.1.1:
    resolution: {integrity: sha512-jfZacW5SKOP97BF5rX5kQfJmRVZP5/adDUTY8fCSPvNcXDVpUEe2pr/iKGlcyZzchRJZrswnp68fgk3qBXgkJw==}
    engines: {node: '>=0.10.0'}
    dev: false

  /sort-object@0.3.2:
    resolution: {integrity: sha512-aAQiEdqFTTdsvUFxXm3umdo04J7MRljoVGbBlkH7BgNsMvVNAJyGj7C/wV1A8wHWAJj/YikeZbfuCKqhggNWGA==}
    engines: {node: '>=0.10.0'}
    dependencies:
      sort-asc: 0.1.0
      sort-desc: 0.1.1
    dev: false

  /source-map-js@1.0.2:
    resolution: {integrity: sha512-R0XvVJ9WusLiqTCEiGCmICCMplcCkIwwR11mOSD9CR5u+IXYdiseeEuXCVAjS54zqwkLcPNnmU4OeJ6tUrWhDw==}
    engines: {node: '>=0.10.0'}

  /source-map-support@0.5.21:
    resolution: {integrity: sha512-uBHU3L3czsIyYXKX88fdrGovxdSCoTGDRZ6SYXtSRxLZUzHg5P/66Ht6uoUlHu9EZod+inXhKo3qQgwXUT/y1w==}
    dependencies:
      buffer-from: 1.1.2
      source-map: 0.6.1
    dev: true

  /source-map@0.5.7:
    resolution: {integrity: sha512-LbrmJOMUSdEVxIKvdcJzQC+nQhe8FUZQTXQy6+I75skNgn3OoQ0DZA8YnFa7gp8tqtL3KPf1kmo0R5DoApeSGQ==}
    engines: {node: '>=0.10.0'}
    dev: false

  /source-map@0.6.1:
    resolution: {integrity: sha512-UjgapumWlbMhkBgzT7Ykc5YXUT46F0iKu8SGXq0bcwP5dz/h0Plj6enJqjz1Zbq2l5WaqYnrVbwWOWMyF3F47g==}
    engines: {node: '>=0.10.0'}
    dev: true

  /source-map@0.7.4:
    resolution: {integrity: sha512-l3BikUxvPOcn5E74dZiq5BGsTb5yEwhaTSzccU6t4sDOH8NWJCstKO5QT2CvtFoK6F0saL7p9xHAqHOlCPJygA==}
    engines: {node: '>= 8'}
    dev: true

  /spdy-transport@3.0.0:
    resolution: {integrity: sha512-hsLVFE5SjA6TCisWeJXFKniGGOpBgMLmerfO2aCyCU5s7nJ/rpAepqmFifv/GCbSbueEeAJJnmSQ2rKC/g8Fcw==}
    dependencies:
      debug: 4.3.4
      detect-node: 2.1.0
      hpack.js: 2.1.6
      obuf: 1.1.2
      readable-stream: 3.6.2
      wbuf: 1.7.3
    transitivePeerDependencies:
      - supports-color
    dev: true

  /spdy@4.0.2:
    resolution: {integrity: sha512-r46gZQZQV+Kl9oItvl1JZZqJKGr+oEkB08A6BzkiR7593/7IbtuncXHd2YoYeTsG4157ZssMu9KYvUHLcjcDoA==}
    engines: {node: '>=6.0.0'}
    dependencies:
      debug: 4.3.4
      handle-thing: 2.0.1
      http-deceiver: 1.2.7
      select-hose: 2.0.0
      spdy-transport: 3.0.0
    transitivePeerDependencies:
      - supports-color
    dev: true

  /split-on-first@1.1.0:
    resolution: {integrity: sha512-43ZssAJaMusuKWL8sKUBQXHWOpq8d6CfN/u1p4gUzfJkM05C8rxTmYrkIPTXapZpORA6LkkzcUulJ8FqA7Uudw==}
    engines: {node: '>=6'}
    dev: false

  /sprintf-js@1.0.3:
    resolution: {integrity: sha512-D9cPgkvLlV3t3IzL0D0YLvGA9Ahk4PcvVwUbN0dSGr1aP0Nrt4AEnTUbuGvquEC0mA64Gqt1fzirlRs5ibXx8g==}
    dev: true

  /sql.js@1.10.2:
    resolution: {integrity: sha512-jnKFtdHxuVUNgu1vHwFoTjjwfTuVDVqzGpw7H05Zq3YMNMDOpLFyFGvpgTRIQGd/mqcYntuMy7iygYCytD62jQ==}
    dev: false

  /stack-utils@2.0.6:
    resolution: {integrity: sha512-XlkWvfIm6RmsWtNJx+uqtKLS8eqFbxUg0ZzLXqY0caEy9l7hruX8IpiDnjsLavoBgqCCR71TqWO8MaXYheJ3RQ==}
    engines: {node: '>=10'}
    dependencies:
      escape-string-regexp: 2.0.0
    dev: true

  /statuses@1.5.0:
    resolution: {integrity: sha512-OpZ3zP+jT1PI7I8nemJX4AKmAX070ZkYPVWV/AaKTJl+tXCTGyVdC1a4SL8RUQYEwk/f34ZX8UTykN68FwrqAA==}
    engines: {node: '>= 0.6'}
    dev: true

  /statuses@2.0.1:
    resolution: {integrity: sha512-RwNA9Z/7PrK06rYLIzFMlaF+l73iwpzsqRIFgbMLbTcLD6cOao82TaWefPXQvB2fOC4AjuYSEndS7N/mTCbkdQ==}
    engines: {node: '>= 0.8'}
    dev: true

  /strict-uri-encode@2.0.0:
    resolution: {integrity: sha512-QwiXZgpRcKkhTj2Scnn++4PKtWsH0kpzZ62L2R6c/LUVYv7hVnZqcg2+sMuT6R7Jusu1vviK/MFsu6kNJfWlEQ==}
    engines: {node: '>=4'}
    dev: false

  /string-length@4.0.2:
    resolution: {integrity: sha512-+l6rNN5fYHNhZZy41RXsYptCjA2Igmq4EG7kZAYFQI1E1VTXarr6ZPXBg6eq7Y6eK4FEhY6AJlyuFIb/v/S0VQ==}
    engines: {node: '>=10'}
    dependencies:
      char-regex: 1.0.2
      strip-ansi: 6.0.1
    dev: true

  /string-width@4.2.3:
    resolution: {integrity: sha512-wKyQRQpjJ0sIp62ErSZdGsjMJWsap5oRNihHhu6G7JVO/9jIB6UyevL+tXuOqrng8j/cxKTWyWUwvSTriiZz/g==}
    engines: {node: '>=8'}
    dependencies:
      emoji-regex: 8.0.0
      is-fullwidth-code-point: 3.0.0
      strip-ansi: 6.0.1
    dev: true

  /string.prototype.matchall@4.0.10:
    resolution: {integrity: sha512-rGXbGmOEosIQi6Qva94HUjgPs9vKW+dkG7Y8Q5O2OYkWL6wFaTRZO8zM4mhP94uX55wgyrXzfS2aGtGzUL7EJQ==}
    dependencies:
      call-bind: 1.0.7
      define-properties: 1.2.1
      es-abstract: 1.22.5
      get-intrinsic: 1.2.4
      has-symbols: 1.0.3
      internal-slot: 1.0.7
      regexp.prototype.flags: 1.5.2
      set-function-name: 2.0.2
      side-channel: 1.0.6
    dev: true

  /string.prototype.trim@1.2.8:
    resolution: {integrity: sha512-lfjY4HcixfQXOfaqCvcBuOIapyaroTXhbkfJN3gcB1OtyupngWK4sEET9Knd0cXd28kTUqu/kHoV4HKSJdnjiQ==}
    engines: {node: '>= 0.4'}
    dependencies:
      call-bind: 1.0.7
      define-properties: 1.2.1
      es-abstract: 1.22.5
    dev: true

  /string.prototype.trimend@1.0.7:
    resolution: {integrity: sha512-Ni79DqeB72ZFq1uH/L6zJ+DKZTkOtPIHovb3YZHQViE+HDouuU4mBrLOLDn5Dde3RF8qw5qVETEjhu9locMLvA==}
    dependencies:
      call-bind: 1.0.7
      define-properties: 1.2.1
      es-abstract: 1.22.5
    dev: true

  /string.prototype.trimstart@1.0.7:
    resolution: {integrity: sha512-NGhtDFu3jCEm7B4Fy0DpLewdJQOZcQ0rGbwQ/+stjnrp2i+rlKeCvos9hOIeCmqwratM47OBxY7uFZzjxHXmrg==}
    dependencies:
      call-bind: 1.0.7
      define-properties: 1.2.1
      es-abstract: 1.22.5
    dev: true

  /string_decoder@1.1.1:
    resolution: {integrity: sha512-n/ShnvDi6FHbbVfviro+WojiFzv+s8MPMHBczVePfUpDJLwoLT0ht1l4YwBCbi8pJAveEEdnkHyPyTP/mzRfwg==}
    dependencies:
      safe-buffer: 5.1.2
    dev: true

  /string_decoder@1.3.0:
    resolution: {integrity: sha512-hkRX8U1WjJFd8LsDJ2yQ/wWWxaopEsABU1XfkM8A+j0+85JAGppt16cr1Whg6KIbb4okU6Mql6BOj+uup/wKeA==}
    dependencies:
      safe-buffer: 5.2.1
    dev: true

  /strip-ansi@6.0.1:
    resolution: {integrity: sha512-Y38VPSHcqkFrCpFnQ9vuSXmquuv5oXOKpGeT6aGrr3o3Gc9AlVa6JBfUSOCnbxGGZF+/0ooI7KrPuUSztUdU5A==}
    engines: {node: '>=8'}
    dependencies:
      ansi-regex: 5.0.1
    dev: true

  /strip-bom@3.0.0:
    resolution: {integrity: sha512-vavAMRXOgBVNF6nyEEmL3DBK19iRpDcoIwW+swQ+CbGiu7lju6t+JklA1MHweoWtadgt4ISVUsXLyDq34ddcwA==}
    engines: {node: '>=4'}
    dev: true

  /strip-bom@4.0.0:
    resolution: {integrity: sha512-3xurFv5tEgii33Zi8Jtp55wEIILR9eh34FAW00PZf+JnSsTmV/ioewSgQl97JHvgjoRGwPShsWm+IdrxB35d0w==}
    engines: {node: '>=8'}
    dev: true

  /strip-final-newline@2.0.0:
    resolution: {integrity: sha512-BrpvfNAE3dcvq7ll3xVumzjKjZQ5tI1sEUIKr3Uoks0XUl45St3FlatVqef9prk4jRDzhW6WZg+3bk93y6pLjA==}
    engines: {node: '>=6'}
    dev: true

  /strip-json-comments@3.1.1:
    resolution: {integrity: sha512-6fPc+R4ihwqP6N/aIv2f1gMH8lOVtWQHoqC4yK6oSDVVocumAsfCqjkXnqiYMhmMwS/mEHLp7Vehlt3ql6lEig==}
    engines: {node: '>=8'}
    dev: true

  /strip-outer@1.0.1:
    resolution: {integrity: sha512-k55yxKHwaXnpYGsOzg4Vl8+tDrWylxDEpknGjhTiZB8dFRU5rTo9CAzeycivxV3s+zlTKwrs6WxMxR95n26kwg==}
    engines: {node: '>=0.10.0'}
    dependencies:
      escape-string-regexp: 1.0.5
    dev: true

  /style-loader@3.3.4(webpack@5.90.3):
    resolution: {integrity: sha512-0WqXzrsMTyb8yjZJHDqwmnwRJvhALK9LfRtRc6B4UTWe8AijYLZYZ9thuJTZc2VfQWINADW/j+LiJnfy2RoC1w==}
    engines: {node: '>= 12.13.0'}
    peerDependencies:
      webpack: ^5.0.0
    dependencies:
      webpack: 5.90.3(webpack-cli@4.10.0)
    dev: true

  /style-to-js@1.1.1:
    resolution: {integrity: sha512-RJ18Z9t2B02sYhZtfWKQq5uplVctgvjTfLWT7+Eb1zjUjIrWzX5SdlkwLGQozrqarTmEzJJ/YmdNJCUNI47elg==}
    dependencies:
      style-to-object: 0.3.0
    dev: false

  /style-to-object@0.3.0:
    resolution: {integrity: sha512-CzFnRRXhzWIdItT3OmF8SQfWyahHhjq3HwcMNCNLn+N7klOOqPjMeG/4JSu77D7ypZdGvSzvkrbyeTMizz2VrA==}
    dependencies:
      inline-style-parser: 0.1.1
    dev: false

  /stylis@4.2.0:
    resolution: {integrity: sha512-Orov6g6BB1sDfYgzWfTHDOxamtX1bE/zo104Dh9e6fqJ3PooipYyfJ0pUmrZO2wAvO8YbEyeFrkV91XTsGMSrw==}
    dev: false

  /supports-color@5.5.0:
    resolution: {integrity: sha512-QjVjwdXIt408MIiAqCX4oUKsgU2EqAGzs2Ppkm4aQYbjm+ZEWEcW4SfFNTr4uMNZma0ey4f5lgLrkB0aX0QMow==}
    engines: {node: '>=4'}
    dependencies:
      has-flag: 3.0.0

  /supports-color@7.2.0:
    resolution: {integrity: sha512-qpCAvRl9stuOHveKsn7HncJRvv501qIacKzQlO/+Lwxc9+0q2wLyv4Dfvt80/DPn2pqOBsJdDiogXGR9+OvwRw==}
    engines: {node: '>=8'}
    dependencies:
      has-flag: 4.0.0
    dev: true

  /supports-color@8.1.1:
    resolution: {integrity: sha512-MpUEN2OodtUzxvKQl72cUF7RQ5EiHsGvSsVG0ia9c5RbWGL2CI4C7EpPS8UTBIplnlzZiNuV56w+FuNxy3ty2Q==}
    engines: {node: '>=10'}
    dependencies:
      has-flag: 4.0.0
    dev: true

  /supports-hyperlinks@2.3.0:
    resolution: {integrity: sha512-RpsAZlpWcDwOPQA22aCH4J0t7L8JmAvsCxfOSEwm7cQs3LshN36QaTkwd70DnBOXDWGssw2eUoc8CaRWT0XunA==}
    engines: {node: '>=8'}
    dependencies:
      has-flag: 4.0.0
      supports-color: 7.2.0
    dev: true

  /supports-preserve-symlinks-flag@1.0.0:
    resolution: {integrity: sha512-ot0WnXS9fgdkgIcePe6RHNk1WA8+muPa6cSjeR3V8K27q9BB1rTE3R1p7Hv0z1ZyAc8s6Vvv8DIyWf681MAt0w==}
    engines: {node: '>= 0.4'}

  /symbol-tree@3.2.4:
    resolution: {integrity: sha512-9QNk5KwDF+Bvz+PyObkmSYjI5ksVUYtjW7AU22r2NKcfLJcXp96hkDWU3+XndOsUb+AQ9QhfzfCT2O+CNWT5Tw==}
    dev: true

  /tabbable@5.3.3:
    resolution: {integrity: sha512-QD9qKY3StfbZqWOPLp0++pOrAVb/HbUi5xCc8cUo4XjP19808oaMiDzn0leBY5mCespIBM0CIZePzZjgzR83kA==}
    dev: false

  /tapable@2.2.1:
    resolution: {integrity: sha512-GNzQvQTOIP6RyTfE2Qxb8ZVlNmw0n88vp1szwWRimP02mnTsx3Wtn5qRdqY9w2XduFNUgvOwhNnQsjwCp+kqaQ==}
    engines: {node: '>=6'}
    dev: true

  /terminal-link@2.1.1:
    resolution: {integrity: sha512-un0FmiRUQNr5PJqy9kP7c40F5BOfpGlYTrxonDChEZB7pzZxRNp/bt+ymiy9/npwXya9KH99nJ/GXFIiUkYGFQ==}
    engines: {node: '>=8'}
    dependencies:
      ansi-escapes: 4.3.2
      supports-hyperlinks: 2.3.0
    dev: true

  /terser-webpack-plugin@5.3.10(webpack@5.90.3):
    resolution: {integrity: sha512-BKFPWlPDndPs+NGGCr1U59t0XScL5317Y0UReNrHaw9/FwhPENlq6bfgs+4yPfyP51vqC1bQ4rp1EfXW5ZSH9w==}
    engines: {node: '>= 10.13.0'}
    peerDependencies:
      '@swc/core': '*'
      esbuild: '*'
      uglify-js: '*'
      webpack: ^5.1.0
    peerDependenciesMeta:
      '@swc/core':
        optional: true
      esbuild:
        optional: true
      uglify-js:
        optional: true
    dependencies:
      '@jridgewell/trace-mapping': 0.3.25
      jest-worker: 27.5.1
      schema-utils: 3.3.0
      serialize-javascript: 6.0.2
      terser: 5.28.1
      webpack: 5.90.3(webpack-cli@4.10.0)
    dev: true

  /terser@5.28.1:
    resolution: {integrity: sha512-wM+bZp54v/E9eRRGXb5ZFDvinrJIOaTapx3WUokyVGZu5ucVCK55zEgGd5Dl2fSr3jUo5sDiERErUWLY6QPFyA==}
    engines: {node: '>=10'}
    hasBin: true
    dependencies:
      '@jridgewell/source-map': 0.3.5
      acorn: 8.11.3
      commander: 2.20.3
      source-map-support: 0.5.21
    dev: true

  /test-exclude@6.0.0:
    resolution: {integrity: sha512-cAGWPIyOHU6zlmg88jwm7VRyXnMN7iV68OGAbYDk/Mh/xC/pzVPlQtY6ngoIH/5/tciuhGfvESU8GrHrcxD56w==}
    engines: {node: '>=8'}
    dependencies:
      '@istanbuljs/schema': 0.1.3
      glob: 7.2.3
      minimatch: 3.1.2
    dev: true

  /text-table@0.2.0:
    resolution: {integrity: sha512-N+8UisAXDGk8PFXP4HAzVR9nbfmVJ3zYLAWiTIoqC5v5isinhr+r5uaO8+7r3BMfuNIufIsA7RdpVgacC2cSpw==}
    dev: true

  /throat@6.0.2:
    resolution: {integrity: sha512-WKexMoJj3vEuK0yFEapj8y64V0A6xcuPuK9Gt1d0R+dzCSJc0lHqQytAbSB4cDAK0dWh4T0E2ETkoLE2WZ41OQ==}
    dev: true

  /thunky@1.1.0:
    resolution: {integrity: sha512-eHY7nBftgThBqOyHGVN+l8gF0BucP09fMo0oO/Lb0w1OF80dJv+lDVpXG60WMQvkcxAkNybKsrEIE3ZtKGmPrA==}
    dev: true

  /tiny-invariant@1.3.3:
    resolution: {integrity: sha512-+FbBPE1o9QAYvviau/qC5SE3caw21q3xkvWKBtja5vgqOWIHHJ3ioaq1VPfn/Szqctz2bU/oYeKd9/z5BL+PVg==}
    dev: false

  /tiny-warning@1.0.3:
    resolution: {integrity: sha512-lBN9zLN/oAf68o3zNXYrdCt1kP8WsiGW8Oo2ka41b2IM5JL/S1CTyX1rW0mb/zSuJun0ZUrDxx4sqvYS2FWzPA==}
    dev: false

  /tmpl@1.0.5:
    resolution: {integrity: sha512-3f0uOEAQwIqGuWW2MVzYg8fV/QNnc/IpuJNG837rLuczAaLVHslWHZQj4IGiEl5Hs3kkbhwL9Ab7Hrsmuj+Smw==}
    dev: true

  /to-fast-properties@2.0.0:
    resolution: {integrity: sha512-/OaKK0xYrs3DmxRYqL/yDc+FxFUVYhDlXMhRmv3z915w2HF1tnN1omB354j8VUGO/hbRzyD6Y3sA7v7GS/ceog==}
    engines: {node: '>=4'}

  /to-regex-range@5.0.1:
    resolution: {integrity: sha512-65P7iz6X5yEr1cwcgvQxbbIw7Uk3gOy5dIdtZ4rDveLqhrdJP+Li/Hx6tyK0NEb+2GCyneCMJiGqrADCSNk8sQ==}
    engines: {node: '>=8.0'}
    requiresBuild: true
    dependencies:
      is-number: 7.0.0
    dev: true

  /toidentifier@1.0.1:
    resolution: {integrity: sha512-o5sSPKEkg/DIQNmH43V0/uerLrpzVedkUh8tGNvaeXpfpuwjKenlSox/2O/BTlZUtEe+JG7s5YhEz608PlAHRA==}
    engines: {node: '>=0.6'}
    dev: true

  /totalist@3.0.1:
    resolution: {integrity: sha512-sf4i37nQ2LBx4m3wB74y+ubopq6W/dIzXg0FDGjsYnZHVa1Da8FH853wlL2gtUhg+xJXjfk3kUZS3BRoQeoQBQ==}
    engines: {node: '>=6'}
    dev: true

  /tough-cookie@4.1.3:
    resolution: {integrity: sha512-aX/y5pVRkfRnfmuX+OdbSdXvPe6ieKX/G2s7e98f4poJHnqH3281gDPm/metm6E/WRamfx7WC4HUqkWHfQHprw==}
    engines: {node: '>=6'}
    dependencies:
      psl: 1.9.0
      punycode: 2.3.1
      universalify: 0.2.0
      url-parse: 1.5.10
    dev: true

  /tr46@0.0.3:
    resolution: {integrity: sha512-N3WMsuqV66lT30CrXNbEjx4GEwlow3v6rr4mCcv6prnfwhS01rkgyFdjPNBYd9br7LpXV1+Emh01fHnq2Gdgrw==}
    dev: false

  /tr46@2.1.0:
    resolution: {integrity: sha512-15Ih7phfcdP5YxqiB+iDtLoaTz4Nd35+IiAv0kQ5FNKHzXgdWqPoTIqEDDJmXceQt4JZk6lVPT8lnDlPpGDppw==}
    engines: {node: '>=8'}
    dependencies:
      punycode: 2.3.1
    dev: true

  /trim-repeated@1.0.0:
    resolution: {integrity: sha512-pkonvlKk8/ZuR0D5tLW8ljt5I8kmxp2XKymhepUeOdCEfKpZaktSArkLHZt76OB1ZvO9bssUsDty4SWhLvZpLg==}
    engines: {node: '>=0.10.0'}
    dependencies:
      escape-string-regexp: 1.0.5
    dev: true

  /tsconfig-paths@3.15.0:
    resolution: {integrity: sha512-2Ac2RgzDe/cn48GvOe3M+o82pEFewD3UPbyoUHHdKasHwJKjds4fLXWf/Ux5kATBKN20oaFGu+jbElp1pos0mg==}
    dependencies:
      '@types/json5': 0.0.29
      json5: 1.0.2
      minimist: 1.2.8
      strip-bom: 3.0.0
    dev: true

  /tslib@1.14.1:
    resolution: {integrity: sha512-Xni35NKzjgMrwevysHTCArtLDpPvye8zV/0E4EyYn43P7/7qvQwPh9BGkHewbMulVntbigmcT7rdX3BNo9wRJg==}
    dev: true

  /tslib@2.6.2:
    resolution: {integrity: sha512-AEYxH93jGFPn/a2iVAwW87VuUIkR1FVUKB77NwMF7nBTDkDrrT/Hpt/IrCJ0QXhW27jTBDcf5ZY7w6RiqTMw2Q==}

  /tsutils@3.21.0(typescript@4.9.5):
    resolution: {integrity: sha512-mHKK3iUXL+3UF6xL5k0PEhKRUBKPBCv/+RkEOpjRWxxx27KKRBmmA60A9pgOUvMi8GKhRMPEmjBRPzs2W7O1OA==}
    engines: {node: '>= 6'}
    peerDependencies:
      typescript: '>=2.8.0 || >= 3.2.0-dev || >= 3.3.0-dev || >= 3.4.0-dev || >= 3.5.0-dev || >= 3.6.0-dev || >= 3.6.0-beta || >= 3.7.0-dev || >= 3.7.0-beta'
    dependencies:
      tslib: 1.14.1
      typescript: 4.9.5
    dev: true

  /type-check@0.4.0:
    resolution: {integrity: sha512-XleUoc9uwGXqjWwXaUTZAmzMcFZ5858QA2vvx1Ur5xIcixXIP+8LnFDgRplU30us6teqdlskFfu+ae4K79Ooew==}
    engines: {node: '>= 0.8.0'}
    dependencies:
      prelude-ls: 1.2.1
    dev: true

  /type-detect@4.0.8:
    resolution: {integrity: sha512-0fr/mIH1dlO+x7TlcMy+bIDqKPsw/70tVyeHW787goQjhmqaZe10uwLujubK9q9Lg6Fiho1KUKDYz0Z7k7g5/g==}
    engines: {node: '>=4'}
    dev: true

  /type-fest@0.20.2:
    resolution: {integrity: sha512-Ne+eE4r0/iWnpAxD852z3A+N0Bt5RN//NjJwRd2VFHEmrywxf5vsZlh4R6lixl6B+wz/8d+maTSAkN1FIkI3LQ==}
    engines: {node: '>=10'}
    dev: true

  /type-fest@0.21.3:
    resolution: {integrity: sha512-t0rzBq87m3fVcduHDUFhKmyyX+9eo6WQjZvf51Ea/M0Q7+T374Jp1aUiyUl0GKxp8M/OETVHSDvmkyPgvX+X2w==}
    engines: {node: '>=10'}
    dev: true

  /type-is@1.6.18:
    resolution: {integrity: sha512-TkRKr9sUTxEH8MdfuCSP7VizJyzRNMjj2J2do2Jr3Kym598JVdEksuzPQCnlFPW4ky9Q+iA+ma9BGm06XQBy8g==}
    engines: {node: '>= 0.6'}
    dependencies:
      media-typer: 0.3.0
      mime-types: 2.1.35
    dev: true

  /typed-array-buffer@1.0.2:
    resolution: {integrity: sha512-gEymJYKZtKXzzBzM4jqa9w6Q1Jjm7x2d+sh19AdsD4wqnMPDYyvwpsIc2Q/835kHuo3BEQ7CjelGhfTsoBb2MQ==}
    engines: {node: '>= 0.4'}
    dependencies:
      call-bind: 1.0.7
      es-errors: 1.3.0
      is-typed-array: 1.1.13
    dev: true

  /typed-array-byte-length@1.0.1:
    resolution: {integrity: sha512-3iMJ9q0ao7WE9tWcaYKIptkNBuOIcZCCT0d4MRvuuH88fEoEH62IuQe0OtraD3ebQEoTRk8XCBoknUNc1Y67pw==}
    engines: {node: '>= 0.4'}
    dependencies:
      call-bind: 1.0.7
      for-each: 0.3.3
      gopd: 1.0.1
      has-proto: 1.0.3
      is-typed-array: 1.1.13
    dev: true

  /typed-array-byte-offset@1.0.2:
    resolution: {integrity: sha512-Ous0vodHa56FviZucS2E63zkgtgrACj7omjwd/8lTEMEPFFyjfixMZ1ZXenpgCFBBt4EC1J2XsyVS2gkG0eTFA==}
    engines: {node: '>= 0.4'}
    dependencies:
      available-typed-arrays: 1.0.7
      call-bind: 1.0.7
      for-each: 0.3.3
      gopd: 1.0.1
      has-proto: 1.0.3
      is-typed-array: 1.1.13
    dev: true

  /typed-array-length@1.0.5:
    resolution: {integrity: sha512-yMi0PlwuznKHxKmcpoOdeLwxBoVPkqZxd7q2FgMkmD3bNwvF5VW0+UlUQ1k1vmktTu4Yu13Q0RIxEP8+B+wloA==}
    engines: {node: '>= 0.4'}
    dependencies:
      call-bind: 1.0.7
      for-each: 0.3.3
      gopd: 1.0.1
      has-proto: 1.0.3
      is-typed-array: 1.1.13
      possible-typed-array-names: 1.0.0
    dev: true

  /typedarray-to-buffer@3.1.5:
    resolution: {integrity: sha512-zdu8XMNEDepKKR+XYOXAVPtWui0ly0NtohUscw+UmaHiAWT8hrV1rr//H6V+0DvJ3OQ19S979M0laLfX8rm82Q==}
    dependencies:
      is-typedarray: 1.0.0
    dev: true

  /typedoc@0.23.28(typescript@4.9.5):
    resolution: {integrity: sha512-9x1+hZWTHEQcGoP7qFmlo4unUoVJLB0H/8vfO/7wqTnZxg4kPuji9y3uRzEu0ZKez63OJAUmiGhUrtukC6Uj3w==}
    engines: {node: '>= 14.14'}
    hasBin: true
    peerDependencies:
      typescript: 4.6.x || 4.7.x || 4.8.x || 4.9.x || 5.0.x
    dependencies:
      lunr: 2.3.9
      marked: 4.3.0
      minimatch: 7.4.6
      shiki: 0.14.7
      typescript: 4.9.5
    dev: true

  /typescript@4.9.5:
    resolution: {integrity: sha512-1FXk9E2Hm+QzZQ7z+McJiHL4NW1F2EzMu9Nq9i3zAaGqibafqYwCVU6WyWAuyQRRzOlxou8xZSyXLEN8oKj24g==}
    engines: {node: '>=4.2.0'}
    hasBin: true
    dev: true

  /unbox-primitive@1.0.2:
    resolution: {integrity: sha512-61pPlCD9h51VoreyJ0BReideM3MDKMKnh6+V9L08331ipq6Q8OFXZYiqP6n/tbHx4s5I9uRhcye6BrbkizkBDw==}
    dependencies:
      call-bind: 1.0.7
      has-bigints: 1.0.2
      has-symbols: 1.0.3
      which-boxed-primitive: 1.0.2
    dev: true

  /undici-types@5.26.5:
    resolution: {integrity: sha512-JlCMO+ehdEIKqlFxk6IfVoAUVmgz7cU7zD/h9XZ0qzeosSHmUJVOzSQvvYSYWXkFXC+IfLKSIffhv0sVZup6pA==}
    dev: true

  /unicode-canonical-property-names-ecmascript@2.0.0:
    resolution: {integrity: sha512-yY5PpDlfVIU5+y/BSCxAJRBIS1Zc2dDG3Ujq+sR0U+JjUevW2JhocOF+soROYDSaAezOzOKuyyixhD6mBknSmQ==}
    engines: {node: '>=4'}
    dev: true

  /unicode-match-property-ecmascript@2.0.0:
    resolution: {integrity: sha512-5kaZCrbp5mmbz5ulBkDkbY0SsPOjKqVS35VpL9ulMPfSl0J0Xsm+9Evphv9CoIZFwre7aJoa94AY6seMKGVN5Q==}
    engines: {node: '>=4'}
    dependencies:
      unicode-canonical-property-names-ecmascript: 2.0.0
      unicode-property-aliases-ecmascript: 2.1.0
    dev: true

  /unicode-match-property-value-ecmascript@2.1.0:
    resolution: {integrity: sha512-qxkjQt6qjg/mYscYMC0XKRn3Rh0wFPlfxB0xkt9CfyTvpX1Ra0+rAmdX2QyAobptSEvuy4RtpPRui6XkV+8wjA==}
    engines: {node: '>=4'}
    dev: true

  /unicode-property-aliases-ecmascript@2.1.0:
    resolution: {integrity: sha512-6t3foTQI9qne+OZoVQB/8x8rk2k1eVy1gRXhV3oFQ5T6R1dqQ1xtin3XqSlx3+ATBkliTaR/hHyJBm+LVPNM8w==}
    engines: {node: '>=4'}
    dev: true

  /universalify@0.1.2:
    resolution: {integrity: sha512-rBJeI5CXAlmy1pV+617WB9J63U6XcazHHF2f2dbJix4XzpUF0RS3Zbj0FGIOCAva5P/d/GBOYaACQ1w+0azUkg==}
    engines: {node: '>= 4.0.0'}
    dev: true

  /universalify@0.2.0:
    resolution: {integrity: sha512-CJ1QgKmNg3CwvAv/kOFmtnEN05f0D/cn9QntgNOQlQF9dgvVTHj3t+8JPdjqawCHk7V/KA+fbUqzZ9XWhcqPUg==}
    engines: {node: '>= 4.0.0'}
    dev: true

  /unpipe@1.0.0:
    resolution: {integrity: sha512-pjy2bYhSsufwWlKwPc+l3cN7+wuJlK6uz0YdJEOlQDbl6jo/YlPi4mb8agUkVC8BF7V8NuzeyPNqRksA3hztKQ==}
    engines: {node: '>= 0.8'}
    dev: true

  /update-browserslist-db@1.0.13(browserslist@4.23.0):
    resolution: {integrity: sha512-xebP81SNcPuNpPP3uzeW1NYXxI3rxyJzF3pD6sH4jE7o/IX+WtSpwnVU+qIsDPyk0d3hmFQ7mjqc6AtV604hbg==}
    hasBin: true
    peerDependencies:
      browserslist: '>= 4.21.0'
    dependencies:
      browserslist: 4.23.0
      escalade: 3.1.2
      picocolors: 1.0.0
    dev: true

  /uri-js@4.4.1:
    resolution: {integrity: sha512-7rKUyy33Q1yc98pQ1DAmLtwX109F7TIfWlW1Ydo8Wl1ii1SeHieeh0HHfPeL2fMXK6z0s8ecKs9frCuLJvndBg==}
    dependencies:
      punycode: 2.3.1

  /url-parse@1.5.10:
    resolution: {integrity: sha512-WypcfiRhfeUP9vvF0j6rw0J3hrWrw6iZv3+22h6iRMJ/8z1Tj6XfLP4DsUix5MhMPnXpiHDoKyoZ/bdCkwBCiQ==}
    dependencies:
      querystringify: 2.2.0
      requires-port: 1.0.0
    dev: true

  /use-memo-one@1.1.3(react@18.2.0):
    resolution: {integrity: sha512-g66/K7ZQGYrI6dy8GLpVcMsBp4s17xNkYJVSMvTEevGy3nDxHOfE6z8BVE22+5G5x7t3+bhzrlTDB7ObrEE0cQ==}
    peerDependencies:
      react: ^16.8.0 || ^17.0.0 || ^18.0.0
    dependencies:
      react: 18.2.0
    dev: false

  /use-sync-external-store@1.2.0(react@18.2.0):
    resolution: {integrity: sha512-eEgnFxGQ1Ife9bzYs6VLi8/4X6CObHMw9Qr9tPY43iKwsPw8xE8+EFsf/2cFZ5S3esXgpWgtSCtLNS41F+sKPA==}
    peerDependencies:
      react: ^16.8.0 || ^17.0.0 || ^18.0.0
    dependencies:
      react: 18.2.0

  /util-deprecate@1.0.2:
    resolution: {integrity: sha512-EPD5q1uXyFxJpCrLnCc1nHnq3gOa6DZBocAIiI2TaSCA7VCJ1UJDMagCzIkXNsUYfD1daK//LTEQ8xiIbrHtcw==}
    dev: true

  /utila@0.4.0:
    resolution: {integrity: sha512-Z0DbgELS9/L/75wZbro8xAnT50pBVFQZ+hUEueGDU5FN51YSCYM+jdxsfCiHjwNP/4LCDD0i/graKpeBnOXKRA==}
    dev: true

  /utils-merge@1.0.1:
    resolution: {integrity: sha512-pMZTvIkT1d+TFGvDOqodOclx0QWkkgi6Tdoa8gC8ffGAAqz9pzPTZWAybbsHHoED/ztMtkv/VoYTYyShUn81hA==}
    engines: {node: '>= 0.4.0'}
    dev: true

  /uuid@8.3.2:
    resolution: {integrity: sha512-+NYs2QeMWy+GWFOEm9xnn6HCDp0l7QBD7ml8zLUmJ+93Q5NF0NocErnwkTkXVFNiX3/fpC6afS8Dhb/gz7R7eg==}
    hasBin: true
    dev: true

  /v8-to-istanbul@8.1.1:
    resolution: {integrity: sha512-FGtKtv3xIpR6BYhvgH8MI/y78oT7d8Au3ww4QIxymrCtZEh5b8gCw2siywE+puhEmuWKDtmfrvF5UlB298ut3w==}
    engines: {node: '>=10.12.0'}
    dependencies:
      '@types/istanbul-lib-coverage': 2.0.6
      convert-source-map: 1.9.0
      source-map: 0.7.4
    dev: true

  /vary@1.1.2:
    resolution: {integrity: sha512-BNGbWLfd0eUPabhkXUVm0j8uuvREyTh5ovRa/dyow/BqAbZJyC+5fU+IzQOzmAKzYqYRAISoRhdQr3eIZ/PXqg==}
    engines: {node: '>= 0.8'}
    dev: true

  /void-elements@3.1.0:
    resolution: {integrity: sha512-Dhxzh5HZuiHQhbvTW9AMetFfBHDMYpo23Uo9btPXgdYP+3T5S+p+jgNy7spra+veYhBP2dCSgxR/i2Y02h5/6w==}
    engines: {node: '>=0.10.0'}
    dev: false

  /vscode-oniguruma@1.7.0:
    resolution: {integrity: sha512-L9WMGRfrjOhgHSdOYgCt/yRMsXzLDJSL7BPrOZt73gU0iWO4mpqzqQzOz5srxqTvMBaR0XZTSrVWo4j55Rc6cA==}
    dev: true

  /vscode-textmate@8.0.0:
    resolution: {integrity: sha512-AFbieoL7a5LMqcnOF04ji+rpXadgOXnZsxQr//r83kLPr7biP7am3g9zbaZIaBGwBRWeSvoMD4mgPdX3e4NWBg==}
    dev: true

  /w3c-hr-time@1.0.2:
    resolution: {integrity: sha512-z8P5DvDNjKDoFIHK7q8r8lackT6l+jo/Ye3HOle7l9nICP9lf1Ci25fy9vHd0JOWewkIFzXIEig3TdKT7JQ5fQ==}
    deprecated: Use your platform's native performance.now() and performance.timeOrigin.
    dependencies:
      browser-process-hrtime: 1.0.0
    dev: true

  /w3c-xmlserializer@2.0.0:
    resolution: {integrity: sha512-4tzD0mF8iSiMiNs30BiLO3EpfGLZUT2MSX/G+o7ZywDzliWQ3OPtTZ0PTC3B3ca1UAf4cJMHB+2Bf56EriJuRA==}
    engines: {node: '>=10'}
    dependencies:
      xml-name-validator: 3.0.0
    dev: true

  /walker@1.0.8:
    resolution: {integrity: sha512-ts/8E8l5b7kY0vlWLewOkDXMmPdLcVV4GmOQLyxuSswIJsweeFZtAsMF7k1Nszz+TYBQrlYRmzOnr398y1JemQ==}
    dependencies:
      makeerror: 1.0.12
    dev: true

  /watchpack@2.4.0:
    resolution: {integrity: sha512-Lcvm7MGST/4fup+ifyKi2hjyIAwcdI4HRgtvTpIUxBRhB+RFtUh8XtDOxUfctVCnhVi+QQj49i91OyvzkJl6cg==}
    engines: {node: '>=10.13.0'}
    dependencies:
      glob-to-regexp: 0.4.1
      graceful-fs: 4.2.11
    dev: true

  /wbuf@1.7.3:
    resolution: {integrity: sha512-O84QOnr0icsbFGLS0O3bI5FswxzRr8/gHwWkDlQFskhSPryQXvrTMxjxGP4+iWYoauLoBvfDpkrOauZ+0iZpDA==}
    dependencies:
      minimalistic-assert: 1.0.1
    dev: true

  /web-worker@1.3.0:
    resolution: {integrity: sha512-BSR9wyRsy/KOValMgd5kMyr3JzpdeoR9KVId8u5GVlTTAtNChlsE4yTxeY7zMdNSyOmoKBv8NH2qeRY9Tg+IaA==}
    dev: false

  /webidl-conversions@3.0.1:
    resolution: {integrity: sha512-2JAn3z8AR6rjK8Sm8orRC0h/bcl/DqL7tRPdGZ4I1CjdF+EaMLmYxBHyXuKL849eucPFhvBoxMsflfOb8kxaeQ==}
    dev: false

  /webidl-conversions@5.0.0:
    resolution: {integrity: sha512-VlZwKPCkYKxQgeSbH5EyngOmRp7Ww7I9rQLERETtf5ofd9pGeswWiOtogpEO850jziPRarreGxn5QIiTqpb2wA==}
    engines: {node: '>=8'}
    dev: true

  /webidl-conversions@6.1.0:
    resolution: {integrity: sha512-qBIvFLGiBpLjfwmYAaHPXsn+ho5xZnGvyGvsarywGNc8VyQJUMHJ8OBKGGrPER0okBeMDaan4mNBlgBROxuI8w==}
    engines: {node: '>=10.4'}
    dev: true

  /webpack-bundle-analyzer@4.10.1:
    resolution: {integrity: sha512-s3P7pgexgT/HTUSYgxJyn28A+99mmLq4HsJepMPzu0R8ImJc52QNqaFYW1Z2z2uIb1/J3eYgaAWVpaC+v/1aAQ==}
    engines: {node: '>= 10.13.0'}
    hasBin: true
    dependencies:
      '@discoveryjs/json-ext': 0.5.7
      acorn: 8.11.3
      acorn-walk: 8.3.2
      commander: 7.2.0
      debounce: 1.2.1
      escape-string-regexp: 4.0.0
      gzip-size: 6.0.0
      html-escaper: 2.0.2
      is-plain-object: 5.0.0
      opener: 1.5.2
      picocolors: 1.0.0
      sirv: 2.0.4
      ws: 7.5.9
    transitivePeerDependencies:
      - bufferutil
      - utf-8-validate
    dev: true

  /webpack-bundle-size-analyzer@3.1.0:
    resolution: {integrity: sha512-8WlTT6uuCxZgZYNnCB0pRGukWRGH+Owg+HsqQUe1Zexakdno1eDYO+lE7ihBo9G0aCCZCJa8JWjYr9eLYfZrBA==}
    hasBin: true
    dependencies:
      commander: 2.20.3
      filesize: 3.6.1
      humanize: 0.0.9
    dev: true

  /webpack-cli@4.10.0(webpack-bundle-analyzer@4.10.1)(webpack-dev-server@4.15.1)(webpack@5.90.3):
    resolution: {integrity: sha512-NLhDfH/h4O6UOy+0LSso42xvYypClINuMNBVVzX4vX98TmTaTUxwRbXdhucbFMd2qLaCTcLq/PdYrvi8onw90w==}
    engines: {node: '>=10.13.0'}
    hasBin: true
    peerDependencies:
      '@webpack-cli/generators': '*'
      '@webpack-cli/migrate': '*'
      webpack: 4.x.x || 5.x.x
      webpack-bundle-analyzer: '*'
      webpack-dev-server: '*'
    peerDependenciesMeta:
      '@webpack-cli/generators':
        optional: true
      '@webpack-cli/migrate':
        optional: true
      webpack-bundle-analyzer:
        optional: true
      webpack-dev-server:
        optional: true
    dependencies:
      '@discoveryjs/json-ext': 0.5.7
      '@webpack-cli/configtest': 1.2.0(webpack-cli@4.10.0)(webpack@5.90.3)
      '@webpack-cli/info': 1.5.0(webpack-cli@4.10.0)
      '@webpack-cli/serve': 1.7.0(webpack-cli@4.10.0)(webpack-dev-server@4.15.1)
      colorette: 2.0.20
      commander: 7.2.0
      cross-spawn: 7.0.3
      fastest-levenshtein: 1.0.16
      import-local: 3.1.0
      interpret: 2.2.0
      rechoir: 0.7.1
      webpack: 5.90.3(webpack-cli@4.10.0)
      webpack-bundle-analyzer: 4.10.1
      webpack-dev-server: 4.15.1(webpack-cli@4.10.0)(webpack@5.90.3)
      webpack-merge: 5.10.0
    dev: true

  /webpack-dev-middleware@5.3.3(webpack@5.90.3):
    resolution: {integrity: sha512-hj5CYrY0bZLB+eTO+x/j67Pkrquiy7kWepMHmUMoPsmcUaeEnQJqFzHJOyxgWlq746/wUuA64p9ta34Kyb01pA==}
    engines: {node: '>= 12.13.0'}
    peerDependencies:
      webpack: ^4.0.0 || ^5.0.0
    dependencies:
      colorette: 2.0.20
      memfs: 3.5.3
      mime-types: 2.1.35
      range-parser: 1.2.1
      schema-utils: 4.2.0
      webpack: 5.90.3(webpack-cli@4.10.0)
    dev: true

  /webpack-dev-server@4.15.1(webpack-cli@4.10.0)(webpack@5.90.3):
    resolution: {integrity: sha512-5hbAst3h3C3L8w6W4P96L5vaV0PxSmJhxZvWKYIdgxOQm8pNZ5dEOmmSLBVpP85ReeyRt6AS1QJNyo/oFFPeVA==}
    engines: {node: '>= 12.13.0'}
    hasBin: true
    peerDependencies:
      webpack: ^4.37.0 || ^5.0.0
      webpack-cli: '*'
    peerDependenciesMeta:
      webpack:
        optional: true
      webpack-cli:
        optional: true
    dependencies:
      '@types/bonjour': 3.5.13
      '@types/connect-history-api-fallback': 1.5.4
      '@types/express': 4.17.21
      '@types/serve-index': 1.9.4
      '@types/serve-static': 1.15.5
      '@types/sockjs': 0.3.36
      '@types/ws': 8.5.10
      ansi-html-community: 0.0.8
      bonjour-service: 1.2.1
      chokidar: 3.6.0
      colorette: 2.0.20
      compression: 1.7.4
      connect-history-api-fallback: 2.0.0
      default-gateway: 6.0.3
      express: 4.18.3
      graceful-fs: 4.2.11
      html-entities: 2.5.2
      http-proxy-middleware: 2.0.6(@types/express@4.17.21)
      ipaddr.js: 2.1.0
      launch-editor: 2.6.1
      open: 8.4.2
      p-retry: 4.6.2
      rimraf: 3.0.2
      schema-utils: 4.2.0
      selfsigned: 2.4.1
      serve-index: 1.9.1
      sockjs: 0.3.24
      spdy: 4.0.2
      webpack: 5.90.3(webpack-cli@4.10.0)
      webpack-cli: 4.10.0(webpack-bundle-analyzer@4.10.1)(webpack-dev-server@4.15.1)(webpack@5.90.3)
      webpack-dev-middleware: 5.3.3(webpack@5.90.3)
      ws: 8.16.0
    transitivePeerDependencies:
      - bufferutil
      - debug
      - supports-color
      - utf-8-validate
    dev: true

  /webpack-merge@5.10.0:
    resolution: {integrity: sha512-+4zXKdx7UnO+1jaN4l2lHVD+mFvnlZQP/6ljaJVb4SZiwIKeUnrT5l0gkT8z+n4hKpC+jpOv6O9R+gLtag7pSA==}
    engines: {node: '>=10.0.0'}
    dependencies:
      clone-deep: 4.0.1
      flat: 5.0.2
      wildcard: 2.0.1
    dev: true

  /webpack-sources@3.2.3:
    resolution: {integrity: sha512-/DyMEOrDgLKKIG0fmvtz+4dUX/3Ghozwgm6iPp8KRhvn+eQf9+Q7GWxVNMk3+uCPWfdXYC4ExGBckIXdFEfH1w==}
    engines: {node: '>=10.13.0'}
    dev: true

  /webpack@5.90.3(webpack-cli@4.10.0):
    resolution: {integrity: sha512-h6uDYlWCctQRuXBs1oYpVe6sFcWedl0dpcVaTf/YF67J9bKvwJajFulMVSYKHrksMB3I/pIagRzDxwxkebuzKA==}
    engines: {node: '>=10.13.0'}
    hasBin: true
    peerDependencies:
      webpack-cli: '*'
    peerDependenciesMeta:
      webpack-cli:
        optional: true
    dependencies:
      '@types/eslint-scope': 3.7.7
      '@types/estree': 1.0.5
      '@webassemblyjs/ast': 1.11.6
      '@webassemblyjs/wasm-edit': 1.11.6
      '@webassemblyjs/wasm-parser': 1.11.6
      acorn: 8.11.3
      acorn-import-assertions: 1.9.0(acorn@8.11.3)
      browserslist: 4.23.0
      chrome-trace-event: 1.0.3
      enhanced-resolve: 5.15.1
      es-module-lexer: 1.4.1
      eslint-scope: 5.1.1
      events: 3.3.0
      glob-to-regexp: 0.4.1
      graceful-fs: 4.2.11
      json-parse-even-better-errors: 2.3.1
      loader-runner: 4.3.0
      mime-types: 2.1.35
      neo-async: 2.6.2
      schema-utils: 3.3.0
      tapable: 2.2.1
      terser-webpack-plugin: 5.3.10(webpack@5.90.3)
      watchpack: 2.4.0
      webpack-cli: 4.10.0(webpack-bundle-analyzer@4.10.1)(webpack-dev-server@4.15.1)(webpack@5.90.3)
      webpack-sources: 3.2.3
    transitivePeerDependencies:
      - '@swc/core'
      - esbuild
      - uglify-js
    dev: true

  /websocket-driver@0.7.4:
    resolution: {integrity: sha512-b17KeDIQVjvb0ssuSDF2cYXSg2iztliJ4B9WdsuB6J952qCPKmnVq4DyW5motImXHDC1cBT/1UezrJVsKw5zjg==}
    engines: {node: '>=0.8.0'}
    dependencies:
      http-parser-js: 0.5.8
      safe-buffer: 5.2.1
      websocket-extensions: 0.1.4
    dev: true

  /websocket-extensions@0.1.4:
    resolution: {integrity: sha512-OqedPIGOfsDlo31UNwYbCFMSaO9m9G/0faIHj5/dZFDMFqPTcx6UwqyOy3COEaEOg/9VsGIpdqn62W5KhoKSpg==}
    engines: {node: '>=0.8.0'}
    dev: true

  /whatwg-encoding@1.0.5:
    resolution: {integrity: sha512-b5lim54JOPN9HtzvK9HFXvBma/rnfFeqsic0hSpjtDbVxR3dJKLc+KB4V6GgiGOvl7CY/KNh8rxSo9DKQrnUEw==}
    dependencies:
      iconv-lite: 0.4.24
    dev: true

  /whatwg-mimetype@2.3.0:
    resolution: {integrity: sha512-M4yMwr6mAnQz76TbJm914+gPpB/nCwvZbJU28cUD6dR004SAxDLOOSUaB1JDRqLtaOV/vi0IC5lEAGFgrjGv/g==}
    dev: true

  /whatwg-url@5.0.0:
    resolution: {integrity: sha512-saE57nupxk6v3HY35+jzBwYa0rKSy0XR8JSxZPwgLr7ys0IBzhGviA1/TUGJLmSVqs8pb9AnvICXEuOHLprYTw==}
    dependencies:
      tr46: 0.0.3
      webidl-conversions: 3.0.1
    dev: false

  /whatwg-url@8.7.0:
    resolution: {integrity: sha512-gAojqb/m9Q8a5IV96E3fHJM70AzCkgt4uXYX2O7EmuyOnLrViCQlsEBmF9UQIu3/aeAIp2U17rtbpZWNntQqdg==}
    engines: {node: '>=10'}
    dependencies:
      lodash: 4.17.21
      tr46: 2.1.0
      webidl-conversions: 6.1.0
    dev: true

  /which-boxed-primitive@1.0.2:
    resolution: {integrity: sha512-bwZdv0AKLpplFY2KZRX6TvyuN7ojjr7lwkg6ml0roIy9YeuSr7JS372qlNW18UQYzgYK9ziGcerWqZOmEn9VNg==}
    dependencies:
      is-bigint: 1.0.4
      is-boolean-object: 1.1.2
      is-number-object: 1.0.7
      is-string: 1.0.7
      is-symbol: 1.0.4
    dev: true

  /which-builtin-type@1.1.3:
    resolution: {integrity: sha512-YmjsSMDBYsM1CaFiayOVT06+KJeXf0o5M/CAd4o1lTadFAtacTUM49zoYxr/oroopFDfhvN6iEcBxUyc3gvKmw==}
    engines: {node: '>= 0.4'}
    dependencies:
      function.prototype.name: 1.1.6
      has-tostringtag: 1.0.2
      is-async-function: 2.0.0
      is-date-object: 1.0.5
      is-finalizationregistry: 1.0.2
      is-generator-function: 1.0.10
      is-regex: 1.1.4
      is-weakref: 1.0.2
      isarray: 2.0.5
      which-boxed-primitive: 1.0.2
      which-collection: 1.0.1
      which-typed-array: 1.1.14
    dev: true

  /which-collection@1.0.1:
    resolution: {integrity: sha512-W8xeTUwaln8i3K/cY1nGXzdnVZlidBcagyNFtBdD5kxnb4TvGKR7FfSIS3mYpwWS1QUCutfKz8IY8RjftB0+1A==}
    dependencies:
      is-map: 2.0.2
      is-set: 2.0.2
      is-weakmap: 2.0.1
      is-weakset: 2.0.2
    dev: true

  /which-typed-array@1.1.14:
    resolution: {integrity: sha512-VnXFiIW8yNn9kIHN88xvZ4yOWchftKDsRJ8fEPacX/wl1lOvBrhsJ/OeJCXq7B0AaijRuqgzSKalJoPk+D8MPg==}
    engines: {node: '>= 0.4'}
    dependencies:
      available-typed-arrays: 1.0.7
      call-bind: 1.0.7
      for-each: 0.3.3
      gopd: 1.0.1
      has-tostringtag: 1.0.2
    dev: true

  /which@2.0.2:
    resolution: {integrity: sha512-BLI3Tl1TW3Pvl70l3yq3Y64i+awpwXqsGBYWkkqMtnbXgrMD+yj7rhW0kuEDxzJaYXGjEW5ogapKNMEKNMjibA==}
    engines: {node: '>= 8'}
    hasBin: true
    dependencies:
      isexe: 2.0.0
    dev: true

  /wildcard@2.0.1:
    resolution: {integrity: sha512-CC1bOL87PIWSBhDcTrdeLo6eGT7mCFtrg0uIJtqJUFyK+eJnzl8A1niH56uu7KMa5XFrtiV+AQuHO3n7DsHnLQ==}
    dev: true

  /wkt-parser@1.3.3:
    resolution: {integrity: sha512-ZnV3yH8/k58ZPACOXeiHaMuXIiaTk1t0hSUVisbO0t4RjA5wPpUytcxeyiN2h+LZRrmuHIh/1UlrR9e7DHDvTw==}
    dev: false

  /wrap-ansi@7.0.0:
    resolution: {integrity: sha512-YVGIj2kamLSTxw6NsZjoBxfSwsn0ycdesmc4p+Q21c5zPuZ1pl+NfxVdxPtdHvmNVOQ6XSYG4AUtyt/Fi7D16Q==}
    engines: {node: '>=10'}
    dependencies:
      ansi-styles: 4.3.0
      string-width: 4.2.3
      strip-ansi: 6.0.1
    dev: true

  /wrappy@1.0.2:
    resolution: {integrity: sha512-l4Sp/DRseor9wL6EvV2+TuQn63dMkPjZ/sp9XkghTEbV9KlPS1xUsZ3u7/IQO4wxtcFB4bgpQPRcR3QCvezPcQ==}
    dev: true

  /write-file-atomic@3.0.3:
    resolution: {integrity: sha512-AvHcyZ5JnSfq3ioSyjrBkH9yW4m7Ayk8/9My/DD9onKeu/94fwrMocemO2QAJFAlnnDN+ZDS+ZjAR5ua1/PV/Q==}
    dependencies:
      imurmurhash: 0.1.4
      is-typedarray: 1.0.0
      signal-exit: 3.0.7
      typedarray-to-buffer: 3.1.5
    dev: true

  /ws@7.5.9:
    resolution: {integrity: sha512-F+P9Jil7UiSKSkppIiD94dN07AwvFixvLIj1Og1Rl9GGMuNipJnV9JzjD6XuqmAeiswGvUmNLjr5cFuXwNS77Q==}
    engines: {node: '>=8.3.0'}
    peerDependencies:
      bufferutil: ^4.0.1
      utf-8-validate: ^5.0.2
    peerDependenciesMeta:
      bufferutil:
        optional: true
      utf-8-validate:
        optional: true
    dev: true

  /ws@8.16.0:
    resolution: {integrity: sha512-HS0c//TP7Ina87TfiPUz1rQzMhHrl/SG2guqRcTOIUYD2q8uhUdNHZYJUaQ8aTGPzCh+c6oawMKW35nFl1dxyQ==}
    engines: {node: '>=10.0.0'}
    peerDependencies:
      bufferutil: ^4.0.1
      utf-8-validate: '>=5.0.2'
    peerDependenciesMeta:
      bufferutil:
        optional: true
      utf-8-validate:
        optional: true
    dev: true

  /xml-name-validator@3.0.0:
    resolution: {integrity: sha512-A5CUptxDsvxKJEU3yO6DuWBSJz/qizqzJKOMIfUJHETbBw/sFaDxgd6fxm1ewUaM0jZ444Fc5vC5ROYurg/4Pw==}
    dev: true

  /xml-utils@1.7.0:
    resolution: {integrity: sha512-bWB489+RQQclC7A9OW8e5BzbT8Tu//jtAOvkYwewFr+Q9T9KDGvfzC1lp0pYPEQPEoPQLDkmxkepSC/2gIAZGw==}
    dev: false

  /xmlchars@2.2.0:
    resolution: {integrity: sha512-JZnDKK8B0RCDw84FNdDAIpZK+JuJw+s7Lz8nksI7SIuU3UXJJslUthsi+uWBUYOwPFwW7W7PRLRfUKpxjtjFCw==}
    dev: true

  /y18n@5.0.8:
    resolution: {integrity: sha512-0pfFzegeDWJHJIAmTLRP2DwHjdF5s7jo9tuztdQxAhINCdvS+3nGINqPd00AphqJR/0LhANUS6/+7SCb98YOfA==}
    engines: {node: '>=10'}
    dev: true

  /yallist@3.1.1:
    resolution: {integrity: sha512-a4UGQaWPH59mOXUYnAG2ewncQS4i4F43Tv3JoAM+s2VDAmS9NsK8GpDMLrCHPksFT7h3K6TOoUNn2pb7RoXx4g==}
    dev: true

  /yallist@4.0.0:
    resolution: {integrity: sha512-3wdGidZyq5PB084XLES5TpOSRA3wjXAlIWMhum2kRcv/41Sn2emQ0dycQW4uZXLejwKvg6EsvbdlVL+FYEct7A==}
    dev: true

  /yaml@1.10.2:
    resolution: {integrity: sha512-r3vXyErRCYJ7wg28yvBY5VSoAF8ZvlcW9/BwUzEtUsjvX/DKs24dIkuwjtuprwJJHsbyUbLApepYTR1BN4uHrg==}
    engines: {node: '>= 6'}
    dev: false

  /yargs-parser@20.2.9:
    resolution: {integrity: sha512-y11nGElTIV+CT3Zv9t7VKl+Q3hTQoT9a1Qzezhhl6Rp21gJ/IVTW7Z3y9EWXhuUBC2Shnf+DX0antecpAwSP8w==}
    engines: {node: '>=10'}
    dev: true

  /yargs@16.2.0:
    resolution: {integrity: sha512-D1mvvtDG0L5ft/jGWkLpG1+m0eQxOfaBvTNELraWj22wSVUMWxZUvYgJYcKh6jGGIkJFhH4IZPQhR4TKpc8mBw==}
    engines: {node: '>=10'}
    dependencies:
      cliui: 7.0.4
      escalade: 3.1.2
      get-caller-file: 2.0.5
      require-directory: 2.1.1
      string-width: 4.2.3
      y18n: 5.0.8
      yargs-parser: 20.2.9
    dev: true

  /yet-another-react-lightbox@3.17.0(react-dom@18.2.0)(react@18.2.0):
    resolution: {integrity: sha512-xtVFmYaMOsqEDitx0ju6wTLVjCIUdS1TLeY2bwwUHapj3coh1uQxEwDAGg8aZiKs+Qd5AcpLOoCfH/T3TKeLTA==}
    engines: {node: '>=14'}
    peerDependencies:
      react: '>=16.8.0'
      react-dom: '>=16.8.0'
    dependencies:
      react: 18.2.0
      react-dom: 18.2.0(react@18.2.0)
    dev: false

  /yocto-queue@0.1.0:
    resolution: {integrity: sha512-rVksvsnNCdJ/ohGc6xgPwyN8eheCxsiLM8mxuE/t/mOVqJewPuO1miLpTHQiRgTKCLexL4MeAFVagts7HmNZ2Q==}
    engines: {node: '>=10'}
    dev: true

  /zstddec@0.1.0:
    resolution: {integrity: sha512-w2NTI8+3l3eeltKAdK8QpiLo/flRAr2p8AGeakfMZOXBxOg9HIu4LVDxBi81sYgVhFhdJjv1OrB5ssI8uFPoLg==}
    dev: false

  /zustand@4.4.7(@types/react@18.2.63)(react@18.2.0):
    resolution: {integrity: sha512-QFJWJMdlETcI69paJwhSMJz7PPWjVP8Sjhclxmxmxv/RYI7ZOvR5BHX+ktH0we9gTWQMxcne8q1OY8xxz604gw==}
    engines: {node: '>=12.7.0'}
    peerDependencies:
      '@types/react': '>=16.8'
      immer: '>=9.0'
      react: '>=16.8'
    peerDependenciesMeta:
      '@types/react':
        optional: true
      immer:
        optional: true
      react:
        optional: true
    dependencies:
      '@types/react': 18.2.63
      react: 18.2.0
      use-sync-external-store: 1.2.0(react@18.2.0)

  github.com/Canadian-Geospatial-Platform/geochart/b31d278747633beeafc274c4740d22665928cc45(@types/react@18.2.63):
    resolution: {tarball: https://codeload.github.com/Canadian-Geospatial-Platform/geochart/tar.gz/b31d278747633beeafc274c4740d22665928cc45}
    id: github.com/Canadian-Geospatial-Platform/geochart/b31d278747633beeafc274c4740d22665928cc45
    name: geoview-geochart
    version: 0.1.0
    dependencies:
      '@emotion/react': 11.11.4(@types/react@18.2.63)(react@18.2.0)
      '@emotion/styled': 11.11.0(@emotion/react@11.11.4)(@types/react@18.2.63)(react@18.2.0)
      '@mui/icons-material': 5.15.12(@mui/material@5.15.12)(@types/react@18.2.63)(react@18.2.0)
      '@mui/material': 5.15.12(@emotion/react@11.11.4)(@emotion/styled@11.11.0)(@types/react@18.2.63)(react-dom@18.2.0)(react@18.2.0)
      ajv: 8.12.0
      ajv-formats: 2.1.1
      chart.js: 4.4.2
      chartjs-adapter-moment: 1.0.1(chart.js@4.4.2)(moment@2.30.1)
      i18next: 23.10.0
      moment: 2.30.1
      react: 18.2.0
      react-chartjs-2: 5.2.0(chart.js@4.4.2)(react@18.2.0)
      react-dom: 18.2.0(react@18.2.0)
      react-i18next: 13.5.0(i18next@23.10.0)(react-dom@18.2.0)(react@18.2.0)
    transitivePeerDependencies:
      - '@types/react'
      - react-native
    dev: false<|MERGE_RESOLUTION|>--- conflicted
+++ resolved
@@ -4459,13 +4459,8 @@
     engines: {node: ^6 || ^7 || ^8 || ^9 || ^10 || ^11 || ^12 || >=13.7}
     hasBin: true
     dependencies:
-<<<<<<< HEAD
-      caniuse-lite: 1.0.30001591
-      electron-to-chromium: 1.4.690
-=======
       caniuse-lite: 1.0.30001594
       electron-to-chromium: 1.4.692
->>>>>>> da5fe89f
       node-releases: 2.0.14
       update-browserslist-db: 1.0.13(browserslist@4.23.0)
     dev: true
@@ -5163,13 +5158,8 @@
     resolution: {integrity: sha512-WMwm9LhRUo+WUaRN+vRuETqG89IgZphVSNkdFgeb6sS/E4OrDIN7t48CAewSHXc6C8lefD8KKfr5vY61brQlow==}
     dev: true
 
-<<<<<<< HEAD
-  /electron-to-chromium@1.4.690:
-    resolution: {integrity: sha512-+2OAGjUx68xElQhydpcbqH50hE8Vs2K6TkAeLhICYfndb67CVH0UsZaijmRUE3rHlIxU1u0jxwhgVe6fK3YANA==}
-=======
   /electron-to-chromium@1.4.692:
     resolution: {integrity: sha512-d5rZRka9n2Y3MkWRN74IoAsxR0HK3yaAt7T50e3iT9VZmCCQDT3geXUO5ZRMhDToa1pkCeQXuNo+0g+NfDOVPA==}
->>>>>>> da5fe89f
     dev: true
 
   /email-addresses@3.1.0:
