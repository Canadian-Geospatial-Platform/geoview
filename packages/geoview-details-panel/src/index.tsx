/* eslint-disable @typescript-eslint/explicit-module-boundary-types */
<<<<<<< HEAD
import {
  Cast,
  AbstractPluginClass,
  TypePluginOptions,
  TypeButtonPanel,
  TypeJSONObject,
  TypeJSONValue,
  TypeButtonProps,
  TypePanelProps,
  TypeWindow,
} from 'geoview-core';
=======
import { TypeButtonPanel, TypeProps, TypeButtonProps, TypePanelProps, TypeWindow } from 'geoview-core';
>>>>>>> 2494732a

import PanelContent from './panel-content';

const w = window as TypeWindow;

/**
 * Create a class for the plugin instance
 */
class DetailsPlugin extends AbstractPluginClass {
  // store the created button panel object
  buttonPanel: TypeButtonPanel | null;

  constructor(id: string, props: TypePluginOptions) {
    super(id, props);
    this.buttonPanel = null;
  }

  /**
   * translations object to inject to the viewer translations
   */
<<<<<<< HEAD
  translations: TypeJSONObject = {
=======
  translations: TypeProps<TypeProps<string>> = {
>>>>>>> 2494732a
    'en-CA': {
      detailsPanel: 'Details',
      nothing_found: 'Nothing found',
      click_map: 'Choose a point on the map to start',
      action_back: 'Back',
    },
    'fr-CA': {
      detailsPanel: 'Détails',
      nothing_found: 'Aucun résultat',
      click_map: 'Choisissez un point sur la carte pour commencer',
      action_back: 'Retour',
    },
  } as TypeJSONValue as TypeJSONObject;

  /**
   * Added function called after the plugin has been initialized
   */
  added = (): void => {
    const { mapId } = this.pluginOptions;

    // access the cgpv object from the window object
    const { cgpv } = w;

    // access the api calls
    const { api } = cgpv;

    const { language } = api.map(mapId as TypeJSONValue as string);

    // button props
    const button: TypeButtonProps = {
      // set ID to detailsPanel so that it can be accessed from the core viewer
      id: 'detailsPanelButton',
      tooltip: this.translations[language].detailsPanel,
      tooltipPlacement: 'right',
      icon: '<i class="material-icons">details</i>',
      visible: true,
      type: 'icon',
    };

    // panel props
    const panel: TypePanelProps = {
      title: this.translations[language].detailsPanel,
      icon: '<i class="material-icons">details</i>',
      width: 300,
    };

    // create a new button panel on the appbar
    this.buttonPanel = api.map(mapId as TypeJSONValue as string).appBarButtons.createAppbarPanel(button, panel, null);

    // set panel content
    this.buttonPanel?.panel?.changeContent(<PanelContent buttonPanel={this.buttonPanel} mapId={mapId as TypeJSONValue as string} />);
  };

  /**
   * Function called when the plugin is removed, used for clean up
   */
  removed(): void {
    const { mapId } = this.pluginOptions;

    // access the cgpv object from the window object
    const { cgpv } = w;

    // access the api calls
    const { api } = cgpv;

    if (this.buttonPanel) {
      api.map(mapId as TypeJSONValue as string).appBarButtons.removeAppbarPanel(this.buttonPanel.id);
      api.event.emit(api.eventNames.EVENT_MARKER_ICON_HIDE, mapId as TypeJSONValue as string, {});
    }
  }
}

export default DetailsPlugin;

w.plugins = w.plugins || {};
w.plugins.detailsPanel = Cast<AbstractPluginClass>(DetailsPlugin);<|MERGE_RESOLUTION|>--- conflicted
+++ resolved
@@ -1,19 +1,15 @@
 /* eslint-disable @typescript-eslint/explicit-module-boundary-types */
-<<<<<<< HEAD
 import {
   Cast,
   AbstractPluginClass,
   TypePluginOptions,
   TypeButtonPanel,
+  TypeJsonString,
   TypeJSONObject,
-  TypeJSONValue,
   TypeButtonProps,
   TypePanelProps,
   TypeWindow,
 } from 'geoview-core';
-=======
-import { TypeButtonPanel, TypeProps, TypeButtonProps, TypePanelProps, TypeWindow } from 'geoview-core';
->>>>>>> 2494732a
 
 import PanelContent from './panel-content';
 
@@ -34,11 +30,7 @@
   /**
    * translations object to inject to the viewer translations
    */
-<<<<<<< HEAD
-  translations: TypeJSONObject = {
-=======
-  translations: TypeProps<TypeProps<string>> = {
->>>>>>> 2494732a
+  translations: TypeJSONObject = Cast<TypeJSONObject>({
     'en-CA': {
       detailsPanel: 'Details',
       nothing_found: 'Nothing found',
@@ -51,7 +43,7 @@
       click_map: 'Choisissez un point sur la carte pour commencer',
       action_back: 'Retour',
     },
-  } as TypeJSONValue as TypeJSONObject;
+  });
 
   /**
    * Added function called after the plugin has been initialized
@@ -65,7 +57,7 @@
     // access the api calls
     const { api } = cgpv;
 
-    const { language } = api.map(mapId as TypeJSONValue as string);
+    const { language } = api.map(mapId);
 
     // button props
     const button: TypeButtonProps = {
@@ -86,10 +78,10 @@
     };
 
     // create a new button panel on the appbar
-    this.buttonPanel = api.map(mapId as TypeJSONValue as string).appBarButtons.createAppbarPanel(button, panel, null);
+    this.buttonPanel = api.map(mapId as TypeJsonString).appBarButtons.createAppbarPanel(button, panel, null);
 
     // set panel content
-    this.buttonPanel?.panel?.changeContent(<PanelContent buttonPanel={this.buttonPanel} mapId={mapId as TypeJSONValue as string} />);
+    this.buttonPanel?.panel?.changeContent(<PanelContent buttonPanel={this.buttonPanel} mapId={mapId as TypeJsonString} />);
   };
 
   /**
@@ -105,8 +97,8 @@
     const { api } = cgpv;
 
     if (this.buttonPanel) {
-      api.map(mapId as TypeJSONValue as string).appBarButtons.removeAppbarPanel(this.buttonPanel.id);
-      api.event.emit(api.eventNames.EVENT_MARKER_ICON_HIDE, mapId as TypeJSONValue as string, {});
+      api.map(mapId as TypeJsonString).appBarButtons.removeAppbarPanel(this.buttonPanel.id);
+      api.event.emit(api.eventNames.EVENT_MARKER_ICON_HIDE, mapId as TypeJsonString, {});
     }
   }
 }
