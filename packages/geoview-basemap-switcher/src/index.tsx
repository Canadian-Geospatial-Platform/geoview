--- conflicted
+++ resolved
@@ -1,4 +1,3 @@
-<<<<<<< HEAD
 import {
   Cast,
   AbstractPluginClass,
@@ -11,9 +10,6 @@
   TypeJsonString,
   TypePanelProps,
 } from 'geoview-core';
-=======
-import { TypeButtonProps, TypeProps, TypeButtonPanel, TypeWindow, TypeJSONObject } from 'geoview-core';
->>>>>>> 26ca425b
 import { BasemapSwitcher } from './basemap-switcher';
 
 const w: TypeWindow = window;
@@ -33,11 +29,7 @@
   /**
    * translations object to inject to the viewer translations
    */
-<<<<<<< HEAD
   translations: TypeJsonValue = {
-=======
-  translations: TypeProps<TypeProps<string | TypeJSONObject>> = {
->>>>>>> 26ca425b
     'en-CA': {
       basemapSwitcher: 'Basemaps',
       'basemap-transport-label': {
@@ -102,24 +94,15 @@
 
       // button props
       const button: TypeButtonProps = {
-<<<<<<< HEAD
         tooltip: (this.translations as TypeJsonObject)[language].basemapSwitcher,
-=======
-        tooltip: this.translations[language].basemapSwitcher as string,
->>>>>>> 26ca425b
         tooltipPlacement: 'right',
         icon: '<i class="material-icons">map</i>',
         type: 'textWithIcon',
       };
 
       // panel props
-<<<<<<< HEAD
       const panel: TypePanelProps = {
         title: (this.translations as TypeJsonObject)[language].basemapSwitcher,
-=======
-      const panel = {
-        title: this.translations[language].basemapSwitcher as string,
->>>>>>> 26ca425b
         icon: '<i class="material-icons">map</i>',
         width: 200,
       };
@@ -155,8 +138,4 @@
 export default BasemapSwitcherPlugin;
 
 w.plugins = w.plugins || {};
-<<<<<<< HEAD
-w.plugins.basemapSwitcher = Cast<AbstractPluginClass>(BasemapSwitcherPlugin);
-=======
-w.plugins['basemap-switcher'] = BasemapSwitcherPlugin;
->>>>>>> 26ca425b
+w.plugins['basemap-switcher'] = Cast<AbstractPluginClass>(BasemapSwitcherPlugin);