import { TypeWindow } from 'geoview-core/src/core/types/global-types';
import { ChartType, SchemaValidator } from 'geochart';
import { LayerListEntry, Layout } from 'geoview-core/src/core/components/common';
import { TypeLayerData } from 'geoview-core/src/geo/utils/layer-set';
import { Typography } from 'geoview-core/src/ui/typography/typography';
import { Box } from 'geoview-core/src/ui';
import { useMapVisibleLayers } from 'geoview-core/src/core/stores/store-interface-and-intial-values/map-state';
import {
  useGeochartConfigs,
  useGeochartStoreActions,
  useGeochartLayerDataArrayBatch,
  useGeochartSelectedLayerPath,
} from 'geoview-core/src/core/stores/store-interface-and-intial-values/geochart-state';
import { useAppDisplayLanguage } from 'geoview-core/src/core/stores/store-interface-and-intial-values/app-state';
import { logger } from 'geoview-core/src/core/utils/logger';

import { GeoChart } from './geochart';
import { GeoViewGeoChartConfig } from './geochart-types';

interface GeoChartPanelProps {
  mapId: string;
  // eslint-disable-next-line react/require-default-props
  provideCallbackRedraw?: (callbackRedraw: () => void) => void;
}

/**
 * Geo Chart Panel with Layers on the left and Charts on the right
 *
 * @param {TypeTimeSliderProps} props The properties passed to geo chart
 * @returns {JSX.Element} Geo Chart tab
 */
export function GeoChartPanel(props: GeoChartPanelProps): JSX.Element {
  // Log
  logger.logTraceRender('geoview-geochart/geochart-panel');

  const { cgpv } = window as TypeWindow;
  const { mapId, provideCallbackRedraw } = props;
  const { api, react } = cgpv;
  const { useState, useCallback, useMemo, useEffect, useRef } = react;

  // Get states and actions from store
  const configObj = useGeochartConfigs();
  const visibleLayers = useMapVisibleLayers() as string[];
  const storeArrayOfLayerData = useGeochartLayerDataArrayBatch() as TypeLayerData[];
  const selectedLayerPath = useGeochartSelectedLayerPath() as string;
  const { setSelectedLayerPath, setLayerDataArrayBatchLayerPathBypass } = useGeochartStoreActions();
  const displayLanguage = useAppDisplayLanguage();

  // Create the validator shared for all the charts in the footer
  const [schemaValidator] = useState<SchemaValidator>(new SchemaValidator());

  // Keep a reference to the redraw callbacks for each GeoChart child components
  const redrawGeochart = useRef<Record<string, () => void>>({});

  /**
   * Redraws the GeoCharts in the Panel
   */
  const redrawGeoCharts = (): void => {
    // We need to redraw when the canvas isn't 'showing' in the DOM and when the user resizes the canvas placeholder.
    Object.entries(redrawGeochart.current).forEach(([, callback]) => {
      // Redraw
      callback();
    });
  };

  // Provide the callback to redraw the GeoCharts in the Panel to the Parent component
  provideCallbackRedraw?.(() => {
    // Redraw the GeoCharts
    redrawGeoCharts();
  });

  /**
   * Handles when the GeoChart child component is providing its callback to redraw itself
   * @param {string} key - The GeoChart unique key of the child component
   * @param {Function} theCallbackRedraw - The callback to execute whenever we want to redraw the GeoChart
   */
  const handleProvideCallbackRedraw = (key: string, theCallbackRedraw: () => void): void => {
    // Keep the callback
    redrawGeochart.current[key] = theCallbackRedraw;
  };

  /**
   * Gets the label for the number of features of a layer.
   * @returns string
   */
  const getNumFeaturesLabel = useCallback(
    (layer: TypeLayerData): string => {
      // Log
      logger.logTraceUseCallback('GEOCHART-PANEL - getNumFeaturesLabel');

      const numOfFeatures = layer.features?.length ?? 0;
      return `${numOfFeatures} ${api.utilities.core.getLocalizedMessage('geochart.panel.chart', displayLanguage)}${
        numOfFeatures > 1 ? 's' : ''
      }`;
    },
    // eslint-disable-next-line react-hooks/exhaustive-deps
    [mapId]
  );

  /**
   * Handles clicks to layers in left panel. Sets selected layer.
   *
   * @param {LayerListEntry} layer - The data of the selected layer
   */
  const handleLayerChange = useCallback(
    (layer: LayerListEntry): void => {
      // Log
      logger.logTraceUseCallback('GEOCHART-PANEL - handleLayerChange', layer);

      // Set the selected layer path in the store which will in turn trigger the store listeners on this component
      setSelectedLayerPath(layer.layerPath);
    },
    [setSelectedLayerPath]
  );

  // Reacts when the array of layer data updates
  const memoLayersList = useMemo(() => {
    // Log
    logger.logTraceUseMemo('GEOCHART-PANEL - memoLayersList', storeArrayOfLayerData);

    // Set the layers list
    return visibleLayers
      .map((layerPath) => storeArrayOfLayerData.find((layerData) => layerData.layerPath === layerPath))
      .filter((layer) => layer && configObj[layer.layerPath])
      .map(
        (layer) =>
          ({
            layerName: layer!.layerName ?? '',
            layerPath: layer!.layerPath,
            layerStatus: layer!.layerStatus,
            queryStatus: layer!.queryStatus,
            numOffeatures: layer!.features?.length ?? 0,
            layerFeatures: getNumFeaturesLabel(layer!),
            tooltip: `${layer!.layerName}, ${getNumFeaturesLabel(layer!)}`,
          } as LayerListEntry)
      );
  }, [visibleLayers, storeArrayOfLayerData, configObj, getNumFeaturesLabel]);

  /**
   * Memoizes the selected layer for the LayerList component.
   */
  const memoLayerSelectedItem = useMemo(() => {
    // Log
    logger.logTraceUseMemo('GEOCHART-PANEL - memoLayerSelectedItem', memoLayersList, selectedLayerPath);
    return memoLayersList.find((layer) => layer.layerPath === selectedLayerPath);
  }, [memoLayersList, selectedLayerPath]);

  /**
   * Effect used to persist persist the layer path bypass for the layerDataArray.
   * A useEffect is necessary in order to keep this component pure and be able to set the layer path bypass elsewhere than in this component.
   */
  // TODO: This useEffect and the next one are the same in details-panel, create a custom hook for both?
  useEffect(() => {
    // Log
    logger.logTraceUseEffect('GEOCHART-PANEL - update layer data bypass', selectedLayerPath);

    // Set the layer data array batch bypass to the currently selected layer
    setLayerDataArrayBatchLayerPathBypass(selectedLayerPath);
  }, [selectedLayerPath, setLayerDataArrayBatchLayerPathBypass]);

  /**
   * Effect used to persist or alter the current layer selection based on the layers list changes.
   * A useEffect is necessary in order to keep this component pure and be able to set the selected layer path elsewhere than in this component.
   */
  useEffect(() => {
    // Log
    logger.logTraceUseEffect('GEOCHART-PANEL - check selection', memoLayerSelectedItem);

    // Check if the layer we are on is not 'processed' or 'error', ignore if so
    if (memoLayerSelectedItem && !(memoLayerSelectedItem.queryStatus === 'processed' || memoLayerSelectedItem.queryStatus === 'error'))
      return;

    // Check if the layer we are one still have features
    if (memoLayerSelectedItem?.numOffeatures) {
      // Log
      // logger.logDebug('GEOCHART-PANEL', 'keep selection');
      // All good, keep selection
      // Reset the bypass for next time
      setLayerDataArrayBatchLayerPathBypass(memoLayerSelectedItem.layerPath);
    } else {
      // Find the first layer with features
      const anotherLayerEntry = memoLayersList.find((layer) => {
        return memoLayersList.find((layer2) => layer.layerPath === layer2.layerPath && layer2.numOffeatures);
      });

      // If found
      if (anotherLayerEntry) {
        // Log
        // logger.logDebug('GEOCHART-PANEL', 'select another', anotherLayerEntry.layerPath);

        // Select that one
        setSelectedLayerPath(anotherLayerEntry.layerPath);
      } else {
        // Log
        // logger.logDebug('GEOCHART-PANEL', 'select none');

        // None found, select none
        setSelectedLayerPath('');
      }
    }
  }, [memoLayerSelectedItem, memoLayersList, setSelectedLayerPath, setLayerDataArrayBatchLayerPathBypass]);

  // #region RENDERING ************************************************************************************************

  /**
   * Renders a single GeoChart component
   * @param {PluginGeoChartConfig<ChartType>} chartConfig - The Chart Config to assign the the GeoChart
   * @param {CSSProperties} sx - Styling to apply (basically if the GeoChart should be visible or not depending on the selected layer)
   * @returns {JSX.Element}
   */
  const renderChart = (chartConfig: GeoViewGeoChartConfig<ChartType>, sx: React.CSSProperties, key: string): JSX.Element => {
    return (
      <GeoChart
        sx={sx}
        key={key}
        mapId={mapId}
        config={{ charts: [chartConfig] }}
        layers={storeArrayOfLayerData}
        schemaValidator={schemaValidator}
        provideCallbackRedraw={(theCallbackRedraw) => handleProvideCallbackRedraw(key, theCallbackRedraw)}
      />
    );
  };

  const onGuideIsOpen = (guideIsOpen: boolean): void => {
    if (guideIsOpen) {
      setSelectedLayerPath('');
    }
  };

  /**
   * Renders the complete GeoChart Panel component
   * @returns {JSX.Element}
   */
  const renderComplete = (): JSX.Element => {
    if (memoLayersList) {
      return (
<<<<<<< HEAD
        <Layout
          selectedLayerPath={selectedLayerPath || ''}
          layerList={memoLayersList}
          onLayerListClicked={handleLayerChange}
          onIsEnlargeClicked={handleIsEnlargeClicked}
          onGuideIsOpen={onGuideIsOpen}
          guideContentIds={['chart', 'chartTypes']}
        >
=======
        <Layout selectedLayerPath={selectedLayerPath || ''} layerList={memoLayersList} onLayerListClicked={handleLayerChange}>
>>>>>>> deea9192
          {selectedLayerPath && (
            <Box>
              {Object.entries(configObj).map(([layerPath, layerChartConfig], index) => {
                if (layerPath === selectedLayerPath) {
                  return renderChart(layerChartConfig as GeoViewGeoChartConfig<ChartType>, {}, index.toString());
                }
                // eslint-disable-next-line react/jsx-no-useless-fragment
                return <></>;
              })}
            </Box>
          )}
<<<<<<< HEAD
=======
          {!selectedLayerPath && guide?.footerPanel && (
            <Box className="guideBox">
              <Markdown options={{ wrapper: 'article' }}>{`${guide!.footerPanel!.children!.chart!.content}\n${
                guide!.footerPanel!.children!.chart!.children!.chartTypes!.content
              }`}</Markdown>
            </Box>
          )}
>>>>>>> deea9192
        </Layout>
      );
    }

    // Loading UI
    return <Typography>{api.utilities.core.getLocalizedMessage('geochart.panel.loadingUI', displayLanguage)}</Typography>;
  };

  // Render
  return renderComplete();

  // #endregion
}<|MERGE_RESOLUTION|>--- conflicted
+++ resolved
@@ -235,7 +235,6 @@
   const renderComplete = (): JSX.Element => {
     if (memoLayersList) {
       return (
-<<<<<<< HEAD
         <Layout
           selectedLayerPath={selectedLayerPath || ''}
           layerList={memoLayersList}
@@ -244,9 +243,6 @@
           onGuideIsOpen={onGuideIsOpen}
           guideContentIds={['chart', 'chartTypes']}
         >
-=======
-        <Layout selectedLayerPath={selectedLayerPath || ''} layerList={memoLayersList} onLayerListClicked={handleLayerChange}>
->>>>>>> deea9192
           {selectedLayerPath && (
             <Box>
               {Object.entries(configObj).map(([layerPath, layerChartConfig], index) => {
@@ -258,16 +254,6 @@
               })}
             </Box>
           )}
-<<<<<<< HEAD
-=======
-          {!selectedLayerPath && guide?.footerPanel && (
-            <Box className="guideBox">
-              <Markdown options={{ wrapper: 'article' }}>{`${guide!.footerPanel!.children!.chart!.content}\n${
-                guide!.footerPanel!.children!.chart!.children!.chartTypes!.content
-              }`}</Markdown>
-            </Box>
-          )}
->>>>>>> deea9192
         </Layout>
       );
     }
