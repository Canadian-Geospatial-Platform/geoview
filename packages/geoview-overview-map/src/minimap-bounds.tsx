<<<<<<< HEAD
import { TypeJSONObject, TypeJSONValue, TypeWindow } from 'geoview-core';
=======
import { TypeWindow } from 'geoview-core';
>>>>>>> 2494732a

// get window object
const w = window as TypeWindow;

// access the cgpv object from the window object
const { cgpv } = w;

// access the api calls
const { api, react, reactLeaflet, reactLeafletCore } = cgpv;

// get event names
const EVENT_NAMES = api.eventNames;

// get react functions
const { useState, useEffect, useCallback, useMemo } = react;

// get react-leaflet events
const { useMapEvent } = reactLeaflet;

// get react-leaflet/core events
const { useEventHandlers } = reactLeafletCore;

/**
 * Interface for bound polygon properties
 */
interface MiniboundProps {
  parentId: string;
  parentMap: L.Map;
  minimap: L.Map;
  zoomFactor: number;
}

/**
 * Create and update the bound polygon of the parent's map extent
 * @param {MiniboundProps} props bound properties
 */
export function MinimapBounds(props: MiniboundProps): JSX.Element {
  const { parentId, parentMap, zoomFactor, minimap } = props;

  const [toggle, setToggle] = useState(false);

  // Clicking a point on the minimap sets the parent's map center
  const onClick = useCallback(
    (e) => {
      parentMap.setView(e.latlng, parentMap.getZoom());
    },
    [parentMap]
  );
  useMapEvent('click', onClick);

  // Keep track of bounds in state to trigger renders
  const [bounds, setBounds] = useState({
    height: 0,
    width: 0,
    top: 0,
    left: 0,
  });

  function updateMap(): void {
    // Update the minimap's view to match the parent map's center and zoom
    const newZoom = parentMap.getZoom() - zoomFactor > 0 ? parentMap.getZoom() - zoomFactor : 0;

    minimap.flyTo(parentMap.getCenter(), newZoom);

    // Set in timeout the calculation to create the bound so parentMap getBounds has the updated bounds
    setTimeout(() => {
      minimap.invalidateSize();
      const pMin = minimap.latLngToContainerPoint(parentMap.getBounds().getSouthWest());
      const pMax = minimap.latLngToContainerPoint(parentMap.getBounds().getNorthEast());
      setBounds({
        height: pMin.y - pMax.y,
        width: pMax.x - pMin.x,
        top: pMax.y,
        left: pMin.x,
      });
    }, 500);
  }

  useEffect(() => {
    updateMap();

    // listen to API event when the overview map is toggled
    api.event.on(
      EVENT_NAMES.EVENT_OVERVIEW_MAP_TOGGLE,
      (payload: TypeJSONObject) => {
        if (payload && parentId === (payload.handlerName as TypeJSONValue as string)) {
          updateMap();
          setToggle(payload.status as TypeJSONValue as boolean);
        }
      },
      parentId
    );

    // remove the listener when the component unmounts
    return () => {
      api.event.off(EVENT_NAMES.EVENT_OVERVIEW_MAP_TOGGLE, parentId);
    };
    // eslint-disable-next-line react-hooks/exhaustive-deps
  }, []);

  const onChange = useCallback(() => {
    updateMap();
    // eslint-disable-next-line react-hooks/exhaustive-deps
  }, [minimap, parentMap, zoomFactor]);

  // Listen to events on the parent map
  const handlers = useMemo(() => ({ moveend: onChange, zoomend: onChange }), [onChange]);
  const context = { __version: 1, map: parentMap };
  const leafletElement = {
    instance: parentMap,
    context,
  };
  useEventHandlers(leafletElement, handlers);

  return !toggle ? (
    <div
      style={{
        left: `${bounds.left}px`,
        top: `${bounds.top}px`,
        width: `${bounds.width}px`,
        height: `${bounds.height}px`,
        display: 'block',
        opacity: 0.5,
        position: 'absolute',
        border: '1px solid rgb(0, 0, 0)',
        backgroundColor: 'rgba(0, 0, 0, 0.5)',
        zIndex: 1000,
      }}
    />
  ) : (
    <div />
  );
}<|MERGE_RESOLUTION|>--- conflicted
+++ resolved
@@ -1,8 +1,4 @@
-<<<<<<< HEAD
-import { TypeJSONObject, TypeJSONValue, TypeWindow } from 'geoview-core';
-=======
-import { TypeWindow } from 'geoview-core';
->>>>>>> 2494732a
+import { TypeJsonString, TypeJSONObject, TypeJSONValue, TypeWindow } from 'geoview-core';
 
 // get window object
 const w = window as TypeWindow;
@@ -88,7 +84,7 @@
     api.event.on(
       EVENT_NAMES.EVENT_OVERVIEW_MAP_TOGGLE,
       (payload: TypeJSONObject) => {
-        if (payload && parentId === (payload.handlerName as TypeJSONValue as string)) {
+        if (payload && parentId === (payload.handlerName as TypeJsonString)) {
           updateMap();
           setToggle(payload.status as TypeJSONValue as boolean);
         }
