import { Cast } from 'geoview-core';

import { MinimapBounds } from './minimap-bounds';
import { MinimapToggle } from './minimap-toggle';

export const MINIMAP_SIZE = {
  width: '150px',
  height: '150px',
};

// get the window object
const w = window as any;

// access the cgpv object from the window object
<<<<<<< HEAD
const cgpv = w['cgpv'];
=======
const { cgpv } = w;
>>>>>>> fffdf02f

// access the api calls
const { api, react, leaflet, reactLeaflet, ui, constants } = cgpv;

const { useState, useEffect, useRef, useMemo } = react;

const { DomEvent } = leaflet;

const { MapContainer, TileLayer, useMap } = reactLeaflet;

const { useMediaQuery, useTheme, makeStyles } = ui;

const { leafletPositionClasses } = constants;

const useStyles = makeStyles((theme: any) => ({
  minimap: {
    width: MINIMAP_SIZE.width,
    height: MINIMAP_SIZE.height,
    '-webkit-transition': '300ms linear',
    '-moz-transition': '300ms linear',
    '-o-transition': '300ms linear',
    '-ms-transition': '300ms linear',
    transition: '300ms linear',
    '&::before': {
      content: '""',
      display: 'block',
      position: 'absolute',
      width: 0,
      height: 0,
      borderTop: '32px solid hsla(0,0%,98%,0.9)',
      borderLeft: '32px solid transparent',
      zIndex: theme.zIndex.appBar,
      right: 0,
      top: 0,
    },
  },
}));

/**
 * Interface for overview map properties
 */
interface OverviewProps {
  id: string;
  crs: Object;
  language: string;
  zoomFactor: number;
}

/**
 * Create the overview map component
 * @param {OverviewProps} props the overview map properties
 * @return {JSX.Element} the overview map component
 */
export function OverviewMap(props: OverviewProps): JSX.Element {
  const { id, crs, zoomFactor } = props;

  const [minimap, setMinimap] = useState();

  const classes = useStyles();

  const theme = useTheme();

  // if screen size is medium and up
  const deviceSizeMedUp = useMediaQuery(theme.breakpoints.up('md'));

  const parentMap = useMap();
  const mapZoom = parentMap.getZoom() - zoomFactor > 0 ? parentMap.getZoom() - zoomFactor : 0;

  const basemaps = api.map(id).basemap.getBasemapLayers();

  const overviewRef = useRef(null);

  useEffect(() => {
    // disable events on container
    const overviewHTMLElement = Cast<HTMLElement>(overviewRef.current);
    if (overviewHTMLElement) {
      DomEvent.disableClickPropagation(overviewHTMLElement);
      DomEvent.disableScrollPropagation(overviewHTMLElement);
    }

    // remove ability to tab to the overview map
    // overviewHTMLElement.children[0].setAttribute("tabIndex", "-1");
  }, []);

  // Memorize the minimap so it's not affected by position changes
  const minimapContainer = useMemo(
    () => (
      <MapContainer
        // tabIndex={-1}
        className={classes.minimap}
        center={parentMap.getCenter()}
        zoom={mapZoom}
        crs={crs}
        dragging={false}
        doubleClickZoom={false}
        scrollWheelZoom={false}
        attributionControl={false}
        zoomControl={false}
        whenCreated={(cgpMap: L.Map) => {
          const cgpMapContainer = cgpMap.getContainer();
          DomEvent.disableClickPropagation(cgpMapContainer);
          DomEvent.disableScrollPropagation(cgpMapContainer);
          const cgpMapContainerParentElement = cgpMapContainer.parentElement as HTMLElement;
          cgpMapContainerParentElement.style.margin = theme.spacing(3);

          setMinimap(cgpMap);
        }}
      >
        {minimap ? (
          <>
            {basemaps.map((base: { id: string | number | null | undefined; url: string }) => (
              <TileLayer key={base.id} url={base.url} />
            ))}
            <MinimapBounds parentId={id} parentMap={parentMap} minimap={minimap} zoomFactor={zoomFactor} />
            <MinimapToggle parentId={id} minimap={minimap} />
          </>
        ) : (
          <></>
        )}
      </MapContainer>
    ),
    // eslint-disable-next-line react-hooks/exhaustive-deps
    [parentMap, crs, mapZoom, basemaps, zoomFactor, minimap]
  );

  return deviceSizeMedUp ? (
    <div className={leafletPositionClasses.topright}>
      <div ref={overviewRef} className="leaflet-control leaflet-bar">
        {minimapContainer}
      </div>
    </div>
  ) : (
    <></>
  );
}<|MERGE_RESOLUTION|>--- conflicted
+++ resolved
@@ -12,11 +12,7 @@
 const w = window as any;
 
 // access the cgpv object from the window object
-<<<<<<< HEAD
-const cgpv = w['cgpv'];
-=======
 const { cgpv } = w;
->>>>>>> fffdf02f
 
 // access the api calls
 const { api, react, leaflet, reactLeaflet, ui, constants } = cgpv;
