/* eslint-disable react/require-default-props */
import {
  TypeWindow,
  toJsonObject,
  TypeJsonArray,
  TypeDynamicLayerEntry,
  TypeOgcLayerEntry,
  TypeLayerConfig,
  TypeWebLayers,
<<<<<<< HEAD
  TypeSelectChangeEvent,
=======
  snackbarMessagePayload,
>>>>>>> 37e196a6
} from 'geoview-core';

type Event = { target: { value: string } };

interface Props {
  mapId: string;
  setAddLayerVisible: (isVisible: boolean) => void;
}

interface ButtonProps {
  isFirst?: boolean;
  isLast?: boolean;
  handleNext: () => void;
}

type EsriOptions = {
  err: string;
  capability: string;
};

const w = window as TypeWindow;

/**
 * A react component that displays the details panel content
 *
 * @returns {JSX.Element} A React JSX Element with the details panel
 */
function LayerStepper({ mapId, setAddLayerVisible }: Props): JSX.Element {
  const { cgpv } = w;
  const { api, react, ui } = cgpv;

  const { ESRI_DYNAMIC, ESRI_FEATURE, GEOJSON, WMS, WFS, OGC_FEATURE, XYZ_TILES } = api.layerTypes;
  const { useState } = react;
  const { Select, Stepper, TextField, Button, ButtonGroup, Typography, Autocomplete } = ui.elements;

  const [activeStep, setActiveStep] = useState(0);
  const [layerURL, setLayerURL] = useState('');
<<<<<<< HEAD
  const [layerType, setLayerType] = useState<TypeWebLayers>('esriDynamic');
=======
  const [layerType, setLayerType] = useState<TypeWebLayers | ''>('');
>>>>>>> 37e196a6
  const [layerList, setLayerList] = useState<TypeJsonArray[]>([]);
  const [layerName, setLayerName] = useState('');
  const [layerEntries, setLayerEntries] = useState<(TypeDynamicLayerEntry | TypeOgcLayerEntry)[]>([]);

  const useStyles = ui.makeStyles(() => ({
    buttonGroup: {
      paddingTop: 12,
      gap: 6,
    },
  }));
  const classes = useStyles();

  const isMultiple = () => layerType === ESRI_DYNAMIC;

  /**
   * List of layer types and labels
   */
  const layerOptions = [
    [ESRI_DYNAMIC, 'ESRI Dynamic Service'],
    [ESRI_FEATURE, 'ESRI Feature Service'],
    [GEOJSON, 'GeoJSON'],
    [WMS, 'OGC Web Map Service (WMS)'],
    [WFS, 'OGC Web Feature Service (WFS)'],
    [OGC_FEATURE, 'OGC API Features'],
    [XYZ_TILES, 'XYZ Raster Tiles'],
  ];

  /**
   * Returns the appropriate error config for ESRI layer types
   *
   * @param type one of esriDynamic or esriFeature
   * @returns {EsriOptions} an error configuration object for populating dialogues
   */
  const esriOptions = (type: string): EsriOptions => {
    switch (type) {
      case ESRI_DYNAMIC:
        return { err: 'ESRI Map', capability: 'Map' };
      case ESRI_FEATURE:
        return { err: 'ESRI Feature', capability: 'Query' };
      default:
        return { err: '', capability: '' };
    }
  };

  /**
   * Emits an error dialogue when a text field is empty
   *
   * @param textField label for the TextField input that cannot be empty
   */
  const emitErrorEmpty = (textField: string) => {
    api.event.emit(
      snackbarMessagePayload(api.eventNames.SNACKBAR.EVENT_SNACKBAR_OPEN, mapId, {
        type: 'string',
        value: `${textField} cannot be empty`,
      })
    );
  };

  /**
   * Emits an error when the URL does not support the selected service type
   *
   * @param serviceName type of service provided by the URL
   */
  const emitErrorServer = (serviceName: string) => {
    api.event.emit(
      snackbarMessagePayload(api.eventNames.SNACKBAR.EVENT_SNACKBAR_OPEN, mapId, {
        type: 'string',
        value: `URL is not a valid ${serviceName} Server`,
      })
    );
  };

  /**
   * Emits an error when a service does not support the current map projection
   *
   * @param serviceName type of service provided by the URL
   * @param proj current map projection
   */
  const emitErrorProj = (serviceName: string, proj: string | undefined, supportedProj: TypeJsonArray | string[]) => {
    api.event.emit(
      snackbarMessagePayload(api.eventNames.SNACKBAR.EVENT_SNACKBAR_OPEN, mapId, {
        type: 'string',
        value: `${serviceName} does not support current map projection ${proj}, only ${supportedProj.join(', ')}`,
      })
    );
  };

  /**
   * Using the layerURL state object, check whether URL is a valid WMS,
   * and add either Name and Entry directly to state if a single layer,
   * or a list of Names / Entries if multiple layer options exist.
   *
   * @returns {Promise<boolean>} True if layer passes validation
   */
  const wmsValidation = async (): Promise<boolean> => {
    const proj = api.map(mapId).projection.getCRS().code!;
    let supportedProj: string[] = [];
    try {
      const wms = await api.geoUtilities.getWMSServiceMetadata(layerURL, '');
      supportedProj = wms.Capability.Layer.CRS as string[];
      if (!supportedProj.includes(proj)) throw new Error('proj');
      const layers = (wms.Capability.Layer.Layer as TypeJsonArray).map((aLayer) => [aLayer.Name, aLayer.Title]);
      if (layers.length === 1) {
        setLayerName(layers[0][1] as string);
        setLayerEntries([
          {
            id: layers[0][0] as string,
          },
        ]);
      } else setLayerList(layers);
    } catch (err) {
      if (err === 'proj') emitErrorProj('WMS', proj, supportedProj);
      else emitErrorServer('WMS');
      return false;
    }
    return true;
  };

  /**
   * Using the layerURL state object, check whether URL is a valid WFS,
   * and add either Name and Entry directly to state if a single layer,
   * or a list of Names / Entries if multiple layer options exist.
   *
   * @returns {Promise<boolean>} True if layer passes validation
   */
  const wfsValidation = async (): Promise<boolean> => {
    try {
      const wfs = await api.geoUtilities.getWFSServiceMetadata(layerURL);
      const layers = (wfs.FeatureTypeList.FeatureType as TypeJsonArray).map((aFeatureType) => [
        toJsonObject((aFeatureType.Name['#text'] as string).split(':')[1]),
        aFeatureType.Title['#text'],
      ]);
      if (layers.length === 1) {
        setLayerName(layers[0][1] as string);
        setLayerEntries([
          {
            id: layers[0][0] as string,
          },
        ]);
      } else setLayerList(layers);
    } catch (err) {
      emitErrorServer('WFS');
      return false;
    }
    return true;
  };

  /**
   * Using the layerURL state object, check whether URL is a valid OGC API.
   *
   * @returns {Promise<boolean>} True if layer passes validation
   */
  const ogcFeatureValidation = async (): Promise<boolean> => {
    const keys = ['collections', 'links'];
    try {
      const response = await fetch(`${layerURL}/collections?f=json`);
      const json = await response.json();
      const isValid = keys.every((key) => Object.keys(json).includes(key));
      if (!isValid) throw new Error('err');
      const layers = (json.collections as TypeJsonArray).map((aFeatureType) => [aFeatureType.id, aFeatureType.title]);
      if (layers.length === 1) {
        setLayerName(layers[0][1] as string);
        setLayerEntries([
          {
            id: layers[0][0] as string,
          },
        ]);
      } else setLayerList(layers);
    } catch (err) {
      emitErrorServer('OGC API Feature');
      return false;
    }
    return true;
  };

  /**
   * Using the layerURL state object, check whether URL is a valid ESRI Server,
   * and add either Name and Entry directly to state if a single layer,
   * or a list of Names / Entries if multiple layer options exist.
   *
   * @returns {Promise<boolean>} True if layer passes validation
   */
  const esriValidation = async (type: string): Promise<boolean> => {
    try {
      const esri = await api.geoUtilities.getESRIServiceMetadata(layerURL);
      if ((esri.capabilities as string).includes(esriOptions(type).capability)) {
        if ('layers' in esri) {
          const layers = (esri.layers as TypeJsonArray).map((aLayer) => [aLayer.id, aLayer.name]);
          if (layers.length === 1) {
            setLayerName(layers[0][1] as string);
            setLayerEntries([
              {
                index: layers[0][0] as number,
              },
            ]);
          } else setLayerList(layers);
        } else {
          setLayerName(esri.name as string);
          setLayerEntries([
            {
              index: esri.id as number,
            },
          ]);
        }
      } else {
        throw new Error('err');
      }
    } catch (err) {
      emitErrorServer(esriOptions(type).err);
      return false;
    }
    return true;
  };

  /**
   * Using the layerURL state object, check whether URL is a valid XYZ Server.
   *
   * @returns {boolean} True if layer passes validation
   */
  const xyzValidation = (): boolean => {
    const proj = api.map(mapId).projection.getCRS().code;
    const tiles = ['{x}', '{y}', '{z}'];
    for (let i = 0; i < tiles.length; i += 1) {
      if (!layerURL.includes(tiles[i])) {
        emitErrorServer('XYZ Tile');
        return false;
      }
    }
    if (proj !== 'EPSG:3857') {
      emitErrorProj('XYZ Tiles', proj, ['EPSG:3857']);
      return false;
    }
    return true;
  };

  /**
   * Using the layerURL state object, check whether URL is a valid GeoJSON.
   *
   * @returns {Promise<boolean>} True if layer passes validation
   */
  const geoJSONValidation = async (): Promise<boolean> => {
    try {
      const response = await fetch(layerURL);
      const json = await response.json();
      if (!['FeatureCollection', 'Feature'].includes(json.type)) throw new Error('err');
    } catch (err) {
      emitErrorServer('GeoJSON');
      return false;
    }
    return true;
  };

  /**
   * Handle the behavior of the 'Continue' button in the Stepper UI
   */
  const handleStep1 = () => {
    let valid = true;
    if (layerURL.trim() === '') {
      valid = false;
      emitErrorEmpty('URL');
    }
    if (valid) setActiveStep(1);
  };

  /**
   * Handle the behavior of the 'Continue' button in the Stepper UI
   */
  const handleStep2 = async () => {
    let valid = true;
    if (layerType === undefined) {
      valid = false;
      emitErrorEmpty('Service Type');
    }
    if (layerType === WMS) valid = await wmsValidation();
    if (layerType === WFS) valid = await wfsValidation();
    if (layerType === OGC_FEATURE) valid = await ogcFeatureValidation();
    else if (layerType === XYZ_TILES) valid = xyzValidation();
    else if (layerType === ESRI_DYNAMIC) valid = await esriValidation(ESRI_DYNAMIC);
    else if (layerType === ESRI_FEATURE) valid = await esriValidation(ESRI_FEATURE);
    else if (layerType === GEOJSON) valid = await geoJSONValidation();
    if (valid) setActiveStep(2);
  };

  /**
   * Handle the behavior of the 'Finish' button in the Stepper UI
   */
  const handleStep3 = () => {
    let valid = true;
    if (layerEntries.length === 0) {
      valid = false;
      emitErrorEmpty('Layer');
    }
    if (valid) setActiveStep(3);
  };

  /**
   * Handle the behavior of the 'Finish' button in the Stepper UI
   */
  const handleStepLast = () => {
    let valid = true;
    const name = layerName;
    let url = layerURL;
    let entries = layerEntries;
    // if (Array.isArray(entries)) entries = entries.join(',');
    if (layerType === ESRI_DYNAMIC) url = api.geoUtilities.getMapServerUrl(layerURL);
    else if (layerType === ESRI_FEATURE) {
      url = `${api.geoUtilities.getMapServerUrl(layerURL)}/${(layerEntries as TypeDynamicLayerEntry[])[0].index}`;
      entries = [];
    }

    if (layerName === '') {
      valid = false;
      emitErrorEmpty(isMultiple() ? 'Name' : 'Layer');
    }
    const layerConfig: TypeLayerConfig = {
      id: api.generateId(),
      name: {
        en: name,
        fr: name,
      },
      layerType: layerType as TypeWebLayers,
      url: {
        en: url,
        fr: url,
      },
      layerEntries: entries,
    };
    if (valid) {
      api.map(mapId).layer.addLayer(layerConfig);
      setAddLayerVisible(false);
    }
  };

  /**
   * Handle the behavior of the 'Back' button in the Stepper UI
   */
  const handleBack = () => {
    setActiveStep((prevActiveStep: number) => prevActiveStep - 1);
  };

  /**
   * Set layer URL from form input
   *
   * @param e TextField event
   */
  const handleInput = (event: Event) => {
    setLayerURL(event.target.value);
<<<<<<< HEAD
    setLayerType('esriDynamic');
=======
    setLayerType('');
>>>>>>> 37e196a6
    setLayerList([]);
    setLayerName('');
    setLayerEntries([]);
  };

  /**
   * Set layerType from form input
   *
   * @param {TypeSelectChangeEvent} event TextField event
   */
  const handleSelectType = (event: TypeSelectChangeEvent<unknown>) => {
    setLayerType(event.target.value as TypeWebLayers);
    setLayerList([]);
    setLayerName('');
    setLayerEntries([]);
  };

  /**
   * Set the currently selected layer from a list
   *
   * @param event Select event
   * @param newValue value/label pairs of select options
   */
  const handleSelectLayer = (event: Event, newValue: string[]) => {
    if (isMultiple()) {
      setLayerEntries(
        newValue.map((x: string) => {
          if (layerType === ESRI_DYNAMIC) {
            return {
              index: parseInt(x[0], 10),
            } as TypeDynamicLayerEntry;
          }

          return {
            id: x[0] as string,
          } as TypeOgcLayerEntry;
        })
      );
      setLayerName(newValue.map((x) => x[1]).join(', '));
    } else {
      if (layerType === ESRI_DYNAMIC) {
        setLayerEntries([
          {
            index: parseInt(newValue[0], 10),
          } as TypeDynamicLayerEntry,
        ]);
      } else {
        setLayerEntries([
          {
            id: newValue[0],
          } as TypeOgcLayerEntry,
        ]);
      }
      setLayerName(newValue[1]);
    }
  };

  /**
   * Set the layer name from form input
   *
   * @param e TextField event
   */
  const handleNameLayer = (event: Event) => {
    setLayerName(event.target.value);
  };

  /**
   * Creates a set of Continue / Back buttons
   *
   * @param param0 specify if button is first or last in the list
   * @returns {JSX.Element} React component
   */
  // eslint-disable-next-line react/no-unstable-nested-components
  function NavButtons({ isFirst = false, isLast = false, handleNext }: ButtonProps): JSX.Element {
    return (
      <ButtonGroup className={classes.buttonGroup}>
        <Button variant="contained" type="text" onClick={handleNext}>
          {isLast ? 'Finish' : 'Continue'}
        </Button>
        {!isFirst && (
          <Button variant="contained" type="text" onClick={handleBack}>
            Back
          </Button>
        )}
      </ButtonGroup>
    );
  }

  return (
    <Stepper
      activeStep={activeStep}
      orientation="vertical"
      steps={[
        {
          stepLabel: {
            children: 'Enter URL',
          },
          stepContent: {
            children: (
              <>
                <TextField sx={{ width: '100%' }} label="URL" variant="standard" value={layerURL} onChange={handleInput} />
                <br />
                <NavButtons isFirst handleNext={handleStep1} />
              </>
            ),
          },
        },
        {
          stepLabel: {
            children: 'Select format',
          },
          stepContent: {
            children: (
              <>
                <Select
                  fullWidth
                  labelId="service-type-label"
                  value={layerType}
                  onChange={handleSelectType}
                  label="Service Type"
                  inputLabel={{
                    id: 'service-type-label',
                  }}
                  menuItems={layerOptions.map(([value, label]) => ({
                    key: value,
                    value,
                    children: label,
                  }))}
                />
                <NavButtons handleNext={handleStep2} />
              </>
            ),
          },
        },
        {
          stepLabel: {
            children: 'Configure layer',
          },
          stepContent: {
            children: (
              <>
                {layerList.length === 0 && layerEntries.length === 0 && (
                  <TextField label="Name" variant="standard" value={layerName} onChange={handleNameLayer} />
                )}
                {layerList.length === 0 && layerEntries.length > 0 && <Typography>{layerName}</Typography>}
                {layerList.length > 1 && (
                  <Autocomplete
                    fullWidth
                    multiple={isMultiple()}
                    disableCloseOnSelect={isMultiple()}
                    disableClearable={!isMultiple()}
                    id="service-layer-label"
                    options={layerList}
                    getOptionLabel={(option) => `${option[1]} (${option[0]})`}
                    renderOption={(props, option) => <span {...props}>{option[1]}</span>}
                    // eslint-disable-next-line @typescript-eslint/no-explicit-any
                    onChange={handleSelectLayer as any}
                    renderInput={(params) => <TextField {...params} label="Select Layer" />}
                  />
                )}
                <br />
                <NavButtons isLast={!isMultiple()} handleNext={isMultiple() ? handleStep3 : handleStepLast} />
              </>
            ),
          },
        },
        isMultiple()
          ? {
              stepLabel: {
                children: 'Enter Name',
              },
              stepContent: {
                children: (
                  <>
                    <TextField sx={{ width: '100%' }} label="Name" variant="standard" value={layerName} onChange={handleNameLayer} />
                    <br />
                    <NavButtons isLast handleNext={handleStepLast} />
                  </>
                ),
              },
            }
          : null,
      ]}
    />
  );
}

export default LayerStepper;<|MERGE_RESOLUTION|>--- conflicted
+++ resolved
@@ -7,11 +7,8 @@
   TypeOgcLayerEntry,
   TypeLayerConfig,
   TypeWebLayers,
-<<<<<<< HEAD
   TypeSelectChangeEvent,
-=======
   snackbarMessagePayload,
->>>>>>> 37e196a6
 } from 'geoview-core';
 
 type Event = { target: { value: string } };
@@ -49,11 +46,7 @@
 
   const [activeStep, setActiveStep] = useState(0);
   const [layerURL, setLayerURL] = useState('');
-<<<<<<< HEAD
-  const [layerType, setLayerType] = useState<TypeWebLayers>('esriDynamic');
-=======
   const [layerType, setLayerType] = useState<TypeWebLayers | ''>('');
->>>>>>> 37e196a6
   const [layerList, setLayerList] = useState<TypeJsonArray[]>([]);
   const [layerName, setLayerName] = useState('');
   const [layerEntries, setLayerEntries] = useState<(TypeDynamicLayerEntry | TypeOgcLayerEntry)[]>([]);
@@ -401,11 +394,7 @@
    */
   const handleInput = (event: Event) => {
     setLayerURL(event.target.value);
-<<<<<<< HEAD
-    setLayerType('esriDynamic');
-=======
     setLayerType('');
->>>>>>> 37e196a6
     setLayerList([]);
     setLayerName('');
     setLayerEntries([]);
