<<<<<<< HEAD
import { TypePanelContentProps, TypeProps } from 'geoview-core';
=======
import { TypePanelContentProps, TypeProps, TypeWindow } from 'geoview-core';
>>>>>>> 2494732a

import LayerStepper from './layer-stepper';
import LayersList from './layers-list';

const w = window as TypeWindow;

/**
 * A react component that displays the details panel content
 *
 * @param {TypePanelContentProps} props the properties of the pane content
 * @returns {JSX.Element} A React JSX Element with the details panel
 */
function PanelContent(props: TypePanelContentProps): JSX.Element {
  const { mapId } = props;

<<<<<<< HEAD
  const cgpv = w['cgpv'];
=======
  const { cgpv } = w;
>>>>>>> 2494732a
  const { api, react, ui } = cgpv;
  const { useState, useEffect } = react;
  const [addLayerVisible, setAddLayerVisible] = useState(false);
  const [mapLayers, setMapLayers] = useState({});
  const { Button } = ui.elements;

  const { language } = api.map(mapId);

<<<<<<< HEAD
  const translations: TypeProps<TypeProps<any>> = {
=======
  const translations: TypeProps<TypeProps<string>> = {
>>>>>>> 2494732a
    'en-CA': {
      addLayer: 'Add Layer',
    },
    'fr-CA': {
      addLayer: 'Ajouter Couche',
    },
  };

  const useStyles = ui.makeStyles(() => ({
    mainContainer: {
      display: 'flex',
      flexDirection: 'row',
    },
    addLayerButton: {
      width: 50,
      minWidth: 50,
      '& > div': {
        textAlign: 'center',
      },
    },
  }));
  const classes = useStyles();

  const onClick = () => setAddLayerVisible((state: boolean) => !state);

  useEffect(() => {
    setMapLayers(() => ({ ...api.map(mapId).layer.layers }));

    api.event.on(
      api.eventNames.EVENT_LAYER_ADDED,
      () =>
        setMapLayers(() => ({
          ...api.map(mapId).layer.layers,
        })),
      mapId
    );
    api.event.on(
      api.eventNames.EVENT_REMOVE_LAYER,
      () =>
        setMapLayers(() => ({
          ...api.map(mapId).layer.layers,
        })),
      mapId
    );
    api.event.on(
      api.eventNames.EVENT_PANEL_CLOSE,
      () => {
        setAddLayerVisible(false);
      },
      mapId
    );

    return () => {
      api.event.off(api.eventNames.EVENT_LAYER_ADDED, mapId);
      api.event.off(api.eventNames.EVENT_REMOVE_LAYER, mapId);
      api.event.off(api.eventNames.EVENT_PANEL_CLOSE, mapId);
    };
  }, [api, mapId]);

  return (
    <>
      <div className={classes.mainContainer}>
        <Button
          className={classes.addLayerButton}
          tooltip={translations[language].addLayer}
          tooltipPlacement="right"
          variant="contained"
          type="icon"
          icon='<i class="material-icons">add</i>'
          onClick={onClick}
        />
      </div>
<<<<<<< HEAD
      <div style={{ display: addLayerVisible ? 'inherit' : 'none' }}>
        <LayerStepper mapId={mapId} setAddLayerVisible={setAddLayerVisible} />
      </div>
=======
      {addLayerVisible && <LayerStepper mapId={mapId} setAddLayerVisible={setAddLayerVisible} />}
>>>>>>> 2494732a
      <div style={{ display: addLayerVisible ? 'none' : 'inherit' }}>
        <LayersList mapId={mapId} layers={mapLayers} language={language} />
      </div>
    </>
  );
}

export default PanelContent;<|MERGE_RESOLUTION|>--- conflicted
+++ resolved
@@ -1,8 +1,4 @@
-<<<<<<< HEAD
-import { TypePanelContentProps, TypeProps } from 'geoview-core';
-=======
-import { TypePanelContentProps, TypeProps, TypeWindow } from 'geoview-core';
->>>>>>> 2494732a
+import { Cast, TypePanelContentProps, TypeJSONObject, TypeWindow } from 'geoview-core';
 
 import LayerStepper from './layer-stepper';
 import LayersList from './layers-list';
@@ -18,11 +14,7 @@
 function PanelContent(props: TypePanelContentProps): JSX.Element {
   const { mapId } = props;
 
-<<<<<<< HEAD
-  const cgpv = w['cgpv'];
-=======
   const { cgpv } = w;
->>>>>>> 2494732a
   const { api, react, ui } = cgpv;
   const { useState, useEffect } = react;
   const [addLayerVisible, setAddLayerVisible] = useState(false);
@@ -31,18 +23,14 @@
 
   const { language } = api.map(mapId);
 
-<<<<<<< HEAD
-  const translations: TypeProps<TypeProps<any>> = {
-=======
-  const translations: TypeProps<TypeProps<string>> = {
->>>>>>> 2494732a
+  const translations: TypeJSONObject = Cast<TypeJSONObject>({
     'en-CA': {
       addLayer: 'Add Layer',
     },
     'fr-CA': {
       addLayer: 'Ajouter Couche',
     },
-  };
+  });
 
   const useStyles = ui.makeStyles(() => ({
     mainContainer: {
@@ -108,13 +96,7 @@
           onClick={onClick}
         />
       </div>
-<<<<<<< HEAD
-      <div style={{ display: addLayerVisible ? 'inherit' : 'none' }}>
-        <LayerStepper mapId={mapId} setAddLayerVisible={setAddLayerVisible} />
-      </div>
-=======
       {addLayerVisible && <LayerStepper mapId={mapId} setAddLayerVisible={setAddLayerVisible} />}
->>>>>>> 2494732a
       <div style={{ display: addLayerVisible ? 'none' : 'inherit' }}>
         <LayersList mapId={mapId} layers={mapLayers} language={language} />
       </div>
