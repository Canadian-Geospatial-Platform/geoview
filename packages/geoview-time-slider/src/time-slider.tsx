import { Box } from 'geoview-core/ui';
import {
  useTimeSliderLayers,
  useTimeSliderStoreActions,
} from 'geoview-core/core/stores/store-interface-and-intial-values/time-slider-state';
import { useLayerLegendLayers } from 'geoview-core/core/stores/store-interface-and-intial-values/layer-state';
import { LegendEventProcessor } from 'geoview-core/api/event-processors/event-processor-children/legend-event-processor';
import { getLocalizedMessage } from 'geoview-core/core/utils/utilities';
import { useAppDisplayLanguage } from 'geoview-core/core/stores/store-interface-and-intial-values/app-state';
import { logger } from 'geoview-core/core/utils/logger';

import { DateMgt } from 'geoview-core/core/utils/date-mgt';
import { getSxClasses } from './time-slider-style';
import { ConfigProps } from './time-slider-types';

interface TimeSliderProps {
  config: ConfigProps;
  layerPath: string;
}

/**
 * Creates a panel with time sliders
 *
 * @param {TimeSliderProps} props - Time slider properties
 * @returns {JSX.Element} the slider panel
 */
export function TimeSlider(props: TimeSliderProps): JSX.Element {
  // Log
  logger.logTraceRender('geoview-time-slider/time-slider', props);

  const { cgpv } = window;
  const { config, layerPath } = props;
  const { react, ui } = cgpv;
  const { useTheme } = ui;
  const { useState, useRef, useEffect, useCallback } = react;
  const {
    Grid,
    Slider,
    Typography,
    Checkbox,
    Tooltip,
    IconButton,
    LockIcon,
    LockOpenIcon,
    ArrowLeftIcon,
    PlayArrowIcon,
    PauseIcon,
    ArrowRightIcon,
    SwitchRightIcon,
    SwitchLeftIcon,
    FormControl,
    InputLabel,
    NativeSelect,
  } = ui.elements;

  const theme = useTheme();
  const sxClasses = getSxClasses(theme);

  const [isPlaying, setIsPlaying] = useState<boolean>(false);
  const playIntervalRef = useRef<number>();

  // References for play button
  const sliderValueRef = useRef<number>();
  const sliderDeltaRef = useRef<number>();

  // Get actions and states from store
  // TODO: evaluate best option to set value by layer path.... trough a getter?
  const { setTitle, setDefaultValue, setDescription, setValues, setLocked, setReversed, setDelay, setStep, setFiltering } =
    useTimeSliderStoreActions();
  const displayLanguage = useAppDisplayLanguage();

  // TODO: check performance as we should technically have one selector by constant
  const {
    title,
    description,
    defaultValue,
    discreteValues,
    step,
    range,
    minAndMax,
    filtering,
    singleHandle,
    values,
    delay,
    locked,
    reversed,
    displayPattern,
  } = useTimeSliderLayers()[layerPath];

  // Get name from legend layers
  const legendLayers = useLayerLegendLayers();
  const name = LegendEventProcessor.findLayerByPath(legendLayers, layerPath)?.layerName;

  const timeStampRange = range.map((entry: string | number | Date) =>
    typeof entry !== 'number' ? DateMgt.convertToMilliseconds(entry) : entry
  );

  let timeMarks: number[] = [];
  if (range.length < 4 && discreteValues) {
    const interval = (DateMgt.convertToMilliseconds(range[range.length - 1]) - DateMgt.convertToMilliseconds(range[0])) / 4;
    timeMarks = [minAndMax[0], minAndMax[0] + interval, minAndMax[0] + interval * 2, minAndMax[0] + interval * 3, minAndMax[1]];
  } else if (range.length < 6 || singleHandle) timeMarks = timeStampRange;
  else {
    timeMarks = [
      minAndMax[0],
      DateMgt.convertToMilliseconds(range[Math.round(range.length / 4)]),
      DateMgt.convertToMilliseconds(range[Math.round(range.length / 2)]),
      DateMgt.convertToMilliseconds(range[Math.round((3 * range.length) / 4)]),
      minAndMax[1],
    ];
  }

  const sliderMarks = [];
  for (let i = 0; i < timeMarks.length; i++) {
    sliderMarks.push({
      value: timeMarks[i],
      // If timeframe is a single day, use time. If it is a single year, drop year from dates.
      label:
        displayPattern[1] !== undefined
          ? DateMgt.formatDatePattern(timeMarks[i], undefined, displayPattern[1])
          : DateMgt.formatDatePattern(timeMarks[i], displayPattern[0], displayPattern[1]),
    });
  }

  /**
   * Moves the slider handles based on the specified direction.
   * @param direction - The direction to move the slider ('back' or 'forward').
   */
  const moveSlider = useCallback(
    (direction: 'back' | 'forward'): void => {
      const isForward = direction === 'forward';
      const stepMove = isForward ? 1 : -1;

      // Handle single handle case with no discrete values
      if (singleHandle && !discreteValues) {
        const currentIndex = timeStampRange.indexOf(values[0]);
        const newIndex =
          // eslint-disable-next-line no-nested-ternary
          currentIndex === (isForward ? timeStampRange.length - 1 : 0)
            ? isForward
              ? 0
              : timeStampRange.length - 1
            : currentIndex + stepMove;
        setValues(layerPath, [timeStampRange[newIndex]]);
        return;
      }

      // Handle single handle case with discrete values
      if (singleHandle) {
        const interval = step || (minAndMax[1] - minAndMax[0]) / 20;
        const newPosition = values[0] + interval * stepMove;
        // eslint-disable-next-line no-nested-ternary
        setValues(layerPath, [newPosition > minAndMax[1] ? minAndMax[0] : newPosition < minAndMax[0] ? minAndMax[1] : newPosition]);
        return;
      }

      // Handle multi-handle case
      let [leftHandle, rightHandle] = values;

      // If handles are at the extremes, reset the delta
      if (rightHandle - leftHandle === minAndMax[1] - minAndMax[0]) {
        sliderDeltaRef.current = (minAndMax[1] - minAndMax[0]) / 10;
        setValues(
          layerPath,
          isForward ? [leftHandle, leftHandle + sliderDeltaRef.current] : [rightHandle - sliderDeltaRef.current, rightHandle]
        );
        return;
      }

      // Calculate the delta if not already set
      if (!sliderDeltaRef.current) {
        sliderDeltaRef.current = rightHandle - leftHandle;
      }

      const delta = sliderDeltaRef.current * stepMove;

      // Handle locked and reversed case
      if (locked && reversed) {
        leftHandle += delta;
        if ((isForward && leftHandle >= rightHandle) || (!isForward && leftHandle < minAndMax[0])) {
          [leftHandle] = minAndMax;
        }
      }
      // Handle locked case
      else if (locked) {
        if (isForward && rightHandle === minAndMax[1]) rightHandle = leftHandle;
        rightHandle += delta;
        if (rightHandle > minAndMax[1]) [, rightHandle] = minAndMax;
        else if (!isForward && rightHandle < leftHandle) rightHandle = leftHandle;
        if (!isForward && rightHandle === leftHandle) [, rightHandle] = minAndMax;
      }
      // Handle unlocked case
      else if (isForward) {
        if (leftHandle < sliderValueRef.current! && rightHandle === sliderValueRef.current) leftHandle = sliderValueRef.current;
        else leftHandle += delta;
        if (leftHandle >= minAndMax[1]) [leftHandle] = minAndMax;
        rightHandle = leftHandle + sliderDeltaRef.current!;
        if (rightHandle > minAndMax[1]) [, rightHandle] = minAndMax;
        if (rightHandle > sliderValueRef.current! && leftHandle < sliderValueRef.current!) rightHandle = sliderValueRef.current as number;
      } else {
        if (rightHandle > sliderValueRef.current! && leftHandle === sliderValueRef.current) rightHandle = sliderValueRef.current;
        else rightHandle += delta;
        if (rightHandle <= minAndMax[0]) [, rightHandle] = minAndMax;
        leftHandle = rightHandle - sliderDeltaRef.current!;
        if (leftHandle < minAndMax[0]) [leftHandle] = minAndMax;
        if (leftHandle < sliderValueRef.current! && rightHandle > sliderValueRef.current!) leftHandle = sliderValueRef.current as number;
      }

      setValues(layerPath, [leftHandle, rightHandle]);
    },
    [discreteValues, layerPath, locked, minAndMax, reversed, setValues, singleHandle, step, timeStampRange, values]
  );

  const moveBack = useCallback((): void => {
    moveSlider('back');
  }, [moveSlider]);

  const moveForward = useCallback((): void => {
    moveSlider('forward');
  }, [moveSlider]);

  // #region USE EFFECT
  useEffect(() => {
    // Log
    logger.logTraceUseEffect('TIME-SLIDER - mount');

    // TODO: add mechanism to initialize these values during store onInitialize
    const sliderConfig = config?.sliders?.find((o: { layerPaths: string[] }) => o.layerPaths.includes(layerPath));
    if (title === undefined) setTitle(layerPath, sliderConfig?.title || '');
    if (description === undefined) setDescription(layerPath, sliderConfig?.description || '');
    if (locked === undefined) setLocked(layerPath, sliderConfig?.locked !== undefined ? sliderConfig?.locked : false);
    if (reversed === undefined) setReversed(layerPath, sliderConfig?.reversed !== undefined ? sliderConfig?.reversed : false);
    if (defaultValue === undefined) setDefaultValue(layerPath, sliderConfig?.defaultValue || '');
    // eslint-disable-next-line react-hooks/exhaustive-deps
  }, []);

  useEffect(() => {
    // Log
    logger.logTraceUseEffect('TIME-SLIDER - config layerPath', config, layerPath);

    const sliderConfig = config?.sliders?.find((o: { layerPaths: string[] }) => o.layerPaths.includes(layerPath));
    if (sliderConfig?.defaultValue) {
      // update values based on slider's default value
      const defaultValueIsArray = Array.isArray(sliderConfig?.defaultValue);
      if (defaultValueIsArray) {
        setValues(layerPath, [
          DateMgt.convertToMilliseconds(sliderConfig?.defaultValue[0]),
          DateMgt.convertToMilliseconds(sliderConfig?.defaultValue[1]),
        ]);
      } else if (range.includes(sliderConfig?.defaultValue)) {
        setValues(layerPath, [DateMgt.convertToMilliseconds(sliderConfig?.defaultValue)]);
      } else {
        setValues(layerPath, [DateMgt.convertToMilliseconds(range[0])]);
      }
    }
  }, [config, layerPath, range, setFiltering, setValues]);

  useEffect(() => {
    // Log
    logger.logTraceUseEffect('TIME-SLIDER - values filtering', values, filtering);

    // If slider cycle is active, pause before advancing to next increment
    if (isPlaying) {
      if (reversed) playIntervalRef.current = window.setTimeout(moveBack, delay);
      else playIntervalRef.current = window.setTimeout(moveForward, delay);
    }
    // eslint-disable-next-line react-hooks/exhaustive-deps
  }, [values, filtering, reversed, locked]);

  // When slider cycle is activated, advance to first increment without delay
  useEffect(() => {
    // Log
    logger.logTraceUseEffect('TIME-SLIDER - isPlaying', isPlaying);

    if (isPlaying) {
      if (reversed) moveBack();
      else moveForward();
    }
    // eslint-disable-next-line react-hooks/exhaustive-deps
  }, [isPlaying]);
  // #endregion

  // #region HANDLE FUNCTIONS
  const handleBack = useCallback((): void => {
    sliderValueRef.current = reversed ? values[1] : values[0];
    moveBack();
  }, [moveBack, reversed, values]);

  const handleForward = useCallback((): void => {
    [sliderValueRef.current] = values;
    moveForward();
  }, [moveForward, values]);

  const handleLock = useCallback((): void => {
    clearTimeout(playIntervalRef.current);
    setLocked(layerPath, !locked);
  }, [layerPath, locked, setLocked]);

  const handlePlay = useCallback((): void => {
    clearTimeout(playIntervalRef.current);
    sliderValueRef.current = reversed ? values[1] : values[0];
    setIsPlaying(!isPlaying);
  }, [isPlaying, reversed, values]);

  const handleReverse = useCallback((): void => {
    clearTimeout(playIntervalRef.current);
    setReversed(layerPath, !reversed);
    if (isPlaying) {
      if (reversed) moveBack();
      else moveForward();
    }
  }, [isPlaying, layerPath, moveBack, moveForward, reversed, setReversed]);

  const handleTimeChange = useCallback(
    (event: React.ChangeEvent<HTMLSelectElement>): void => {
      setDelay(layerPath, event.target.value as unknown as number);
    },
    [layerPath, setDelay]
  );

  const handleStepChange = useCallback(
    (event: React.ChangeEvent<HTMLSelectElement>): void => {
      setStep(layerPath, Number(event.target.value));
    },
    [layerPath, setStep]
  );

  const handleCheckbox = useCallback(
    (event: React.ChangeEvent<HTMLInputElement>, newValue: boolean): void => {
      setFiltering(layerPath, newValue);
      if (!newValue) {
        clearInterval(playIntervalRef.current);
        setIsPlaying(false);
      }
    },
    [layerPath, setFiltering]
  );

  const handleSliderChange = useCallback(
    (newValues: number | number[]): void => {
      // Log
      logger.logTraceUseCallback('TIME-SLIDER - handleSliderChange', layerPath);

      clearTimeout(playIntervalRef.current);
      setIsPlaying(false);
      sliderDeltaRef.current = undefined;
      setValues(layerPath, newValues as number[]);
    },
    [layerPath, setValues]
  );

  /**
   * Create labels for values on slider
   *
   * @param {number} theValue - The value of the slider handle
   * @returns {string} A formatted time string or ISO date string
   */
  const handleLabelFormat = useCallback(
    (theValue: number): string => {
      // Log
      logger.logTraceUseCallback('TIME-SLIDER - handleLabelFormat', displayPattern);

      // If timeframe is a single day, use time. If it is a single year, drop year from dates.
      DateMgt.formatDatePattern(values[0], displayPattern[0], displayPattern[1]);

      return DateMgt.formatDatePattern(theValue, displayPattern[0], displayPattern[1]);
    },
    [displayPattern, values]
  );
  // #endregion

  function returnLockTooltip(): string {
    if (reversed) {
      const text = locked
        ? getLocalizedMessage(displayLanguage, 'timeSlider.slider.unlockRight')
        : getLocalizedMessage(displayLanguage, 'timeSlider.slider.lockRight');
      return text;
    }
    const text = locked
      ? getLocalizedMessage(displayLanguage, 'timeSlider.slider.unlockLeft')
      : getLocalizedMessage(displayLanguage, 'timeSlider.slider.lockLeft');
    return text;
  }

  return (
<<<<<<< HEAD
    <Grid>
      <Box sx={{ padding: '10px 10px' }}>
        <Grid container sx={{ ...sxClasses.rightPanelBtnHolder, flexWrap: 'nowrap' }}>
          <Grid size={{ xs: 9 }}>
            <Typography component="div" sx={{ ...sxClasses.panelHeaders, paddingLeft: '20px', paddingTop: '10px' }}>
              {`${title || name}`}
              {displayPattern[0] === undefined && ` (${DateMgt.formatDate(defaultValue, 'YYYY-MM-DD')})`}
            </Typography>
          </Grid>
          <Grid size={{ xs: 3 }}>
            <Box sx={{ textAlign: 'right', marginRight: '25px' }}>
              <Tooltip
                title={
                  filtering
                    ? getLocalizedMessage(displayLanguage, 'timeSlider.slider.disableFilter')
                    : getLocalizedMessage(displayLanguage, 'timeSlider.slider.enableFilter')
                }
                placement="top"
                enterDelay={1000}
              >
                <Checkbox checked={filtering} onChange={handleCheckbox} />
              </Tooltip>
            </Box>
          </Grid>
        </Grid>
        <Grid size={{ xs: 12 }}>
          <Box sx={{ textAlign: 'center', paddingTop: '20px' }}>
            <Slider
              key={values[1] ? values[1] + values[0] : values[0]}
              style={{ width: '80%', color: 'primary' }}
              min={minAndMax[0]}
              max={minAndMax[1]}
              value={values}
              marks={sliderMarks}
              step={discreteValues ? step || 0.1 : null}
              onChangeCommitted={handleSliderChange}
              onValueLabelFormat={handleLabelFormat}
            />
          </Box>
        </Grid>
        <Grid size={{ xs: 12 }}>
          <Box sx={{ textAlign: 'center', paddingTop: '20px' }}>
            {!singleHandle && (
              <IconButton
                className="buttonOutline"
                aria-label={returnLockTooltip()}
                tooltip={returnLockTooltip()}
                tooltipPlacement="top"
                onClick={handleLock}
              >
                {locked ? <LockIcon /> : <LockOpenIcon />}
              </IconButton>
            )}

            <IconButton
              className="buttonOutline"
              aria-label={getLocalizedMessage(displayLanguage, 'timeSlider.slider.back') as string}
              tooltip={getLocalizedMessage(displayLanguage, 'timeSlider.slider.back') as string}
              tooltipPlacement="top"
              disabled={isPlaying || !filtering}
              onClick={handleBack}
            >
              <ArrowLeftIcon />
            </IconButton>

            <IconButton
              className="buttonOutline"
              aria-label={
                isPlaying
                  ? (getLocalizedMessage(displayLanguage, 'timeSlider.slider.pauseAnimation') as string)
                  : (getLocalizedMessage(displayLanguage, 'timeSlider.slider.playAnimation') as string)
              }
              tooltip={
                isPlaying
                  ? (getLocalizedMessage(displayLanguage, 'timeSlider.slider.pauseAnimation') as string)
                  : (getLocalizedMessage(displayLanguage, 'timeSlider.slider.playAnimation') as string)
              }
              tooltipPlacement="top"
              disabled={!filtering}
              onClick={handlePlay}
            >
              {!isPlaying ? <PlayArrowIcon /> : <PauseIcon />}
            </IconButton>

            <IconButton
              className="buttonOutline"
              aria-label={getLocalizedMessage(displayLanguage, 'timeSlider.slider.forward') as string}
              tooltip={getLocalizedMessage(displayLanguage, 'timeSlider.slider.forward') as string}
              tooltipPlacement="top"
              disabled={isPlaying || !filtering}
              onClick={handleForward}
            >
              <ArrowRightIcon />
            </IconButton>

            <IconButton
              className="buttonOutline"
              aria-label={getLocalizedMessage(displayLanguage, 'timeSlider.slider.changeDirection') as string}
              tooltip={getLocalizedMessage(displayLanguage, 'timeSlider.slider.changeDirection') as string}
              tooltipPlacement="top"
              onClick={handleReverse}
            >
              {reversed ? <SwitchRightIcon /> : <SwitchLeftIcon />}
            </IconButton>
=======
    <Grid container spacing={2} sx={{ padding: '10px' }}>
      {/* Header with title and checkbox */}
      <Grid size={{ xs: 9 }}>
        <Typography component="div" sx={{ ...sxClasses.panelHeaders, paddingLeft: '20px', paddingTop: '10px' }}>
          {`${title || name}`}
          {displayPattern[0] === undefined && ` (${DateMgt.formatDate(defaultValue, 'YYYY-MM-DD')})`}
        </Typography>
      </Grid>
      <Grid size={{ xs: 3 }} sx={{ textAlign: 'right', marginRight: '25px' }}>
        <Tooltip
          title={
            filtering
              ? getLocalizedMessage(displayLanguage, 'timeSlider.slider.disableFilter')
              : getLocalizedMessage(displayLanguage, 'timeSlider.slider.enableFilter')
          }
          placement="top"
          enterDelay={1000}
        >
          <Checkbox checked={filtering} onChange={handleCheckbox} />
        </Tooltip>
      </Grid>

      {/* Slider */}
      <Grid size={{ xs: 12 }}>
        <Box sx={{ textAlign: 'center', paddingTop: '20px' }}>
          <Slider
            key={values[1] ? values[1] + values[0] : values[0]}
            sx={{ width: '80%', color: 'primary.main' }}
            min={minAndMax[0]}
            max={minAndMax[1]}
            value={values}
            marks={sliderMarks}
            step={discreteValues ? step || 0.1 : null}
            onChangeCommitted={handleSliderChange}
            valueLabelFormat={handleLabelFormat}
          />
        </Box>
      </Grid>

      {/* Control buttons */}
      <Grid size={{ xs: 12 }}>
        <Box sx={{ textAlign: 'center', paddingTop: '20px' }}>
          {!singleHandle && (
            <IconButton className="buttonOutline" aria-label={returnLockTooltip()} title={returnLockTooltip()} onClick={handleLock}>
              {locked ? <LockIcon /> : <LockOpenIcon />}
            </IconButton>
          )}

          <IconButton
            className="buttonOutline"
            aria-label={getLocalizedMessage(displayLanguage, 'timeSlider.slider.back') as string}
            title={getLocalizedMessage(displayLanguage, 'timeSlider.slider.back') as string}
            disabled={isPlaying || !filtering}
            onClick={handleBack}
          >
            <ArrowLeftIcon />
          </IconButton>

          <IconButton
            className="buttonOutline"
            aria-label={
              isPlaying
                ? (getLocalizedMessage(displayLanguage, 'timeSlider.slider.pauseAnimation') as string)
                : (getLocalizedMessage(displayLanguage, 'timeSlider.slider.playAnimation') as string)
            }
            title={
              isPlaying
                ? (getLocalizedMessage(displayLanguage, 'timeSlider.slider.pauseAnimation') as string)
                : (getLocalizedMessage(displayLanguage, 'timeSlider.slider.playAnimation') as string)
            }
            disabled={!filtering}
            onClick={handlePlay}
          >
            {!isPlaying ? <PlayArrowIcon /> : <PauseIcon />}
          </IconButton>

          <IconButton
            className="buttonOutline"
            aria-label={getLocalizedMessage(displayLanguage, 'timeSlider.slider.forward') as string}
            title={getLocalizedMessage(displayLanguage, 'timeSlider.slider.forward') as string}
            disabled={isPlaying || !filtering}
            onClick={handleForward}
          >
            <ArrowRightIcon />
          </IconButton>

          <IconButton
            className="buttonOutline"
            aria-label={getLocalizedMessage(displayLanguage, 'timeSlider.slider.changeDirection') as string}
            title={getLocalizedMessage(displayLanguage, 'timeSlider.slider.changeDirection') as string}
            onClick={handleReverse}
          >
            {reversed ? <SwitchRightIcon /> : <SwitchLeftIcon />}
          </IconButton>

          <Box component="span" sx={{ paddingLeft: '10px' }}>
            <FormControl sx={{ width: '100px' }}>
              <InputLabel variant="standard">{getLocalizedMessage(displayLanguage, 'timeSlider.slider.timeDelay')}</InputLabel>
              <NativeSelect
                defaultValue={delay}
                inputProps={{
                  name: 'timeDelay',
                  onChange: handleTimeChange,
                }}
              >
                <option value={500}>0.5s</option>
                <option value={750}>0.75s</option>
                <option value={1000}>1.0s</option>
                <option value={1500}>1.5s</option>
                <option value={2000}>2.0s</option>
                <option value={3000}>3.0s</option>
                <option value={5000}>5.0s</option>
              </NativeSelect>
            </FormControl>
          </Box>
>>>>>>> 8369e055

          {singleHandle && discreteValues && (
            <Box component="span" sx={{ paddingLeft: '10px' }}>
              <FormControl sx={{ width: '100px' }}>
                <InputLabel variant="standard">{getLocalizedMessage(displayLanguage, 'timeSlider.slider.stepValue')}</InputLabel>
                <NativeSelect
                  defaultValue={step}
                  inputProps={{
<<<<<<< HEAD
                    name: 'timeDelay',
                    onChange: handleTimeChange,
=======
                    name: 'timeStep',
                    onChange: handleStepChange,
>>>>>>> 8369e055
                  }}
                >
                  <option value={3600000}>{getLocalizedMessage(displayLanguage, 'timeSlider.slider.hour')}</option>
                  <option value={86400000}>{getLocalizedMessage(displayLanguage, 'timeSlider.slider.day')}</option>
                  <option value={604800000}>{getLocalizedMessage(displayLanguage, 'timeSlider.slider.week')}</option>
                  <option value={2592000000}>{getLocalizedMessage(displayLanguage, 'timeSlider.slider.month')}</option>
                  <option value={31536000000}>{getLocalizedMessage(displayLanguage, 'timeSlider.slider.year')}</option>
                </NativeSelect>
              </FormControl>
            </Box>
<<<<<<< HEAD
            {singleHandle && discreteValues && (
              <Box component="span" sx={{ paddingLeft: '10px' }}>
                <FormControl sx={{ width: '100px' }}>
                  <InputLabel variant="standard">{getLocalizedMessage(displayLanguage, 'timeSlider.slider.stepValue')}</InputLabel>
                  <NativeSelect
                    defaultValue={step}
                    inputProps={{
                      name: 'timeStep',
                      onChange: handleStepChange,
                    }}
                  >
                    <option value={3600000}>{getLocalizedMessage(displayLanguage, 'timeSlider.slider.hour')}</option>
                    <option value={86400000}>{getLocalizedMessage(displayLanguage, 'timeSlider.slider.day')}</option>
                    <option value={604800000}>{getLocalizedMessage(displayLanguage, 'timeSlider.slider.week')}</option>
                    <option value={2592000000}>{getLocalizedMessage(displayLanguage, 'timeSlider.slider.month')}</option>
                    <option value={31536000000}>{getLocalizedMessage(displayLanguage, 'timeSlider.slider.year')}</option>
                  </NativeSelect>
                </FormControl>
              </Box>
            )}
          </Box>
        </Grid>
        {description && (
          <Grid size={{ xs: 12 }}>
            <Typography component="div" sx={{ px: '20px', py: '5px' }}>
              {description}
            </Typography>
          </Grid>
        )}
      </Box>
=======
          )}
        </Box>
      </Grid>

      {/* Optional description */}
      {description && (
        <Grid size={{ xs: 12 }}>
          <Typography component="div" sx={{ px: '20px', py: '5px' }}>
            {description}
          </Typography>
        </Grid>
      )}
>>>>>>> 8369e055
    </Grid>
  );
}<|MERGE_RESOLUTION|>--- conflicted
+++ resolved
@@ -383,7 +383,6 @@
   }
 
   return (
-<<<<<<< HEAD
     <Grid>
       <Box sx={{ padding: '10px 10px' }}>
         <Grid container sx={{ ...sxClasses.rightPanelBtnHolder, flexWrap: 'nowrap' }}>
@@ -467,6 +466,7 @@
             >
               {!isPlaying ? <PlayArrowIcon /> : <PauseIcon />}
             </IconButton>
+          )}
 
             <IconButton
               className="buttonOutline"
@@ -488,82 +488,6 @@
             >
               {reversed ? <SwitchRightIcon /> : <SwitchLeftIcon />}
             </IconButton>
-=======
-    <Grid container spacing={2} sx={{ padding: '10px' }}>
-      {/* Header with title and checkbox */}
-      <Grid size={{ xs: 9 }}>
-        <Typography component="div" sx={{ ...sxClasses.panelHeaders, paddingLeft: '20px', paddingTop: '10px' }}>
-          {`${title || name}`}
-          {displayPattern[0] === undefined && ` (${DateMgt.formatDate(defaultValue, 'YYYY-MM-DD')})`}
-        </Typography>
-      </Grid>
-      <Grid size={{ xs: 3 }} sx={{ textAlign: 'right', marginRight: '25px' }}>
-        <Tooltip
-          title={
-            filtering
-              ? getLocalizedMessage(displayLanguage, 'timeSlider.slider.disableFilter')
-              : getLocalizedMessage(displayLanguage, 'timeSlider.slider.enableFilter')
-          }
-          placement="top"
-          enterDelay={1000}
-        >
-          <Checkbox checked={filtering} onChange={handleCheckbox} />
-        </Tooltip>
-      </Grid>
-
-      {/* Slider */}
-      <Grid size={{ xs: 12 }}>
-        <Box sx={{ textAlign: 'center', paddingTop: '20px' }}>
-          <Slider
-            key={values[1] ? values[1] + values[0] : values[0]}
-            sx={{ width: '80%', color: 'primary.main' }}
-            min={minAndMax[0]}
-            max={minAndMax[1]}
-            value={values}
-            marks={sliderMarks}
-            step={discreteValues ? step || 0.1 : null}
-            onChangeCommitted={handleSliderChange}
-            valueLabelFormat={handleLabelFormat}
-          />
-        </Box>
-      </Grid>
-
-      {/* Control buttons */}
-      <Grid size={{ xs: 12 }}>
-        <Box sx={{ textAlign: 'center', paddingTop: '20px' }}>
-          {!singleHandle && (
-            <IconButton className="buttonOutline" aria-label={returnLockTooltip()} title={returnLockTooltip()} onClick={handleLock}>
-              {locked ? <LockIcon /> : <LockOpenIcon />}
-            </IconButton>
-          )}
-
-          <IconButton
-            className="buttonOutline"
-            aria-label={getLocalizedMessage(displayLanguage, 'timeSlider.slider.back') as string}
-            title={getLocalizedMessage(displayLanguage, 'timeSlider.slider.back') as string}
-            disabled={isPlaying || !filtering}
-            onClick={handleBack}
-          >
-            <ArrowLeftIcon />
-          </IconButton>
-
-          <IconButton
-            className="buttonOutline"
-            aria-label={
-              isPlaying
-                ? (getLocalizedMessage(displayLanguage, 'timeSlider.slider.pauseAnimation') as string)
-                : (getLocalizedMessage(displayLanguage, 'timeSlider.slider.playAnimation') as string)
-            }
-            title={
-              isPlaying
-                ? (getLocalizedMessage(displayLanguage, 'timeSlider.slider.pauseAnimation') as string)
-                : (getLocalizedMessage(displayLanguage, 'timeSlider.slider.playAnimation') as string)
-            }
-            disabled={!filtering}
-            onClick={handlePlay}
-          >
-            {!isPlaying ? <PlayArrowIcon /> : <PauseIcon />}
-          </IconButton>
 
           <IconButton
             className="buttonOutline"
@@ -604,7 +528,6 @@
               </NativeSelect>
             </FormControl>
           </Box>
->>>>>>> 8369e055
 
           {singleHandle && discreteValues && (
             <Box component="span" sx={{ paddingLeft: '10px' }}>
@@ -613,13 +536,8 @@
                 <NativeSelect
                   defaultValue={step}
                   inputProps={{
-<<<<<<< HEAD
                     name: 'timeDelay',
                     onChange: handleTimeChange,
-=======
-                    name: 'timeStep',
-                    onChange: handleStepChange,
->>>>>>> 8369e055
                   }}
                 >
                   <option value={3600000}>{getLocalizedMessage(displayLanguage, 'timeSlider.slider.hour')}</option>
@@ -630,7 +548,6 @@
                 </NativeSelect>
               </FormControl>
             </Box>
-<<<<<<< HEAD
             {singleHandle && discreteValues && (
               <Box component="span" sx={{ paddingLeft: '10px' }}>
                 <FormControl sx={{ width: '100px' }}>
@@ -661,20 +578,6 @@
           </Grid>
         )}
       </Box>
-=======
-          )}
-        </Box>
-      </Grid>
-
-      {/* Optional description */}
-      {description && (
-        <Grid size={{ xs: 12 }}>
-          <Typography component="div" sx={{ px: '20px', py: '5px' }}>
-            {description}
-          </Typography>
-        </Grid>
-      )}
->>>>>>> 8369e055
     </Grid>
   );
 }