--- conflicted
+++ resolved
@@ -1,9 +1,4 @@
-<<<<<<< HEAD
-import { RefObject } from 'react';
-import { TypeJsonObject, TypeWindow } from 'geoview-core';
-=======
 import { TypeJsonObject, TypeWindow, RefObject } from 'geoview-core';
->>>>>>> 2b7f7ea4
 
 import Draggable from 'react-draggable';
 
@@ -17,6 +12,8 @@
 import BaseEvent from 'ol/events/Event';
 
 import debounce from 'lodash/debounce';
+import { EVENT_NAMES } from 'geoview-core/src/api/events/event-types';
+import { PayloadBaseClass, TypeResultSets, payloadIsLayerSetUpdated } from 'geoview-core/src/api/events/payloads';
 
 const sxClasses = {
   layerSwipe: {
@@ -117,21 +114,28 @@
   const mapSize = useRef<number[]>(map?.getSize() || [0, 0]);
   const defaultX = mapSize.current[0] / 2;
   const defaultY = mapSize.current[1] / 2;
-
-  const [layersIds] = useState<string[]>(config.layers);
-<<<<<<< HEAD
-  const [geoviewLayers, setGeoviewLayers] = useState(api.map(mapId).layer.geoviewLayers);
-=======
-  const [geoviewLayers] = useState(api.maps[mapId].layer.geoviewLayers);
->>>>>>> 2b7f7ea4
   const [olLayers, setOlLayers] = useState<BaseLayer[]>([]);
   const [offset, setOffset] = useState(0);
-  const [counter, setCounter] = useState(0);
 
   const [orientation] = useState(config.orientation);
 
   const swiperValue = useRef(50);
   const swiperRef = useRef<HTMLElement>();
+
+  /**
+   * Sort layers to only include those that are processed/loaded
+   * @param {TypeResultSets} resultsSets The resultSet from the layer set
+   */
+  function sortLayerIds(resultsSets: TypeResultSets) {
+    const layerIds: string[] = [];
+    Object.keys(resultsSets).forEach((result) => {
+      if (resultsSets[result].layerStatus === 'processed' || resultsSets[result].layerStatus === 'loaded')
+        layerIds.push(result.split('/')[0]);
+    });
+    return layerIds;
+  }
+
+  const [layersIds, setLayersIds] = useState<string[]>(sortLayerIds(api.getLegendsLayerSet(mapId).resultSets));
 
   /**
    * Pre compose, Pre render event callback
@@ -241,13 +245,31 @@
     setOffset(offSetOnClick);
   };
 
-  /**
-   * Set the prerender and postremder events
+  // Update layer list if a layer loads late
+  useEffect(() => {
+    api.event.on(
+      EVENT_NAMES.LAYER_SET.UPDATED,
+      (payload: PayloadBaseClass) => {
+        if (payloadIsLayerSetUpdated(payload) && payload.resultSets[payload.layerPath]?.layerStatus === 'loaded') {
+          const layerId = payload.layerPath.split('/')[0];
+          const ids = [...layersIds];
+          if (ids.indexOf(layerId) !== -1) ids.splice(ids.indexOf(layerId));
+          ids.push(layerId);
+          setLayersIds(ids);
+        }
+      },
+      `${mapId}/$LegendsLayerSet$`
+    );
+  });
+
+  /**
+   * Set the prerender and postrender events
    *
    * @param {string} layer the layer name
    */
   const setRenderEvents = (layer: string) => {
-    const olLayer = geoviewLayers[`${layer}`].gvLayers;
+    const { geoviewLayers } = api.maps[mapId].layer;
+    const olLayer = geoviewLayers[layer].gvLayers;
     setOlLayers((prevArray) => [...prevArray, olLayer!]);
     olLayer?.on(['precompose' as EventTypes, 'prerender' as EventTypes], prerender);
     olLayer?.on(['postcompose' as EventTypes, 'postrender' as EventTypes], postcompose);
@@ -257,13 +279,14 @@
 
   useEffect(() => {
     // set listener for layers in config array
+    const { geoviewLayers } = api.maps[mapId].layer;
     layersIds.forEach((layer: string) => {
-      if (geoviewLayers[`${layer}`] !== undefined) {
+      if (geoviewLayers[layer] !== undefined) {
         setRenderEvents(layer);
       } else {
         const layerName = layer;
         const renderInterval = setInterval(() => {
-          if (geoviewLayers[`${layerName}`] !== undefined) {
+          if (geoviewLayers[layerName] !== undefined) {
             setRenderEvents(layer);
             clearInterval(renderInterval);
           }
@@ -273,33 +296,18 @@
 
     return () => {
       layersIds.forEach((layer: string) => {
-        const olLayer = geoviewLayers[`${layer}`].gvLayers;
-        olLayer?.un(['precompose' as EventTypes, 'prerender' as EventTypes], prerender);
-        olLayer?.un(['postcompose' as EventTypes, 'postrender' as EventTypes], postcompose);
-
-        // empty layers array
-        setOlLayers([]);
+        if (geoviewLayers[layer] !== undefined) {
+          const olLayer = geoviewLayers[layer].gvLayers;
+          olLayer?.un(['precompose' as EventTypes, 'prerender' as EventTypes], prerender);
+          olLayer?.un(['postcompose' as EventTypes, 'postrender' as EventTypes], postcompose);
+
+          // empty layers array
+          setOlLayers([]);
+        }
       });
     };
     // eslint-disable-next-line react-hooks/exhaustive-deps
-  }, [geoviewLayers]);
-
-  useEffect(() => {
-    api.maps[mapId].map.on('featuresloadend', () => {
-      setGeoviewLayers(api.maps[mapId].layer.geoviewLayers);
-      setCounter(counter + 1);
-    });
-    // api.event.on(
-    //   EVENT_NAMES.LAYER_SET.UPDATED,
-    //   (payload: PayloadBaseClass) => {
-    //     if (payloadIsLayerSetUpdated(payload)) {
-    //       setGeoviewLayers(api.map(mapId).layer.geoviewLayers);
-    //       setCounter(counter + 1);
-    //     }
-    //   },
-    //   `${mapId}/$LegendsLayerSet$`
-    // );
-  });
+  }, [layersIds]);
 
   /**
    * Update swiper and layers from keyboard CTRL + Arrow key
@@ -344,7 +352,7 @@
   });
 
   return (
-    <Box sx={sxClasses.layerSwipe} key={counter}>
+    <Box sx={sxClasses.layerSwipe}>
       <Draggable
         axis={orientation === 'vertical' ? 'x' : 'y'}
         bounds="parent"
