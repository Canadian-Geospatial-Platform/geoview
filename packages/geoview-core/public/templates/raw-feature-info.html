<<<<<<< HEAD
<!DOCTYPE html>
<html lang="en">

<head>
  <meta charset="UTF-8" />
  <meta name="viewport" content="width=device-width, initial-scale=1.0" />
  <title>
    <%= htmlWebpackPlugin.options.title %>
  </title>
  <link rel="shortcut icon" href="./favicon.ico" />
  <meta name="msapplication-TileColor" content="#da532c" />
  <meta name="msapplication-config" content="./img/browserconfig.xml" />
  <meta name="theme-color" content="#ffffff" />
  <meta name="msapplication-TileColor" content="#da532c" />
  <meta name="theme-color" content="#ffffff" />
  <link href="https://fonts.googleapis.com/css?family=Roboto|Montserrat:200,300,400,900|Merriweather" rel="stylesheet"
    type="text/css" crossOrigin="anonymous" />
  <link rel="stylesheet" href="https://fonts.googleapis.com/icon?family=Material+Icons" crossOrigin="anonymous" />
  <link rel="stylesheet" href="css/style.css" />
</head>

<body>
  <div class="header-table">
    <table>
      <tbody>
        <tr>
          <td><img class="header-logo" alt="logo" src="./img/Logo.png" /></td>
          <td class="header-title">
            <h1><strong>Panel - Feature Info</strong></h1>
          </td>
        </tr>
        <tr>
          <td>
            <a href="./index.html">Main</a><br />
            <a href="#HUC1">1. Basic map English Geo.ca theme</a><br />
            <a href="#HUC2">2. Basic map French Dark theme</a><br />
            <a href="#HUC3">3. Basic map English Light theme</a><br />
          </td>
        </tr>
      </tbody>
    </table>
    <table>
      <tbody>
        <tr>
          <td>This page is used to test the creation and integration of the Feature Info component in a responsive
            design.</td>
        </tr>
      </tbody>
    </table>
  </div>

  <button type="button" class="collapsible">Click and Hover event listeners</button>
  <pre id="buttonTable" class="panel"></pre>
  <div class="map-title-holder">
    <h4 id="HUC1">1. Basic Map English Geo.ca theme</h4>
    <a class="ref-link" href="#top">Top</a>
  </div>
  <div id="mapWM1" class="geoview-map" data-lang="en" data-config="{
      'map': {
        'interaction': 'dynamic',
        'viewSettings': {
          'zoom': 3,
          'center': [-100, 50],
          'projection': 3978
        },
        'basemapOptions': {
          'basemapId': 'osm',
          'shaded': false,
          'labeled': false
        },
        'highlightColor': 'red',
        'listOfGeoviewLayerConfig': [
          {
            'geoviewLayerId': 'esriFeatureLYR4',
            'geoviewLayerName': {
              'en': 'Water quality at monitoring sites',
              'fr': 'Qualité eau'
            },
            'metadataAccessPath': {
              'en': 'https://maps-cartes.ec.gc.ca/arcgis/rest/services/DMS/DEU_CSO_Volume/MapServer',
              'fr': 'https://maps-cartes.ec.gc.ca/arcgis/rest/services/DMS/DEU_CSO_Volume/MapServer'
            },
            'geoviewLayerType': 'esriFeature',
            'initialSettings': { 'visible': 'always' },
            'listOfLayerEntryConfig': [
              {
                'layerId': '8'
              }
            ]
          },
          {
            'geoviewLayerId': 'uniqueValueId',
            'geoviewLayerName': { 'en': 'uniqueValue', 'fr': 'uniqueValue' },
            'metadataAccessPath': { 'en': 'https://maps-cartes.ec.gc.ca/arcgis/rest/services/CESI/MapServer/', 'fr': 'https://maps-cartes.ec.gc.ca/arcgis/rest/services/CESI/MapServer/' },
            'geoviewLayerType': 'esriFeature',
            'listOfLayerEntryConfig': [
              {
                'layerId': '1',
                'initialSettings': { 'removable': false }
              }
            ]
          },
          {
            'geoviewLayerId': 'esriFeatureLYR5',
            'geoviewLayerName': {
              'en': 'Top Projects',
              'fr': 'Projets super'
            },
            'metadataAccessPath': {
              'en': 'https://maps-cartes.services.geo.ca/server_serveur/rest/services/NRCan/900A_and_top_100_en/MapServer/',
              'fr': 'https://maps-cartes.services.geo.ca/server_serveur/rest/services/NRCan/900A_and_top_100_en/MapServer/'
            },
            'geoviewLayerType': 'esriFeature',
            'listOfLayerEntryConfig': [
              {
                'layerId': '0'
              }
            ]
          },
          {
            'geoviewLayerId': 'geojsonLYR1',
            'geoviewLayerName': { 'en': 'GeoJSON Sample', 'fr': 'GeoJSON Échantillon' },
            'metadataAccessPath': { 'en': './datasets/geojson/metadata.json', 'fr': './datasets/geojson/metadata.json' },
            'geoviewLayerType': 'GeoJSON',
            'listOfLayerEntryConfig': [
              {
                'layerId': 'polygons.json',
                'layerName': { 'en': 'Polygons', 'fr': 'Polygones' }
              },
              {
                'layerId': 'lines.json',
                'layerName': { 'en': 'Lines', 'fr': 'Lignes' }
              },
              {
                'entryType': 'group',
                'layerId': 'point-feature-group',
                'layerName': { 'en': 'point-feature-group', 'fr': 'point-feature-group' },
                'listOfLayerEntryConfig': [
                  {
                    'layerId': 'icon_points.json',
                    'layerName': { 'en': 'Icons', 'fr': 'Icones' },
                    'initialSettings': { 'visible': 'yes' }
                  },
                  {
                    'layerId': 'points.json',
                    'layerName': { 'en': 'Points', 'fr': 'Points' }
                  },
                  {
                    'layerId': 'points_1.json',
                    'layerName': { 'en': 'Points 1', 'fr': 'Points 1' }
                  },
                  {
                    'layerId': 'points_2.json',
                    'layerName': { 'en': 'Points 2', 'fr': 'Points 2' }
                  },
                  {
                    'layerId': 'points_3.json',
                    'layerName': { 'en': 'Points 3', 'fr': 'Points 3' }
                  }
                ]
              }
            ]
          }
        ]
      },
      'theme': 'geo.ca',
      'appBar': {
        'tabs': {
          'core': ['geolocator', 'export']
        }
      },
      'navBar': ['zoom', 'fullscreen', 'home', 'location', 'export'],
      'footerBar': {
        'tabs': {
          'core': ['legend', 'layers', 'details', 'data-table']
        }
      },
      'components': ['north-arrow'],
      'corePackages': [],
      'externalPackages': [],
      'suportedLanguages': ['en', 'fr']
    }"></div>
  <hr />
  <div id="resultMap" style="margin-top: 20px; margin-left: 15px">Click on a layer on the map</div>
  <hr />
  <button type="button" class="collapsible">Code Snippet</button>
  <pre id="codeSnippet" class="panel"></pre>

  <div class="map-title-holder">
    <h4 id="HUC2">2. Basic Map French Dark theme</h4>
    <a class="ref-link" href="#top">Top</a>
  </div>
  <div id="mapWM2" class="geoview-map" data-lang="fr" data-config="{
        'map': {
          'interaction': 'dynamic',
          'viewSettings': {
            'zoom': 3,
            'center': [-100, 50],
            'projection': 3978
          },
          'basemapOptions': {
            'basemapId': 'osm',
            'shaded': false,
            'labeled': false
          },
          'listOfGeoviewLayerConfig': [
            {
              'geoviewLayerId': 'esriFeatureLYR4',
              'geoviewLayerName': {
                'en': 'Water quality at monitoring sites',
                'fr': 'Qualite de eau'
              },
              'metadataAccessPath': {
                'en': 'https://maps-cartes.ec.gc.ca/arcgis/rest/services/DMS/DEU_CSO_Volume/MapServer',
                'fr': 'https://maps-cartes.ec.gc.ca/arcgis/rest/services/DMS/DEU_CSO_Volume/MapServer'
              },
              'geoviewLayerType': 'esriFeature',
              'initialSettings': { 'visible': 'always' },
              'listOfLayerEntryConfig': [
                {
                  'layerId': '8'
                }
              ]
            },
            {
              'geoviewLayerId': 'uniqueValueId',
              'geoviewLayerName': { 'en': 'uniqueValue', 'fr': 'uniqueValue' },
              'metadataAccessPath': { 'en': 'https://maps-cartes.ec.gc.ca/arcgis/rest/services/CESI/MapServer/', 'fr': 'https://maps-cartes.ec.gc.ca/arcgis/rest/services/CESI/MapServer/' },
              'geoviewLayerType': 'esriFeature',
              'listOfLayerEntryConfig': [
                {
                  'layerId': '1'
                }
              ]
            },
            {
              'geoviewLayerId': 'esriFeatureLYR5',
              'geoviewLayerName': {
                'en': 'Top Projects',
                'fr': 'Projets super'
              },
              'metadataAccessPath': {
                'en': 'https://maps-cartes.services.geo.ca/server_serveur/rest/services/NRCan/900A_and_top_100_en/MapServer/',
                'fr': 'https://maps-cartes.services.geo.ca/server_serveur/rest/services/NRCan/900A_and_top_100_en/MapServer/'
              },
              'geoviewLayerType': 'esriFeature',
              'listOfLayerEntryConfig': [
                {
                  'layerId': '0'
                }
              ]
            },
            {
              'geoviewLayerId': 'geojsonLYR1',
              'geoviewLayerName': { 'en': 'GeoJSON Sample', 'fr': 'GeoJSON Échantillon' },
              'metadataAccessPath': { 'en': './datasets/geojson/metadata.json', 'fr': './datasets/geojson/metadata.json' },
              'geoviewLayerType': 'GeoJSON',
              'listOfLayerEntryConfig': [
                {
                  'layerId': 'polygons.json',
                  'layerName': { 'en': 'Polygons', 'fr': 'Polygones' }
                },
                {
                  'layerId': 'lines.json',
                  'layerName': { 'en': 'Lines', 'fr': 'Lignes' }
                },
                {
                  'entryType': 'group',
                  'layerId': 'point-feature-group',
                  'layerName': { 'en': 'point-feature-group', 'fr': 'point-feature-group' },
                  'listOfLayerEntryConfig': [
                    {
                      'layerId': 'icon_points.json',
                      'layerName': { 'en': 'Icons', 'fr': 'Icones' },
                      'initialSettings': { 'visible': 'yes' }
                    },
                    {
                      'layerId': 'points.json',
                      'layerName': { 'en': 'Points', 'fr': 'Points' }
                    },
                    {
                      'layerId': 'points_1.json',
                      'layerName': { 'en': 'Points 1', 'fr': 'Points 1' }
                    },
                    {
                      'layerId': 'points_2.json',
                      'layerName': { 'en': 'Points 2', 'fr': 'Points 2' }
                    },
                    {
                      'layerId': 'points_3.json',
                      'layerName': { 'en': 'Points 3', 'fr': 'Points 3' }
                    }
                  ]
                }
              ]
            }
          ]
        },
      'theme': 'dark',
      'appBar': {
        'tabs': {
          'core': ['geolocator', 'export']
        }
      },
      'navBar': ['zoom', 'fullscreen', 'home', 'location', 'export'],
      'footerBar': {
        'tabs': {
          'core': ['legend', 'layers', 'details', 'data-table']
        }
      },
      'components': ['north-arrow'],
      'corePackages': [],
      'externalPackages': [],
      'suportedLanguages': ['en', 'fr']
    }"></div>
  <hr />

  <div class="map-title-holder">
    <h4 id="HUC3">3. Basic Map English Light theme</h4>
    <a class="ref-link" href="#top">Top</a>
  </div>
  <div id="mapWM3" class="geoview-map" data-lang="en" data-config="{
        'map': {
          'interaction': 'dynamic',
          'viewSettings': {
            'zoom': 3,
            'center': [-100, 50],
            'projection': 3978
          },
          'basemapOptions': {
            'basemapId': 'osm',
            'shaded': false,
            'labeled': false
          },
          'listOfGeoviewLayerConfig': [
            {
              'geoviewLayerId': 'esriFeatureLYR4',
              'geoviewLayerName': {
                'en': 'Water quality at monitoring sites',
                'fr': 'Qualite de eau'
              },
              'metadataAccessPath': {
                'en': 'https://maps-cartes.ec.gc.ca/arcgis/rest/services/DMS/DEU_CSO_Volume/MapServer',
                'fr': 'https://maps-cartes.ec.gc.ca/arcgis/rest/services/DMS/DEU_CSO_Volume/MapServer'
              },
              'geoviewLayerType': 'esriFeature',
              'initialSettings': { 'visible': 'always' },
              'listOfLayerEntryConfig': [
                {
                  'layerId': '8'
                }
              ]
            },
            {
              'geoviewLayerId': 'uniqueValueId',
              'geoviewLayerName': { 'en': 'uniqueValue', 'fr': 'uniqueValue' },
              'metadataAccessPath': { 'en': 'https://maps-cartes.ec.gc.ca/arcgis/rest/services/CESI/MapServer/', 'fr': 'https://maps-cartes.ec.gc.ca/arcgis/rest/services/CESI/MapServer/' },
              'geoviewLayerType': 'esriFeature',
              'listOfLayerEntryConfig': [
                {
                  'layerId': '1'
                }
              ]
            },
            {
              'geoviewLayerId': 'esriFeatureLYR5',
              'geoviewLayerName': {
                'en': 'Top Projects',
                'fr': 'Projets super'
              },
              'metadataAccessPath': {
                'en': 'https://maps-cartes.services.geo.ca/server_serveur/rest/services/NRCan/900A_and_top_100_en/MapServer/',
                'fr': 'https://maps-cartes.services.geo.ca/server_serveur/rest/services/NRCan/900A_and_top_100_en/MapServer/'
              },
              'geoviewLayerType': 'esriFeature',
              'listOfLayerEntryConfig': [
                {
                  'layerId': '0'
                }
              ]
            },
            {
              'geoviewLayerId': 'geojsonLYR1',
              'geoviewLayerName': { 'en': 'GeoJSON Sample', 'fr': 'GeoJSON Échantillon' },
              'metadataAccessPath': { 'en': './geojson/metadata.json', 'fr': './geojson/metadata.json' },
              'geoviewLayerType': 'GeoJSON',
              'listOfLayerEntryConfig': [
                {
                  'layerId': 'polygons.json',
                  'layerName': { 'en': 'Polygons', 'fr': 'Polygones' }
                },
                {
                  'layerId': 'lines.json',
                  'layerName': { 'en': 'Lines', 'fr': 'Lignes' }
                },
                {
                  'entryType': 'group',
                  'layerId': 'point-feature-group',
                  'layerName': { 'en': 'point-feature-group', 'fr': 'point-feature-group' },
                  'listOfLayerEntryConfig': [
                    {
                      'layerId': 'icon_points.json',
                      'layerName': { 'en': 'Icons', 'fr': 'Icones' },
                      'initialSettings': { 'visible': 'yes' }
                    },
                    {
                      'layerId': 'points.json',
                      'layerName': { 'en': 'Points', 'fr': 'Points' }
                    },
                    {
                      'layerId': 'points_1.json',
                      'layerName': { 'en': 'Points 1', 'fr': 'Points 1' }
                    },
                    {
                      'layerId': 'points_2.json',
                      'layerName': { 'en': 'Points 2', 'fr': 'Points 2' }
                    },
                    {
                      'layerId': 'points_3.json',
                      'layerName': { 'en': 'Points 3', 'fr': 'Points 3' }
                    }
                  ]
                }
              ]
            }
          ]
        },
      'theme': 'light',
      'appBar': {
        'tabs': {
          'core': ['geolocator', 'export']
        }
      },
      'navBar': ['zoom', 'fullscreen', 'home', 'location', 'export'],
      'footerBar': {
        'tabs': {
          'core': ['legend', 'layers', 'details', 'data-table']
        }
      },
      'components': ['north-arrow'],
      'corePackages': [],
      'externalPackages': [],
      'suportedLanguages': ['en', 'fr']
    }"></div>
  <hr />

  <script src="codedoc.js"></script>
  <script>
    // initialize cgpv and api events, a callback is optional, used if calling api's after the rendering is ready
    cgpv.init(function () {
      console.log('api is ready');

      // ========================================================================================================================
      // Test enable/disable click and hover on layer
      const fillTableRow = (key, tableId, disableButtonEnding, enableButtonEnding, textEnding) => {
        const clickTable = document.getElementById(tableId);
        const tableRowElement = document.createElement('tr');
        tableRowElement.classList.add('info');
        clickTable.appendChild(tableRowElement);
        const tableDataButtons = document.createElement('td');
        tableDataButtons.classList.add('info');
        tableDataButtons.style.width = '15%';
        tableRowElement.appendChild(tableDataButtons);
        const buttonEnableElement = document.createElement('button');
        buttonEnableElement.id = `${key}-${enableButtonEnding}`;
        buttonEnableElement.innerText = 'Enable';
        tableDataButtons.appendChild(buttonEnableElement);
        const buttonDisableElement = document.createElement('button');
        buttonDisableElement.id = `${key}-${disableButtonEnding}`;
        buttonDisableElement.innerText = 'Disable';
        tableDataButtons.appendChild(buttonDisableElement);
        const tableDataText = document.createElement('td');
        tableDataText.id = `${key}-${textEnding}`;
        tableDataText.classList.add('info');
        tableDataText.style.width = '85%';
        tableRowElement.appendChild(tableDataText);
        if (key === 'all')
          configureTableRow(true, tableDataText.id, 'All layers are', buttonDisableElement.id, buttonEnableElement.id, '');
        else configureTableRow(true, tableDataText.id, `layer "${key}" is`, buttonDisableElement.id, buttonEnableElement.id, key);
      };

      const getEventListenerFunctions = (clickFlag) => {
        if (clickFlag.endsWith('click-text')) {
          return [
            cgpv.api.maps['mapWM1'].layer.featureInfoLayerSet.isClickListenerEnabled,
            cgpv.api.maps['mapWM1'].layer.featureInfoLayerSet.disableClickListener,
            cgpv.api.maps['mapWM1'].layer.featureInfoLayerSet.enableClickListener,
            cgpv.api.maps['mapWM1'].layer.featureInfoLayerSet,
          ];
        } else {
          return [
            cgpv.api.maps['mapWM1'].layer.hoverFeatureInfoLayerSet.isHoverListenerEnabled,
            cgpv.api.maps['mapWM1'].layer.hoverFeatureInfoLayerSet.disableHoverListener,
            cgpv.api.maps['mapWM1'].layer.hoverFeatureInfoLayerSet.enableHoverListener,
            cgpv.api.maps['mapWM1'].layer.hoverFeatureInfoLayerSet,
          ];
        }
      };

      const configureTableRow = (setClickListener, textCellId, text, disableId, enableId, layerPath) => {
        const [isEventListenerEnabled, disableEventListener, enableEventListener, layerSet] = getEventListenerFunctions(textCellId);
        const textCell = document.getElementById(textCellId);
        const layerFlagDisabled = !isEventListenerEnabled.call(layerSet, layerPath);
        const disableButton = document.getElementById(disableId);
        const enableButton = document.getElementById(enableId);
        if (setClickListener) {
          disableButton.addEventListener('click', (e) => {
            disableEventListener.call(layerSet, layerPath);
            updateButtonTable();
          });
          enableButton.addEventListener('click', (e) => {
            enableEventListener.call(layerSet, layerPath);
            updateButtonTable();
          });
        }

        if (layerFlagDisabled === undefined) {
          disableButton.disabled = false;
          enableButton.disabled = false;
          textCell.innerText = 'The map contains a mix of enabled/disabled layers';
        } else if (layerFlagDisabled) {
          disableButton.disabled = true;
          enableButton.disabled = false;
          textCell.innerText = `${text} disabled`;
        } else {
          disableButton.disabled = false;
          enableButton.disabled = true;
          textCell.innerText = `${text} enabled`;
        }
      };

      const updateButtonTable = () => {
        const registeredLayers = cgpv.api.maps.mapWM1?.layer?.registeredLayers;
        let firstpass = true;
        Object.keys(registeredLayers).forEach((key) => {
          if (['processed', 'loaded'].includes(registeredLayers[key].layerStatus)) {
            const queryable = registeredLayers[key]?.source?.featureInfo?.queryable ?? true;
            const isNotGroupLayerEntry = registeredLayers[key]?.entryType !== 'group';
            if (queryable && isNotGroupLayerEntry) {
              if (firstpass) {
                firstpass = false;
                configureTableRow(false, 'all-click-text', 'All layers are', 'all-click-disable', 'all-click-enable', '');
                configureTableRow(false, 'all-hover-text', 'All layers are', 'all-hover-disable', 'all-hover-enable', '');
              }
              configureTableRow(false, `${key}-click-text`, `layer "${key}" is`, `${key}-click-disable`, `${key}-click-enable`, key);
              configureTableRow(false, `${key}-hover-text`, `layer "${key}" is`, `${key}-hover-disable`, `${key}-hover-enable`, key);
            }
          }
        });
      };

      const displayField = document.getElementById('buttonTable');
      displayField.innerHTML = `<table id="buttonTable" style="width:100%">
          <tr>
            <th style="width:50%", class="info">Click event listener</th>
            <th style="width:50%", class="info">Hover event listener</th>
          </tr>
          <tr>
            <td class="info">
              <table id="click-table", class="info", style="width:100%"></table>
            </td>
            <td class="info">
              <table id="hover-table", class="info", style="width:100%"></table>
            </td>
          </tr>
        </table>`;
      const registeredLayers = cgpv.api.maps.mapWM1?.layer?.registeredLayers;
      let firstpass = true;
      Object.keys(registeredLayers).forEach((key) => {
        if (['processed', 'loaded'].includes(registeredLayers[key].layerStatus)) {
          const queryable = registeredLayers[key]?.source?.featureInfo?.queryable ?? true;
          const isNotGroupLayerEntry = registeredLayers[key]?.entryType !== 'group';
          if (queryable && isNotGroupLayerEntry) {
            if (firstpass) {
              firstpass = false;
              fillTableRow('all', 'click-table', 'click-disable', 'click-enable', 'click-text');
              fillTableRow('all', 'hover-table', 'hover-disable', 'hover-enable', 'hover-text');
            }
            fillTableRow(key, 'click-table', 'click-disable', 'click-enable', 'click-text');
            fillTableRow(key, 'hover-table', 'hover-disable', 'hover-enable', 'hover-text');
          }
        }
      });

      //create snippets
      createConfigSnippet();
      createCodeSnippet();
    });
  </script>
</body>

</html>
=======
<!DOCTYPE html>
<html lang="en">
  <head>
    <meta charset="UTF-8" />
    <meta name="viewport" content="width=device-width, initial-scale=1.0" />
    <title><%= htmlWebpackPlugin.options.title %></title>
    <link rel="shortcut icon" href="./favicon.ico" />
    <meta name="msapplication-TileColor" content="#da532c" />
    <meta name="msapplication-config" content="./img/browserconfig.xml" />
    <meta name="theme-color" content="#ffffff" />
    <meta name="msapplication-TileColor" content="#da532c" />
    <meta name="theme-color" content="#ffffff" />
    <link href="https://fonts.googleapis.com/css?family=Roboto|Montserrat:200,300,400,900|Merriweather" rel="stylesheet" type="text/css" />
    <link rel="stylesheet" href="https://fonts.googleapis.com/icon?family=Material+Icons" />
    <link rel="stylesheet" href="css/style.css" />
  </head>

  <body>
    <div class="header-table">
      <table>
        <tbody>
          <tr>
            <td><img class="header-logo" alt="logo" src="./img/Logo.png" /></td>
            <td class="header-title">
              <h1><strong>Panel - Feature Info</strong></h1>
            </td>
          </tr>
          <tr>
            <td>
              <a href="./index.html">Main</a><br />
              <a href="#HUC1">1. Basic map English Geo.ca theme</a><br />
              <a href="#HUC2">2. Basic map French Dark theme</a><br />
              <a href="#HUC3">3. Basic map English Light theme</a><br />
            </td>
          </tr>
        </tbody>
      </table>
      <table>
        <tbody>
          <tr>
            <td>This page is used to test the creation and integration of the Feature Info component in a responsive design.</td>
          </tr>
        </tbody>
      </table>
    </div>

    <button type="button" class="collapsible">Click and Hover event listeners</button>
    <pre id="buttonTable" class="panel"></pre>
    <div class="map-title-holder">
      <h4 id="HUC1">1. Basic Map English Geo.ca theme</h4>
      <a class="ref-link" href="#top">Top</a>
    </div>
    <div
      id="mapWM1"
      class="geoview-map"
      data-lang="en"
      data-config="{
      'map': {
        'interaction': 'dynamic',
        'viewSettings': {
          'zoom': 3,
          'center': [-100, 50],
          'projection': 3978
        },
        'basemapOptions': {
          'basemapId': 'osm',
          'shaded': false,
          'labeled': false
        },
        'highlightColor': 'red',
        'listOfGeoviewLayerConfig': [
          {
            'geoviewLayerId': 'esriFeatureLYR4',
            'geoviewLayerName': {
              'en': 'Water quality at monitoring sites',
              'fr': 'Qualité eau'
            },
            'metadataAccessPath': {
              'en': 'https://maps-cartes.ec.gc.ca/arcgis/rest/services/DMS/DEU_CSO_Volume/MapServer',
              'fr': 'https://maps-cartes.ec.gc.ca/arcgis/rest/services/DMS/DEU_CSO_Volume/MapServer'
            },
            'geoviewLayerType': 'esriFeature',
            'initialSettings': { 'visible': 'always' },
            'listOfLayerEntryConfig': [
              {
                'layerId': '8'
              }
            ]
          },
          {
            'geoviewLayerId': 'uniqueValueId',
            'geoviewLayerName': { 'en': 'uniqueValue', 'fr': 'uniqueValue' },
            'metadataAccessPath': { 'en': 'https://maps-cartes.ec.gc.ca/arcgis/rest/services/CESI/MapServer/', 'fr': 'https://maps-cartes.ec.gc.ca/arcgis/rest/services/CESI/MapServer/' },
            'geoviewLayerType': 'esriFeature',
            'listOfLayerEntryConfig': [
              {
                'layerId': '1',
                'initialSettings': { 'removable': false }
              }
            ]
          },
          {
            'geoviewLayerId': 'esriFeatureLYR5',
            'geoviewLayerName': {
              'en': 'Top Projects',
              'fr': 'Projets super'
            },
            'metadataAccessPath': {
              'en': 'https://maps-cartes.services.geo.ca/server_serveur/rest/services/NRCan/900A_and_top_100_en/MapServer/',
              'fr': 'https://maps-cartes.services.geo.ca/server_serveur/rest/services/NRCan/900A_and_top_100_en/MapServer/'
            },
            'geoviewLayerType': 'esriFeature',
            'listOfLayerEntryConfig': [
              {
                'layerId': '0'
              }
            ]
          },
          {
            'geoviewLayerId': 'geojsonLYR1',
            'geoviewLayerName': { 'en': 'GeoJSON Sample', 'fr': 'GeoJSON Échantillon' },
            'metadataAccessPath': { 'en': './datasets/geojson/metadata.json', 'fr': './datasets/geojson/metadata.json' },
            'geoviewLayerType': 'GeoJSON',
            'listOfLayerEntryConfig': [
              {
                'layerId': 'polygons.json',
                'layerName': { 'en': 'Polygons', 'fr': 'Polygones' }
              },
              {
                'layerId': 'lines.json',
                'layerName': { 'en': 'Lines', 'fr': 'Lignes' }
              },
              {
                'entryType': 'group',
                'layerId': 'point-feature-group',
                'layerName': { 'en': 'point-feature-group', 'fr': 'point-feature-group' },
                'listOfLayerEntryConfig': [
                  {
                    'layerId': 'icon_points.json',
                    'layerName': { 'en': 'Icons', 'fr': 'Icones' },
                    'initialSettings': { 'visible': 'yes' }
                  },
                  {
                    'layerId': 'points.json',
                    'layerName': { 'en': 'Points', 'fr': 'Points' }
                  },
                  {
                    'layerId': 'points_1.json',
                    'layerName': { 'en': 'Points 1', 'fr': 'Points 1' }
                  },
                  {
                    'layerId': 'points_2.json',
                    'layerName': { 'en': 'Points 2', 'fr': 'Points 2' }
                  },
                  {
                    'layerId': 'points_3.json',
                    'layerName': { 'en': 'Points 3', 'fr': 'Points 3' }
                  }
                ]
              }
            ]
          }
        ]
      },
      'theme': 'geo.ca',
      'appBar': {
        'tabs': {
          'core': ['geolocator', 'export']
        }
      },
      'navBar': ['zoom', 'fullscreen', 'home', 'location', 'export'],
      'footerBar': {
        'tabs': {
          'core': ['legend', 'layers', 'details', 'data-table']
        }
      },
      'components': ['north-arrow'],
      'corePackages': [],
      'externalPackages': [],
      'suportedLanguages': ['en', 'fr']
    }"
    ></div>
    <hr />
    <div id="resultMap" style="margin-top: 20px; margin-left: 15px">Click on a layer on the map</div>
    <hr />
    <button type="button" class="collapsible">Code Snippet</button>
    <pre id="codeSnippet" class="panel"></pre>

    <div class="map-title-holder">
      <h4 id="HUC2">2. Basic Map French Dark theme</h4>
      <a class="ref-link" href="#top">Top</a>
    </div>
    <div
      id="mapWM2"
      class="geoview-map"
      data-lang="fr"
      data-config="{
        'map': {
          'interaction': 'dynamic',
          'viewSettings': {
            'zoom': 3,
            'center': [-100, 50],
            'projection': 3978
          },
          'basemapOptions': {
            'basemapId': 'osm',
            'shaded': false,
            'labeled': false
          },
          'listOfGeoviewLayerConfig': [
            {
              'geoviewLayerId': 'esriFeatureLYR4',
              'geoviewLayerName': {
                'en': 'Water quality at monitoring sites',
                'fr': 'Qualite de eau'
              },
              'metadataAccessPath': {
                'en': 'https://maps-cartes.ec.gc.ca/arcgis/rest/services/DMS/DEU_CSO_Volume/MapServer',
                'fr': 'https://maps-cartes.ec.gc.ca/arcgis/rest/services/DMS/DEU_CSO_Volume/MapServer'
              },
              'geoviewLayerType': 'esriFeature',
              'initialSettings': { 'visible': 'always' },
              'listOfLayerEntryConfig': [
                {
                  'layerId': '8'
                }
              ]
            },
            {
              'geoviewLayerId': 'uniqueValueId',
              'geoviewLayerName': { 'en': 'uniqueValue', 'fr': 'uniqueValue' },
              'metadataAccessPath': { 'en': 'https://maps-cartes.ec.gc.ca/arcgis/rest/services/CESI/MapServer/', 'fr': 'https://maps-cartes.ec.gc.ca/arcgis/rest/services/CESI/MapServer/' },
              'geoviewLayerType': 'esriFeature',
              'listOfLayerEntryConfig': [
                {
                  'layerId': '1'
                }
              ]
            },
            {
              'geoviewLayerId': 'esriFeatureLYR5',
              'geoviewLayerName': {
                'en': 'Top Projects',
                'fr': 'Projets super'
              },
              'metadataAccessPath': {
                'en': 'https://maps-cartes.services.geo.ca/server_serveur/rest/services/NRCan/900A_and_top_100_en/MapServer/',
                'fr': 'https://maps-cartes.services.geo.ca/server_serveur/rest/services/NRCan/900A_and_top_100_en/MapServer/'
              },
              'geoviewLayerType': 'esriFeature',
              'listOfLayerEntryConfig': [
                {
                  'layerId': '0'
                }
              ]
            },
            {
              'geoviewLayerId': 'geojsonLYR1',
              'geoviewLayerName': { 'en': 'GeoJSON Sample', 'fr': 'GeoJSON Échantillon' },
              'metadataAccessPath': { 'en': './datasets/geojson/metadata.json', 'fr': './datasets/geojson/metadata.json' },
              'geoviewLayerType': 'GeoJSON',
              'listOfLayerEntryConfig': [
                {
                  'layerId': 'polygons.json',
                  'layerName': { 'en': 'Polygons', 'fr': 'Polygones' }
                },
                {
                  'layerId': 'lines.json',
                  'layerName': { 'en': 'Lines', 'fr': 'Lignes' }
                },
                {
                  'entryType': 'group',
                  'layerId': 'point-feature-group',
                  'layerName': { 'en': 'point-feature-group', 'fr': 'point-feature-group' },
                  'listOfLayerEntryConfig': [
                    {
                      'layerId': 'icon_points.json',
                      'layerName': { 'en': 'Icons', 'fr': 'Icones' },
                      'initialSettings': { 'visible': 'yes' }
                    },
                    {
                      'layerId': 'points.json',
                      'layerName': { 'en': 'Points', 'fr': 'Points' }
                    },
                    {
                      'layerId': 'points_1.json',
                      'layerName': { 'en': 'Points 1', 'fr': 'Points 1' }
                    },
                    {
                      'layerId': 'points_2.json',
                      'layerName': { 'en': 'Points 2', 'fr': 'Points 2' }
                    },
                    {
                      'layerId': 'points_3.json',
                      'layerName': { 'en': 'Points 3', 'fr': 'Points 3' }
                    }
                  ]
                }
              ]
            }
          ]
        },
      'theme': 'dark',
      'appBar': {
        'tabs': {
          'core': ['geolocator', 'export']
        }
      },
      'navBar': ['zoom', 'fullscreen', 'home', 'location', 'export'],
      'footerBar': {
        'tabs': {
          'core': ['legend', 'layers', 'details', 'data-table']
        }
      },
      'components': ['north-arrow'],
      'corePackages': [],
      'externalPackages': [],
      'suportedLanguages': ['en', 'fr']
    }"
    ></div>
    <hr />

    <div class="map-title-holder">
      <h4 id="HUC3">3. Basic Map English Light theme</h4>
      <a class="ref-link" href="#top">Top</a>
    </div>
    <div
      id="mapWM3"
      class="geoview-map"
      data-lang="en"
      data-config="{
        'map': {
          'interaction': 'dynamic',
          'viewSettings': {
            'zoom': 3,
            'center': [-100, 50],
            'projection': 3978
          },
          'basemapOptions': {
            'basemapId': 'osm',
            'shaded': false,
            'labeled': false
          },
          'listOfGeoviewLayerConfig': [
            {
              'geoviewLayerId': 'esriFeatureLYR4',
              'geoviewLayerName': {
                'en': 'Water quality at monitoring sites',
                'fr': 'Qualite de eau'
              },
              'metadataAccessPath': {
                'en': 'https://maps-cartes.ec.gc.ca/arcgis/rest/services/DMS/DEU_CSO_Volume/MapServer',
                'fr': 'https://maps-cartes.ec.gc.ca/arcgis/rest/services/DMS/DEU_CSO_Volume/MapServer'
              },
              'geoviewLayerType': 'esriFeature',
              'initialSettings': { 'visible': 'always' },
              'listOfLayerEntryConfig': [
                {
                  'layerId': '8'
                }
              ]
            },
            {
              'geoviewLayerId': 'uniqueValueId',
              'geoviewLayerName': { 'en': 'uniqueValue', 'fr': 'uniqueValue' },
              'metadataAccessPath': { 'en': 'https://maps-cartes.ec.gc.ca/arcgis/rest/services/CESI/MapServer/', 'fr': 'https://maps-cartes.ec.gc.ca/arcgis/rest/services/CESI/MapServer/' },
              'geoviewLayerType': 'esriFeature',
              'listOfLayerEntryConfig': [
                {
                  'layerId': '1'
                }
              ]
            },
            {
              'geoviewLayerId': 'esriFeatureLYR5',
              'geoviewLayerName': {
                'en': 'Top Projects',
                'fr': 'Projets super'
              },
              'metadataAccessPath': {
                'en': 'https://maps-cartes.services.geo.ca/server_serveur/rest/services/NRCan/900A_and_top_100_en/MapServer/',
                'fr': 'https://maps-cartes.services.geo.ca/server_serveur/rest/services/NRCan/900A_and_top_100_en/MapServer/'
              },
              'geoviewLayerType': 'esriFeature',
              'listOfLayerEntryConfig': [
                {
                  'layerId': '0'
                }
              ]
            },
            {
              'geoviewLayerId': 'geojsonLYR1',
              'geoviewLayerName': { 'en': 'GeoJSON Sample', 'fr': 'GeoJSON Échantillon' },
              'metadataAccessPath': { 'en': './geojson/metadata.json', 'fr': './geojson/metadata.json' },
              'geoviewLayerType': 'GeoJSON',
              'listOfLayerEntryConfig': [
                {
                  'layerId': 'polygons.json',
                  'layerName': { 'en': 'Polygons', 'fr': 'Polygones' }
                },
                {
                  'layerId': 'lines.json',
                  'layerName': { 'en': 'Lines', 'fr': 'Lignes' }
                },
                {
                  'entryType': 'group',
                  'layerId': 'point-feature-group',
                  'layerName': { 'en': 'point-feature-group', 'fr': 'point-feature-group' },
                  'listOfLayerEntryConfig': [
                    {
                      'layerId': 'icon_points.json',
                      'layerName': { 'en': 'Icons', 'fr': 'Icones' },
                      'initialSettings': { 'visible': 'yes' }
                    },
                    {
                      'layerId': 'points.json',
                      'layerName': { 'en': 'Points', 'fr': 'Points' }
                    },
                    {
                      'layerId': 'points_1.json',
                      'layerName': { 'en': 'Points 1', 'fr': 'Points 1' }
                    },
                    {
                      'layerId': 'points_2.json',
                      'layerName': { 'en': 'Points 2', 'fr': 'Points 2' }
                    },
                    {
                      'layerId': 'points_3.json',
                      'layerName': { 'en': 'Points 3', 'fr': 'Points 3' }
                    }
                  ]
                }
              ]
            }
          ]
        },
      'theme': 'light',
      'appBar': {
        'tabs': {
          'core': ['geolocator', 'export']
        }
      },
      'navBar': ['zoom', 'fullscreen', 'home', 'location', 'export'],
      'footerBar': {
        'tabs': {
          'core': ['legend', 'layers', 'details', 'data-table']
        }
      },
      'components': ['north-arrow'],
      'corePackages': [],
      'externalPackages': [],
      'suportedLanguages': ['en', 'fr']
    }"
    ></div>
    <hr />

    <script src="codedoc.js"></script>
    <script>
      // initialize cgpv and api events, a callback is optional, used if calling api's after the rendering is ready
      cgpv.init((mapId) => {
        if (mapId === 'allMaps') {
          // ========================================================================================================================
          // Test enable/disable click and hover on layer
          const fillTableRow = (key, tableId, disableButtonEnding, enableButtonEnding, textEnding) => {
            const clickTable = document.getElementById(tableId);
            const tableRowElement = document.createElement('tr');
            tableRowElement.classList.add('info');
            clickTable.appendChild(tableRowElement);
            const tableDataButtons = document.createElement('td');
            tableDataButtons.classList.add('info');
            tableDataButtons.style.width = '15%';
            tableRowElement.appendChild(tableDataButtons);
            const buttonEnableElement = document.createElement('button');
            buttonEnableElement.id = `${key}-${enableButtonEnding}`;
            buttonEnableElement.innerText = 'Enable';
            tableDataButtons.appendChild(buttonEnableElement);
            const buttonDisableElement = document.createElement('button');
            buttonDisableElement.id = `${key}-${disableButtonEnding}`;
            buttonDisableElement.innerText = 'Disable';
            tableDataButtons.appendChild(buttonDisableElement);
            const tableDataText = document.createElement('td');
            tableDataText.id = `${key}-${textEnding}`;
            tableDataText.classList.add('info');
            tableDataText.style.width = '85%';
            tableRowElement.appendChild(tableDataText);
            if (key === 'all')
              configureTableRow(true, tableDataText.id, 'All layers are', buttonDisableElement.id, buttonEnableElement.id, '');
            else configureTableRow(true, tableDataText.id, `layer "${key}" is`, buttonDisableElement.id, buttonEnableElement.id, key);
          };

          const getEventListenerFunctions = (clickFlag) => {
            if (clickFlag.endsWith('click-text')) {
              return [
                cgpv.api.maps['mapWM1'].layer.featureInfoLayerSet.isClickListenerEnabled,
                cgpv.api.maps['mapWM1'].layer.featureInfoLayerSet.disableClickListener,
                cgpv.api.maps['mapWM1'].layer.featureInfoLayerSet.enableClickListener,
                cgpv.api.maps['mapWM1'].layer.featureInfoLayerSet,
              ];
            } else {
              return [
                cgpv.api.maps['mapWM1'].layer.hoverFeatureInfoLayerSet.isHoverListenerEnabled,
                cgpv.api.maps['mapWM1'].layer.hoverFeatureInfoLayerSet.disableHoverListener,
                cgpv.api.maps['mapWM1'].layer.hoverFeatureInfoLayerSet.enableHoverListener,
                cgpv.api.maps['mapWM1'].layer.hoverFeatureInfoLayerSet,
              ];
            }
          };

          const configureTableRow = (setClickListener, textCellId, text, disableId, enableId, layerPath) => {
            const [isEventListenerEnabled, disableEventListener, enableEventListener, layerSet] = getEventListenerFunctions(textCellId);
            const textCell = document.getElementById(textCellId);
            const layerFlagDisabled = !isEventListenerEnabled.call(layerSet, layerPath);
            const disableButton = document.getElementById(disableId);
            const enableButton = document.getElementById(enableId);
            if (setClickListener) {
              disableButton.addEventListener('click', (e) => {
                disableEventListener.call(layerSet, layerPath);
                updateButtonTable();
              });
              enableButton.addEventListener('click', (e) => {
                enableEventListener.call(layerSet, layerPath);
                updateButtonTable();
              });
            }

            if (layerFlagDisabled === undefined) {
              disableButton.disabled = false;
              enableButton.disabled = false;
              textCell.innerText = 'The map contains a mix of enabled/disabled layers';
            } else if (layerFlagDisabled) {
              disableButton.disabled = true;
              enableButton.disabled = false;
              textCell.innerText = `${text} disabled`;
            } else {
              disableButton.disabled = false;
              enableButton.disabled = true;
              textCell.innerText = `${text} enabled`;
            }
          };

          const updateButtonTable = () => {
            const registeredLayers = cgpv.api.maps.mapWM1?.layer?.registeredLayers;
            let firstpass = true;
            Object.keys(registeredLayers).forEach((key) => {
              if (['processed', 'loaded'].includes(registeredLayers[key].layerStatus)) {
                const queryable = registeredLayers[key]?.source?.featureInfo?.queryable ?? true;
                const isNotGroupLayerEntry = registeredLayers[key]?.entryType !== 'group';
                if (queryable && isNotGroupLayerEntry) {
                  if (firstpass) {
                    firstpass = false;
                    configureTableRow(false, 'all-click-text', 'All layers are', 'all-click-disable', 'all-click-enable', '');
                    configureTableRow(false, 'all-hover-text', 'All layers are', 'all-hover-disable', 'all-hover-enable', '');
                  }
                  configureTableRow(false, `${key}-click-text`, `layer "${key}" is`, `${key}-click-disable`, `${key}-click-enable`, key);
                  configureTableRow(false, `${key}-hover-text`, `layer "${key}" is`, `${key}-hover-disable`, `${key}-hover-enable`, key);
                }
              }
            });
          };

          const displayField = document.getElementById('buttonTable');
          displayField.innerHTML = `<table id="buttonTable" style="width:100%">
            <tr>
              <th style="width:50%", class="info">Click event listener</th>
              <th style="width:50%", class="info">Hover event listener</th>
            </tr>
            <tr>
              <td class="info">
                <table id="click-table", class="info", style="width:100%"></table>
              </td>
              <td class="info">
                <table id="hover-table", class="info", style="width:100%"></table>
              </td>
            </tr>
          </table>`;
          const registeredLayers = cgpv.api.maps.mapWM1?.layer?.registeredLayers;
          let firstpass = true;
          Object.keys(registeredLayers).forEach((key) => {
            if (['processed', 'loaded'].includes(registeredLayers[key].layerStatus)) {
              const queryable = registeredLayers[key]?.source?.featureInfo?.queryable ?? true;
              const isNotGroupLayerEntry = registeredLayers[key]?.entryType !== 'group';
              if (queryable && isNotGroupLayerEntry) {
                if (firstpass) {
                  firstpass = false;
                  fillTableRow('all', 'click-table', 'click-disable', 'click-enable', 'click-text');
                  fillTableRow('all', 'hover-table', 'hover-disable', 'hover-enable', 'hover-text');
                }
                fillTableRow(key, 'click-table', 'click-disable', 'click-enable', 'click-text');
                fillTableRow(key, 'hover-table', 'hover-disable', 'hover-enable', 'hover-text');
              }
            }
          });

          // create snippets
          createCodeSnippet();
          createConfigSnippet();
        }
      });
    </script>
  </body>
</html>
>>>>>>> ef2a8284
<|MERGE_RESOLUTION|>--- conflicted
+++ resolved
@@ -1,1196 +1,592 @@
-<<<<<<< HEAD
-<!DOCTYPE html>
-<html lang="en">
-
-<head>
-  <meta charset="UTF-8" />
-  <meta name="viewport" content="width=device-width, initial-scale=1.0" />
-  <title>
-    <%= htmlWebpackPlugin.options.title %>
-  </title>
-  <link rel="shortcut icon" href="./favicon.ico" />
-  <meta name="msapplication-TileColor" content="#da532c" />
-  <meta name="msapplication-config" content="./img/browserconfig.xml" />
-  <meta name="theme-color" content="#ffffff" />
-  <meta name="msapplication-TileColor" content="#da532c" />
-  <meta name="theme-color" content="#ffffff" />
-  <link href="https://fonts.googleapis.com/css?family=Roboto|Montserrat:200,300,400,900|Merriweather" rel="stylesheet"
-    type="text/css" crossOrigin="anonymous" />
-  <link rel="stylesheet" href="https://fonts.googleapis.com/icon?family=Material+Icons" crossOrigin="anonymous" />
-  <link rel="stylesheet" href="css/style.css" />
-</head>
-
-<body>
-  <div class="header-table">
-    <table>
-      <tbody>
-        <tr>
-          <td><img class="header-logo" alt="logo" src="./img/Logo.png" /></td>
-          <td class="header-title">
-            <h1><strong>Panel - Feature Info</strong></h1>
-          </td>
-        </tr>
-        <tr>
-          <td>
-            <a href="./index.html">Main</a><br />
-            <a href="#HUC1">1. Basic map English Geo.ca theme</a><br />
-            <a href="#HUC2">2. Basic map French Dark theme</a><br />
-            <a href="#HUC3">3. Basic map English Light theme</a><br />
-          </td>
-        </tr>
-      </tbody>
-    </table>
-    <table>
-      <tbody>
-        <tr>
-          <td>This page is used to test the creation and integration of the Feature Info component in a responsive
-            design.</td>
-        </tr>
-      </tbody>
-    </table>
-  </div>
-
-  <button type="button" class="collapsible">Click and Hover event listeners</button>
-  <pre id="buttonTable" class="panel"></pre>
-  <div class="map-title-holder">
-    <h4 id="HUC1">1. Basic Map English Geo.ca theme</h4>
-    <a class="ref-link" href="#top">Top</a>
-  </div>
-  <div id="mapWM1" class="geoview-map" data-lang="en" data-config="{
-      'map': {
-        'interaction': 'dynamic',
-        'viewSettings': {
-          'zoom': 3,
-          'center': [-100, 50],
-          'projection': 3978
-        },
-        'basemapOptions': {
-          'basemapId': 'osm',
-          'shaded': false,
-          'labeled': false
-        },
-        'highlightColor': 'red',
-        'listOfGeoviewLayerConfig': [
-          {
-            'geoviewLayerId': 'esriFeatureLYR4',
-            'geoviewLayerName': {
-              'en': 'Water quality at monitoring sites',
-              'fr': 'Qualité eau'
-            },
-            'metadataAccessPath': {
-              'en': 'https://maps-cartes.ec.gc.ca/arcgis/rest/services/DMS/DEU_CSO_Volume/MapServer',
-              'fr': 'https://maps-cartes.ec.gc.ca/arcgis/rest/services/DMS/DEU_CSO_Volume/MapServer'
-            },
-            'geoviewLayerType': 'esriFeature',
-            'initialSettings': { 'visible': 'always' },
-            'listOfLayerEntryConfig': [
-              {
-                'layerId': '8'
-              }
-            ]
-          },
-          {
-            'geoviewLayerId': 'uniqueValueId',
-            'geoviewLayerName': { 'en': 'uniqueValue', 'fr': 'uniqueValue' },
-            'metadataAccessPath': { 'en': 'https://maps-cartes.ec.gc.ca/arcgis/rest/services/CESI/MapServer/', 'fr': 'https://maps-cartes.ec.gc.ca/arcgis/rest/services/CESI/MapServer/' },
-            'geoviewLayerType': 'esriFeature',
-            'listOfLayerEntryConfig': [
-              {
-                'layerId': '1',
-                'initialSettings': { 'removable': false }
-              }
-            ]
-          },
-          {
-            'geoviewLayerId': 'esriFeatureLYR5',
-            'geoviewLayerName': {
-              'en': 'Top Projects',
-              'fr': 'Projets super'
-            },
-            'metadataAccessPath': {
-              'en': 'https://maps-cartes.services.geo.ca/server_serveur/rest/services/NRCan/900A_and_top_100_en/MapServer/',
-              'fr': 'https://maps-cartes.services.geo.ca/server_serveur/rest/services/NRCan/900A_and_top_100_en/MapServer/'
-            },
-            'geoviewLayerType': 'esriFeature',
-            'listOfLayerEntryConfig': [
-              {
-                'layerId': '0'
-              }
-            ]
-          },
-          {
-            'geoviewLayerId': 'geojsonLYR1',
-            'geoviewLayerName': { 'en': 'GeoJSON Sample', 'fr': 'GeoJSON Échantillon' },
-            'metadataAccessPath': { 'en': './datasets/geojson/metadata.json', 'fr': './datasets/geojson/metadata.json' },
-            'geoviewLayerType': 'GeoJSON',
-            'listOfLayerEntryConfig': [
-              {
-                'layerId': 'polygons.json',
-                'layerName': { 'en': 'Polygons', 'fr': 'Polygones' }
-              },
-              {
-                'layerId': 'lines.json',
-                'layerName': { 'en': 'Lines', 'fr': 'Lignes' }
-              },
-              {
-                'entryType': 'group',
-                'layerId': 'point-feature-group',
-                'layerName': { 'en': 'point-feature-group', 'fr': 'point-feature-group' },
-                'listOfLayerEntryConfig': [
-                  {
-                    'layerId': 'icon_points.json',
-                    'layerName': { 'en': 'Icons', 'fr': 'Icones' },
-                    'initialSettings': { 'visible': 'yes' }
-                  },
-                  {
-                    'layerId': 'points.json',
-                    'layerName': { 'en': 'Points', 'fr': 'Points' }
-                  },
-                  {
-                    'layerId': 'points_1.json',
-                    'layerName': { 'en': 'Points 1', 'fr': 'Points 1' }
-                  },
-                  {
-                    'layerId': 'points_2.json',
-                    'layerName': { 'en': 'Points 2', 'fr': 'Points 2' }
-                  },
-                  {
-                    'layerId': 'points_3.json',
-                    'layerName': { 'en': 'Points 3', 'fr': 'Points 3' }
-                  }
-                ]
-              }
-            ]
-          }
-        ]
-      },
-      'theme': 'geo.ca',
-      'appBar': {
-        'tabs': {
-          'core': ['geolocator', 'export']
-        }
-      },
-      'navBar': ['zoom', 'fullscreen', 'home', 'location', 'export'],
-      'footerBar': {
-        'tabs': {
-          'core': ['legend', 'layers', 'details', 'data-table']
-        }
-      },
-      'components': ['north-arrow'],
-      'corePackages': [],
-      'externalPackages': [],
-      'suportedLanguages': ['en', 'fr']
-    }"></div>
-  <hr />
-  <div id="resultMap" style="margin-top: 20px; margin-left: 15px">Click on a layer on the map</div>
-  <hr />
-  <button type="button" class="collapsible">Code Snippet</button>
-  <pre id="codeSnippet" class="panel"></pre>
-
-  <div class="map-title-holder">
-    <h4 id="HUC2">2. Basic Map French Dark theme</h4>
-    <a class="ref-link" href="#top">Top</a>
-  </div>
-  <div id="mapWM2" class="geoview-map" data-lang="fr" data-config="{
-        'map': {
-          'interaction': 'dynamic',
-          'viewSettings': {
-            'zoom': 3,
-            'center': [-100, 50],
-            'projection': 3978
-          },
-          'basemapOptions': {
-            'basemapId': 'osm',
-            'shaded': false,
-            'labeled': false
-          },
-          'listOfGeoviewLayerConfig': [
-            {
-              'geoviewLayerId': 'esriFeatureLYR4',
-              'geoviewLayerName': {
-                'en': 'Water quality at monitoring sites',
-                'fr': 'Qualite de eau'
-              },
-              'metadataAccessPath': {
-                'en': 'https://maps-cartes.ec.gc.ca/arcgis/rest/services/DMS/DEU_CSO_Volume/MapServer',
-                'fr': 'https://maps-cartes.ec.gc.ca/arcgis/rest/services/DMS/DEU_CSO_Volume/MapServer'
-              },
-              'geoviewLayerType': 'esriFeature',
-              'initialSettings': { 'visible': 'always' },
-              'listOfLayerEntryConfig': [
-                {
-                  'layerId': '8'
-                }
-              ]
-            },
-            {
-              'geoviewLayerId': 'uniqueValueId',
-              'geoviewLayerName': { 'en': 'uniqueValue', 'fr': 'uniqueValue' },
-              'metadataAccessPath': { 'en': 'https://maps-cartes.ec.gc.ca/arcgis/rest/services/CESI/MapServer/', 'fr': 'https://maps-cartes.ec.gc.ca/arcgis/rest/services/CESI/MapServer/' },
-              'geoviewLayerType': 'esriFeature',
-              'listOfLayerEntryConfig': [
-                {
-                  'layerId': '1'
-                }
-              ]
-            },
-            {
-              'geoviewLayerId': 'esriFeatureLYR5',
-              'geoviewLayerName': {
-                'en': 'Top Projects',
-                'fr': 'Projets super'
-              },
-              'metadataAccessPath': {
-                'en': 'https://maps-cartes.services.geo.ca/server_serveur/rest/services/NRCan/900A_and_top_100_en/MapServer/',
-                'fr': 'https://maps-cartes.services.geo.ca/server_serveur/rest/services/NRCan/900A_and_top_100_en/MapServer/'
-              },
-              'geoviewLayerType': 'esriFeature',
-              'listOfLayerEntryConfig': [
-                {
-                  'layerId': '0'
-                }
-              ]
-            },
-            {
-              'geoviewLayerId': 'geojsonLYR1',
-              'geoviewLayerName': { 'en': 'GeoJSON Sample', 'fr': 'GeoJSON Échantillon' },
-              'metadataAccessPath': { 'en': './datasets/geojson/metadata.json', 'fr': './datasets/geojson/metadata.json' },
-              'geoviewLayerType': 'GeoJSON',
-              'listOfLayerEntryConfig': [
-                {
-                  'layerId': 'polygons.json',
-                  'layerName': { 'en': 'Polygons', 'fr': 'Polygones' }
-                },
-                {
-                  'layerId': 'lines.json',
-                  'layerName': { 'en': 'Lines', 'fr': 'Lignes' }
-                },
-                {
-                  'entryType': 'group',
-                  'layerId': 'point-feature-group',
-                  'layerName': { 'en': 'point-feature-group', 'fr': 'point-feature-group' },
-                  'listOfLayerEntryConfig': [
-                    {
-                      'layerId': 'icon_points.json',
-                      'layerName': { 'en': 'Icons', 'fr': 'Icones' },
-                      'initialSettings': { 'visible': 'yes' }
-                    },
-                    {
-                      'layerId': 'points.json',
-                      'layerName': { 'en': 'Points', 'fr': 'Points' }
-                    },
-                    {
-                      'layerId': 'points_1.json',
-                      'layerName': { 'en': 'Points 1', 'fr': 'Points 1' }
-                    },
-                    {
-                      'layerId': 'points_2.json',
-                      'layerName': { 'en': 'Points 2', 'fr': 'Points 2' }
-                    },
-                    {
-                      'layerId': 'points_3.json',
-                      'layerName': { 'en': 'Points 3', 'fr': 'Points 3' }
-                    }
-                  ]
-                }
-              ]
-            }
-          ]
-        },
-      'theme': 'dark',
-      'appBar': {
-        'tabs': {
-          'core': ['geolocator', 'export']
-        }
-      },
-      'navBar': ['zoom', 'fullscreen', 'home', 'location', 'export'],
-      'footerBar': {
-        'tabs': {
-          'core': ['legend', 'layers', 'details', 'data-table']
-        }
-      },
-      'components': ['north-arrow'],
-      'corePackages': [],
-      'externalPackages': [],
-      'suportedLanguages': ['en', 'fr']
-    }"></div>
-  <hr />
-
-  <div class="map-title-holder">
-    <h4 id="HUC3">3. Basic Map English Light theme</h4>
-    <a class="ref-link" href="#top">Top</a>
-  </div>
-  <div id="mapWM3" class="geoview-map" data-lang="en" data-config="{
-        'map': {
-          'interaction': 'dynamic',
-          'viewSettings': {
-            'zoom': 3,
-            'center': [-100, 50],
-            'projection': 3978
-          },
-          'basemapOptions': {
-            'basemapId': 'osm',
-            'shaded': false,
-            'labeled': false
-          },
-          'listOfGeoviewLayerConfig': [
-            {
-              'geoviewLayerId': 'esriFeatureLYR4',
-              'geoviewLayerName': {
-                'en': 'Water quality at monitoring sites',
-                'fr': 'Qualite de eau'
-              },
-              'metadataAccessPath': {
-                'en': 'https://maps-cartes.ec.gc.ca/arcgis/rest/services/DMS/DEU_CSO_Volume/MapServer',
-                'fr': 'https://maps-cartes.ec.gc.ca/arcgis/rest/services/DMS/DEU_CSO_Volume/MapServer'
-              },
-              'geoviewLayerType': 'esriFeature',
-              'initialSettings': { 'visible': 'always' },
-              'listOfLayerEntryConfig': [
-                {
-                  'layerId': '8'
-                }
-              ]
-            },
-            {
-              'geoviewLayerId': 'uniqueValueId',
-              'geoviewLayerName': { 'en': 'uniqueValue', 'fr': 'uniqueValue' },
-              'metadataAccessPath': { 'en': 'https://maps-cartes.ec.gc.ca/arcgis/rest/services/CESI/MapServer/', 'fr': 'https://maps-cartes.ec.gc.ca/arcgis/rest/services/CESI/MapServer/' },
-              'geoviewLayerType': 'esriFeature',
-              'listOfLayerEntryConfig': [
-                {
-                  'layerId': '1'
-                }
-              ]
-            },
-            {
-              'geoviewLayerId': 'esriFeatureLYR5',
-              'geoviewLayerName': {
-                'en': 'Top Projects',
-                'fr': 'Projets super'
-              },
-              'metadataAccessPath': {
-                'en': 'https://maps-cartes.services.geo.ca/server_serveur/rest/services/NRCan/900A_and_top_100_en/MapServer/',
-                'fr': 'https://maps-cartes.services.geo.ca/server_serveur/rest/services/NRCan/900A_and_top_100_en/MapServer/'
-              },
-              'geoviewLayerType': 'esriFeature',
-              'listOfLayerEntryConfig': [
-                {
-                  'layerId': '0'
-                }
-              ]
-            },
-            {
-              'geoviewLayerId': 'geojsonLYR1',
-              'geoviewLayerName': { 'en': 'GeoJSON Sample', 'fr': 'GeoJSON Échantillon' },
-              'metadataAccessPath': { 'en': './geojson/metadata.json', 'fr': './geojson/metadata.json' },
-              'geoviewLayerType': 'GeoJSON',
-              'listOfLayerEntryConfig': [
-                {
-                  'layerId': 'polygons.json',
-                  'layerName': { 'en': 'Polygons', 'fr': 'Polygones' }
-                },
-                {
-                  'layerId': 'lines.json',
-                  'layerName': { 'en': 'Lines', 'fr': 'Lignes' }
-                },
-                {
-                  'entryType': 'group',
-                  'layerId': 'point-feature-group',
-                  'layerName': { 'en': 'point-feature-group', 'fr': 'point-feature-group' },
-                  'listOfLayerEntryConfig': [
-                    {
-                      'layerId': 'icon_points.json',
-                      'layerName': { 'en': 'Icons', 'fr': 'Icones' },
-                      'initialSettings': { 'visible': 'yes' }
-                    },
-                    {
-                      'layerId': 'points.json',
-                      'layerName': { 'en': 'Points', 'fr': 'Points' }
-                    },
-                    {
-                      'layerId': 'points_1.json',
-                      'layerName': { 'en': 'Points 1', 'fr': 'Points 1' }
-                    },
-                    {
-                      'layerId': 'points_2.json',
-                      'layerName': { 'en': 'Points 2', 'fr': 'Points 2' }
-                    },
-                    {
-                      'layerId': 'points_3.json',
-                      'layerName': { 'en': 'Points 3', 'fr': 'Points 3' }
-                    }
-                  ]
-                }
-              ]
-            }
-          ]
-        },
-      'theme': 'light',
-      'appBar': {
-        'tabs': {
-          'core': ['geolocator', 'export']
-        }
-      },
-      'navBar': ['zoom', 'fullscreen', 'home', 'location', 'export'],
-      'footerBar': {
-        'tabs': {
-          'core': ['legend', 'layers', 'details', 'data-table']
-        }
-      },
-      'components': ['north-arrow'],
-      'corePackages': [],
-      'externalPackages': [],
-      'suportedLanguages': ['en', 'fr']
-    }"></div>
-  <hr />
-
-  <script src="codedoc.js"></script>
-  <script>
-    // initialize cgpv and api events, a callback is optional, used if calling api's after the rendering is ready
-    cgpv.init(function () {
-      console.log('api is ready');
-
-      // ========================================================================================================================
-      // Test enable/disable click and hover on layer
-      const fillTableRow = (key, tableId, disableButtonEnding, enableButtonEnding, textEnding) => {
-        const clickTable = document.getElementById(tableId);
-        const tableRowElement = document.createElement('tr');
-        tableRowElement.classList.add('info');
-        clickTable.appendChild(tableRowElement);
-        const tableDataButtons = document.createElement('td');
-        tableDataButtons.classList.add('info');
-        tableDataButtons.style.width = '15%';
-        tableRowElement.appendChild(tableDataButtons);
-        const buttonEnableElement = document.createElement('button');
-        buttonEnableElement.id = `${key}-${enableButtonEnding}`;
-        buttonEnableElement.innerText = 'Enable';
-        tableDataButtons.appendChild(buttonEnableElement);
-        const buttonDisableElement = document.createElement('button');
-        buttonDisableElement.id = `${key}-${disableButtonEnding}`;
-        buttonDisableElement.innerText = 'Disable';
-        tableDataButtons.appendChild(buttonDisableElement);
-        const tableDataText = document.createElement('td');
-        tableDataText.id = `${key}-${textEnding}`;
-        tableDataText.classList.add('info');
-        tableDataText.style.width = '85%';
-        tableRowElement.appendChild(tableDataText);
-        if (key === 'all')
-          configureTableRow(true, tableDataText.id, 'All layers are', buttonDisableElement.id, buttonEnableElement.id, '');
-        else configureTableRow(true, tableDataText.id, `layer "${key}" is`, buttonDisableElement.id, buttonEnableElement.id, key);
-      };
-
-      const getEventListenerFunctions = (clickFlag) => {
-        if (clickFlag.endsWith('click-text')) {
-          return [
-            cgpv.api.maps['mapWM1'].layer.featureInfoLayerSet.isClickListenerEnabled,
-            cgpv.api.maps['mapWM1'].layer.featureInfoLayerSet.disableClickListener,
-            cgpv.api.maps['mapWM1'].layer.featureInfoLayerSet.enableClickListener,
-            cgpv.api.maps['mapWM1'].layer.featureInfoLayerSet,
-          ];
-        } else {
-          return [
-            cgpv.api.maps['mapWM1'].layer.hoverFeatureInfoLayerSet.isHoverListenerEnabled,
-            cgpv.api.maps['mapWM1'].layer.hoverFeatureInfoLayerSet.disableHoverListener,
-            cgpv.api.maps['mapWM1'].layer.hoverFeatureInfoLayerSet.enableHoverListener,
-            cgpv.api.maps['mapWM1'].layer.hoverFeatureInfoLayerSet,
-          ];
-        }
-      };
-
-      const configureTableRow = (setClickListener, textCellId, text, disableId, enableId, layerPath) => {
-        const [isEventListenerEnabled, disableEventListener, enableEventListener, layerSet] = getEventListenerFunctions(textCellId);
-        const textCell = document.getElementById(textCellId);
-        const layerFlagDisabled = !isEventListenerEnabled.call(layerSet, layerPath);
-        const disableButton = document.getElementById(disableId);
-        const enableButton = document.getElementById(enableId);
-        if (setClickListener) {
-          disableButton.addEventListener('click', (e) => {
-            disableEventListener.call(layerSet, layerPath);
-            updateButtonTable();
-          });
-          enableButton.addEventListener('click', (e) => {
-            enableEventListener.call(layerSet, layerPath);
-            updateButtonTable();
-          });
-        }
-
-        if (layerFlagDisabled === undefined) {
-          disableButton.disabled = false;
-          enableButton.disabled = false;
-          textCell.innerText = 'The map contains a mix of enabled/disabled layers';
-        } else if (layerFlagDisabled) {
-          disableButton.disabled = true;
-          enableButton.disabled = false;
-          textCell.innerText = `${text} disabled`;
-        } else {
-          disableButton.disabled = false;
-          enableButton.disabled = true;
-          textCell.innerText = `${text} enabled`;
-        }
-      };
-
-      const updateButtonTable = () => {
-        const registeredLayers = cgpv.api.maps.mapWM1?.layer?.registeredLayers;
-        let firstpass = true;
-        Object.keys(registeredLayers).forEach((key) => {
-          if (['processed', 'loaded'].includes(registeredLayers[key].layerStatus)) {
-            const queryable = registeredLayers[key]?.source?.featureInfo?.queryable ?? true;
-            const isNotGroupLayerEntry = registeredLayers[key]?.entryType !== 'group';
-            if (queryable && isNotGroupLayerEntry) {
-              if (firstpass) {
-                firstpass = false;
-                configureTableRow(false, 'all-click-text', 'All layers are', 'all-click-disable', 'all-click-enable', '');
-                configureTableRow(false, 'all-hover-text', 'All layers are', 'all-hover-disable', 'all-hover-enable', '');
-              }
-              configureTableRow(false, `${key}-click-text`, `layer "${key}" is`, `${key}-click-disable`, `${key}-click-enable`, key);
-              configureTableRow(false, `${key}-hover-text`, `layer "${key}" is`, `${key}-hover-disable`, `${key}-hover-enable`, key);
-            }
-          }
-        });
-      };
-
-      const displayField = document.getElementById('buttonTable');
-      displayField.innerHTML = `<table id="buttonTable" style="width:100%">
-          <tr>
-            <th style="width:50%", class="info">Click event listener</th>
-            <th style="width:50%", class="info">Hover event listener</th>
-          </tr>
-          <tr>
-            <td class="info">
-              <table id="click-table", class="info", style="width:100%"></table>
-            </td>
-            <td class="info">
-              <table id="hover-table", class="info", style="width:100%"></table>
-            </td>
-          </tr>
-        </table>`;
-      const registeredLayers = cgpv.api.maps.mapWM1?.layer?.registeredLayers;
-      let firstpass = true;
-      Object.keys(registeredLayers).forEach((key) => {
-        if (['processed', 'loaded'].includes(registeredLayers[key].layerStatus)) {
-          const queryable = registeredLayers[key]?.source?.featureInfo?.queryable ?? true;
-          const isNotGroupLayerEntry = registeredLayers[key]?.entryType !== 'group';
-          if (queryable && isNotGroupLayerEntry) {
-            if (firstpass) {
-              firstpass = false;
-              fillTableRow('all', 'click-table', 'click-disable', 'click-enable', 'click-text');
-              fillTableRow('all', 'hover-table', 'hover-disable', 'hover-enable', 'hover-text');
-            }
-            fillTableRow(key, 'click-table', 'click-disable', 'click-enable', 'click-text');
-            fillTableRow(key, 'hover-table', 'hover-disable', 'hover-enable', 'hover-text');
-          }
-        }
-      });
-
-      //create snippets
-      createConfigSnippet();
-      createCodeSnippet();
-    });
-  </script>
-</body>
-
-</html>
-=======
-<!DOCTYPE html>
-<html lang="en">
-  <head>
-    <meta charset="UTF-8" />
-    <meta name="viewport" content="width=device-width, initial-scale=1.0" />
-    <title><%= htmlWebpackPlugin.options.title %></title>
-    <link rel="shortcut icon" href="./favicon.ico" />
-    <meta name="msapplication-TileColor" content="#da532c" />
-    <meta name="msapplication-config" content="./img/browserconfig.xml" />
-    <meta name="theme-color" content="#ffffff" />
-    <meta name="msapplication-TileColor" content="#da532c" />
-    <meta name="theme-color" content="#ffffff" />
-    <link href="https://fonts.googleapis.com/css?family=Roboto|Montserrat:200,300,400,900|Merriweather" rel="stylesheet" type="text/css" />
-    <link rel="stylesheet" href="https://fonts.googleapis.com/icon?family=Material+Icons" />
-    <link rel="stylesheet" href="css/style.css" />
-  </head>
-
-  <body>
-    <div class="header-table">
-      <table>
-        <tbody>
-          <tr>
-            <td><img class="header-logo" alt="logo" src="./img/Logo.png" /></td>
-            <td class="header-title">
-              <h1><strong>Panel - Feature Info</strong></h1>
-            </td>
-          </tr>
-          <tr>
-            <td>
-              <a href="./index.html">Main</a><br />
-              <a href="#HUC1">1. Basic map English Geo.ca theme</a><br />
-              <a href="#HUC2">2. Basic map French Dark theme</a><br />
-              <a href="#HUC3">3. Basic map English Light theme</a><br />
-            </td>
-          </tr>
-        </tbody>
-      </table>
-      <table>
-        <tbody>
-          <tr>
-            <td>This page is used to test the creation and integration of the Feature Info component in a responsive design.</td>
-          </tr>
-        </tbody>
-      </table>
-    </div>
-
-    <button type="button" class="collapsible">Click and Hover event listeners</button>
-    <pre id="buttonTable" class="panel"></pre>
-    <div class="map-title-holder">
-      <h4 id="HUC1">1. Basic Map English Geo.ca theme</h4>
-      <a class="ref-link" href="#top">Top</a>
-    </div>
-    <div
-      id="mapWM1"
-      class="geoview-map"
-      data-lang="en"
-      data-config="{
-      'map': {
-        'interaction': 'dynamic',
-        'viewSettings': {
-          'zoom': 3,
-          'center': [-100, 50],
-          'projection': 3978
-        },
-        'basemapOptions': {
-          'basemapId': 'osm',
-          'shaded': false,
-          'labeled': false
-        },
-        'highlightColor': 'red',
-        'listOfGeoviewLayerConfig': [
-          {
-            'geoviewLayerId': 'esriFeatureLYR4',
-            'geoviewLayerName': {
-              'en': 'Water quality at monitoring sites',
-              'fr': 'Qualité eau'
-            },
-            'metadataAccessPath': {
-              'en': 'https://maps-cartes.ec.gc.ca/arcgis/rest/services/DMS/DEU_CSO_Volume/MapServer',
-              'fr': 'https://maps-cartes.ec.gc.ca/arcgis/rest/services/DMS/DEU_CSO_Volume/MapServer'
-            },
-            'geoviewLayerType': 'esriFeature',
-            'initialSettings': { 'visible': 'always' },
-            'listOfLayerEntryConfig': [
-              {
-                'layerId': '8'
-              }
-            ]
-          },
-          {
-            'geoviewLayerId': 'uniqueValueId',
-            'geoviewLayerName': { 'en': 'uniqueValue', 'fr': 'uniqueValue' },
-            'metadataAccessPath': { 'en': 'https://maps-cartes.ec.gc.ca/arcgis/rest/services/CESI/MapServer/', 'fr': 'https://maps-cartes.ec.gc.ca/arcgis/rest/services/CESI/MapServer/' },
-            'geoviewLayerType': 'esriFeature',
-            'listOfLayerEntryConfig': [
-              {
-                'layerId': '1',
-                'initialSettings': { 'removable': false }
-              }
-            ]
-          },
-          {
-            'geoviewLayerId': 'esriFeatureLYR5',
-            'geoviewLayerName': {
-              'en': 'Top Projects',
-              'fr': 'Projets super'
-            },
-            'metadataAccessPath': {
-              'en': 'https://maps-cartes.services.geo.ca/server_serveur/rest/services/NRCan/900A_and_top_100_en/MapServer/',
-              'fr': 'https://maps-cartes.services.geo.ca/server_serveur/rest/services/NRCan/900A_and_top_100_en/MapServer/'
-            },
-            'geoviewLayerType': 'esriFeature',
-            'listOfLayerEntryConfig': [
-              {
-                'layerId': '0'
-              }
-            ]
-          },
-          {
-            'geoviewLayerId': 'geojsonLYR1',
-            'geoviewLayerName': { 'en': 'GeoJSON Sample', 'fr': 'GeoJSON Échantillon' },
-            'metadataAccessPath': { 'en': './datasets/geojson/metadata.json', 'fr': './datasets/geojson/metadata.json' },
-            'geoviewLayerType': 'GeoJSON',
-            'listOfLayerEntryConfig': [
-              {
-                'layerId': 'polygons.json',
-                'layerName': { 'en': 'Polygons', 'fr': 'Polygones' }
-              },
-              {
-                'layerId': 'lines.json',
-                'layerName': { 'en': 'Lines', 'fr': 'Lignes' }
-              },
-              {
-                'entryType': 'group',
-                'layerId': 'point-feature-group',
-                'layerName': { 'en': 'point-feature-group', 'fr': 'point-feature-group' },
-                'listOfLayerEntryConfig': [
-                  {
-                    'layerId': 'icon_points.json',
-                    'layerName': { 'en': 'Icons', 'fr': 'Icones' },
-                    'initialSettings': { 'visible': 'yes' }
-                  },
-                  {
-                    'layerId': 'points.json',
-                    'layerName': { 'en': 'Points', 'fr': 'Points' }
-                  },
-                  {
-                    'layerId': 'points_1.json',
-                    'layerName': { 'en': 'Points 1', 'fr': 'Points 1' }
-                  },
-                  {
-                    'layerId': 'points_2.json',
-                    'layerName': { 'en': 'Points 2', 'fr': 'Points 2' }
-                  },
-                  {
-                    'layerId': 'points_3.json',
-                    'layerName': { 'en': 'Points 3', 'fr': 'Points 3' }
-                  }
-                ]
-              }
-            ]
-          }
-        ]
-      },
-      'theme': 'geo.ca',
-      'appBar': {
-        'tabs': {
-          'core': ['geolocator', 'export']
-        }
-      },
-      'navBar': ['zoom', 'fullscreen', 'home', 'location', 'export'],
-      'footerBar': {
-        'tabs': {
-          'core': ['legend', 'layers', 'details', 'data-table']
-        }
-      },
-      'components': ['north-arrow'],
-      'corePackages': [],
-      'externalPackages': [],
-      'suportedLanguages': ['en', 'fr']
-    }"
-    ></div>
-    <hr />
-    <div id="resultMap" style="margin-top: 20px; margin-left: 15px">Click on a layer on the map</div>
-    <hr />
-    <button type="button" class="collapsible">Code Snippet</button>
-    <pre id="codeSnippet" class="panel"></pre>
-
-    <div class="map-title-holder">
-      <h4 id="HUC2">2. Basic Map French Dark theme</h4>
-      <a class="ref-link" href="#top">Top</a>
-    </div>
-    <div
-      id="mapWM2"
-      class="geoview-map"
-      data-lang="fr"
-      data-config="{
-        'map': {
-          'interaction': 'dynamic',
-          'viewSettings': {
-            'zoom': 3,
-            'center': [-100, 50],
-            'projection': 3978
-          },
-          'basemapOptions': {
-            'basemapId': 'osm',
-            'shaded': false,
-            'labeled': false
-          },
-          'listOfGeoviewLayerConfig': [
-            {
-              'geoviewLayerId': 'esriFeatureLYR4',
-              'geoviewLayerName': {
-                'en': 'Water quality at monitoring sites',
-                'fr': 'Qualite de eau'
-              },
-              'metadataAccessPath': {
-                'en': 'https://maps-cartes.ec.gc.ca/arcgis/rest/services/DMS/DEU_CSO_Volume/MapServer',
-                'fr': 'https://maps-cartes.ec.gc.ca/arcgis/rest/services/DMS/DEU_CSO_Volume/MapServer'
-              },
-              'geoviewLayerType': 'esriFeature',
-              'initialSettings': { 'visible': 'always' },
-              'listOfLayerEntryConfig': [
-                {
-                  'layerId': '8'
-                }
-              ]
-            },
-            {
-              'geoviewLayerId': 'uniqueValueId',
-              'geoviewLayerName': { 'en': 'uniqueValue', 'fr': 'uniqueValue' },
-              'metadataAccessPath': { 'en': 'https://maps-cartes.ec.gc.ca/arcgis/rest/services/CESI/MapServer/', 'fr': 'https://maps-cartes.ec.gc.ca/arcgis/rest/services/CESI/MapServer/' },
-              'geoviewLayerType': 'esriFeature',
-              'listOfLayerEntryConfig': [
-                {
-                  'layerId': '1'
-                }
-              ]
-            },
-            {
-              'geoviewLayerId': 'esriFeatureLYR5',
-              'geoviewLayerName': {
-                'en': 'Top Projects',
-                'fr': 'Projets super'
-              },
-              'metadataAccessPath': {
-                'en': 'https://maps-cartes.services.geo.ca/server_serveur/rest/services/NRCan/900A_and_top_100_en/MapServer/',
-                'fr': 'https://maps-cartes.services.geo.ca/server_serveur/rest/services/NRCan/900A_and_top_100_en/MapServer/'
-              },
-              'geoviewLayerType': 'esriFeature',
-              'listOfLayerEntryConfig': [
-                {
-                  'layerId': '0'
-                }
-              ]
-            },
-            {
-              'geoviewLayerId': 'geojsonLYR1',
-              'geoviewLayerName': { 'en': 'GeoJSON Sample', 'fr': 'GeoJSON Échantillon' },
-              'metadataAccessPath': { 'en': './datasets/geojson/metadata.json', 'fr': './datasets/geojson/metadata.json' },
-              'geoviewLayerType': 'GeoJSON',
-              'listOfLayerEntryConfig': [
-                {
-                  'layerId': 'polygons.json',
-                  'layerName': { 'en': 'Polygons', 'fr': 'Polygones' }
-                },
-                {
-                  'layerId': 'lines.json',
-                  'layerName': { 'en': 'Lines', 'fr': 'Lignes' }
-                },
-                {
-                  'entryType': 'group',
-                  'layerId': 'point-feature-group',
-                  'layerName': { 'en': 'point-feature-group', 'fr': 'point-feature-group' },
-                  'listOfLayerEntryConfig': [
-                    {
-                      'layerId': 'icon_points.json',
-                      'layerName': { 'en': 'Icons', 'fr': 'Icones' },
-                      'initialSettings': { 'visible': 'yes' }
-                    },
-                    {
-                      'layerId': 'points.json',
-                      'layerName': { 'en': 'Points', 'fr': 'Points' }
-                    },
-                    {
-                      'layerId': 'points_1.json',
-                      'layerName': { 'en': 'Points 1', 'fr': 'Points 1' }
-                    },
-                    {
-                      'layerId': 'points_2.json',
-                      'layerName': { 'en': 'Points 2', 'fr': 'Points 2' }
-                    },
-                    {
-                      'layerId': 'points_3.json',
-                      'layerName': { 'en': 'Points 3', 'fr': 'Points 3' }
-                    }
-                  ]
-                }
-              ]
-            }
-          ]
-        },
-      'theme': 'dark',
-      'appBar': {
-        'tabs': {
-          'core': ['geolocator', 'export']
-        }
-      },
-      'navBar': ['zoom', 'fullscreen', 'home', 'location', 'export'],
-      'footerBar': {
-        'tabs': {
-          'core': ['legend', 'layers', 'details', 'data-table']
-        }
-      },
-      'components': ['north-arrow'],
-      'corePackages': [],
-      'externalPackages': [],
-      'suportedLanguages': ['en', 'fr']
-    }"
-    ></div>
-    <hr />
-
-    <div class="map-title-holder">
-      <h4 id="HUC3">3. Basic Map English Light theme</h4>
-      <a class="ref-link" href="#top">Top</a>
-    </div>
-    <div
-      id="mapWM3"
-      class="geoview-map"
-      data-lang="en"
-      data-config="{
-        'map': {
-          'interaction': 'dynamic',
-          'viewSettings': {
-            'zoom': 3,
-            'center': [-100, 50],
-            'projection': 3978
-          },
-          'basemapOptions': {
-            'basemapId': 'osm',
-            'shaded': false,
-            'labeled': false
-          },
-          'listOfGeoviewLayerConfig': [
-            {
-              'geoviewLayerId': 'esriFeatureLYR4',
-              'geoviewLayerName': {
-                'en': 'Water quality at monitoring sites',
-                'fr': 'Qualite de eau'
-              },
-              'metadataAccessPath': {
-                'en': 'https://maps-cartes.ec.gc.ca/arcgis/rest/services/DMS/DEU_CSO_Volume/MapServer',
-                'fr': 'https://maps-cartes.ec.gc.ca/arcgis/rest/services/DMS/DEU_CSO_Volume/MapServer'
-              },
-              'geoviewLayerType': 'esriFeature',
-              'initialSettings': { 'visible': 'always' },
-              'listOfLayerEntryConfig': [
-                {
-                  'layerId': '8'
-                }
-              ]
-            },
-            {
-              'geoviewLayerId': 'uniqueValueId',
-              'geoviewLayerName': { 'en': 'uniqueValue', 'fr': 'uniqueValue' },
-              'metadataAccessPath': { 'en': 'https://maps-cartes.ec.gc.ca/arcgis/rest/services/CESI/MapServer/', 'fr': 'https://maps-cartes.ec.gc.ca/arcgis/rest/services/CESI/MapServer/' },
-              'geoviewLayerType': 'esriFeature',
-              'listOfLayerEntryConfig': [
-                {
-                  'layerId': '1'
-                }
-              ]
-            },
-            {
-              'geoviewLayerId': 'esriFeatureLYR5',
-              'geoviewLayerName': {
-                'en': 'Top Projects',
-                'fr': 'Projets super'
-              },
-              'metadataAccessPath': {
-                'en': 'https://maps-cartes.services.geo.ca/server_serveur/rest/services/NRCan/900A_and_top_100_en/MapServer/',
-                'fr': 'https://maps-cartes.services.geo.ca/server_serveur/rest/services/NRCan/900A_and_top_100_en/MapServer/'
-              },
-              'geoviewLayerType': 'esriFeature',
-              'listOfLayerEntryConfig': [
-                {
-                  'layerId': '0'
-                }
-              ]
-            },
-            {
-              'geoviewLayerId': 'geojsonLYR1',
-              'geoviewLayerName': { 'en': 'GeoJSON Sample', 'fr': 'GeoJSON Échantillon' },
-              'metadataAccessPath': { 'en': './geojson/metadata.json', 'fr': './geojson/metadata.json' },
-              'geoviewLayerType': 'GeoJSON',
-              'listOfLayerEntryConfig': [
-                {
-                  'layerId': 'polygons.json',
-                  'layerName': { 'en': 'Polygons', 'fr': 'Polygones' }
-                },
-                {
-                  'layerId': 'lines.json',
-                  'layerName': { 'en': 'Lines', 'fr': 'Lignes' }
-                },
-                {
-                  'entryType': 'group',
-                  'layerId': 'point-feature-group',
-                  'layerName': { 'en': 'point-feature-group', 'fr': 'point-feature-group' },
-                  'listOfLayerEntryConfig': [
-                    {
-                      'layerId': 'icon_points.json',
-                      'layerName': { 'en': 'Icons', 'fr': 'Icones' },
-                      'initialSettings': { 'visible': 'yes' }
-                    },
-                    {
-                      'layerId': 'points.json',
-                      'layerName': { 'en': 'Points', 'fr': 'Points' }
-                    },
-                    {
-                      'layerId': 'points_1.json',
-                      'layerName': { 'en': 'Points 1', 'fr': 'Points 1' }
-                    },
-                    {
-                      'layerId': 'points_2.json',
-                      'layerName': { 'en': 'Points 2', 'fr': 'Points 2' }
-                    },
-                    {
-                      'layerId': 'points_3.json',
-                      'layerName': { 'en': 'Points 3', 'fr': 'Points 3' }
-                    }
-                  ]
-                }
-              ]
-            }
-          ]
-        },
-      'theme': 'light',
-      'appBar': {
-        'tabs': {
-          'core': ['geolocator', 'export']
-        }
-      },
-      'navBar': ['zoom', 'fullscreen', 'home', 'location', 'export'],
-      'footerBar': {
-        'tabs': {
-          'core': ['legend', 'layers', 'details', 'data-table']
-        }
-      },
-      'components': ['north-arrow'],
-      'corePackages': [],
-      'externalPackages': [],
-      'suportedLanguages': ['en', 'fr']
-    }"
-    ></div>
-    <hr />
-
-    <script src="codedoc.js"></script>
-    <script>
-      // initialize cgpv and api events, a callback is optional, used if calling api's after the rendering is ready
-      cgpv.init((mapId) => {
-        if (mapId === 'allMaps') {
-          // ========================================================================================================================
-          // Test enable/disable click and hover on layer
-          const fillTableRow = (key, tableId, disableButtonEnding, enableButtonEnding, textEnding) => {
-            const clickTable = document.getElementById(tableId);
-            const tableRowElement = document.createElement('tr');
-            tableRowElement.classList.add('info');
-            clickTable.appendChild(tableRowElement);
-            const tableDataButtons = document.createElement('td');
-            tableDataButtons.classList.add('info');
-            tableDataButtons.style.width = '15%';
-            tableRowElement.appendChild(tableDataButtons);
-            const buttonEnableElement = document.createElement('button');
-            buttonEnableElement.id = `${key}-${enableButtonEnding}`;
-            buttonEnableElement.innerText = 'Enable';
-            tableDataButtons.appendChild(buttonEnableElement);
-            const buttonDisableElement = document.createElement('button');
-            buttonDisableElement.id = `${key}-${disableButtonEnding}`;
-            buttonDisableElement.innerText = 'Disable';
-            tableDataButtons.appendChild(buttonDisableElement);
-            const tableDataText = document.createElement('td');
-            tableDataText.id = `${key}-${textEnding}`;
-            tableDataText.classList.add('info');
-            tableDataText.style.width = '85%';
-            tableRowElement.appendChild(tableDataText);
-            if (key === 'all')
-              configureTableRow(true, tableDataText.id, 'All layers are', buttonDisableElement.id, buttonEnableElement.id, '');
-            else configureTableRow(true, tableDataText.id, `layer "${key}" is`, buttonDisableElement.id, buttonEnableElement.id, key);
-          };
-
-          const getEventListenerFunctions = (clickFlag) => {
-            if (clickFlag.endsWith('click-text')) {
-              return [
-                cgpv.api.maps['mapWM1'].layer.featureInfoLayerSet.isClickListenerEnabled,
-                cgpv.api.maps['mapWM1'].layer.featureInfoLayerSet.disableClickListener,
-                cgpv.api.maps['mapWM1'].layer.featureInfoLayerSet.enableClickListener,
-                cgpv.api.maps['mapWM1'].layer.featureInfoLayerSet,
-              ];
-            } else {
-              return [
-                cgpv.api.maps['mapWM1'].layer.hoverFeatureInfoLayerSet.isHoverListenerEnabled,
-                cgpv.api.maps['mapWM1'].layer.hoverFeatureInfoLayerSet.disableHoverListener,
-                cgpv.api.maps['mapWM1'].layer.hoverFeatureInfoLayerSet.enableHoverListener,
-                cgpv.api.maps['mapWM1'].layer.hoverFeatureInfoLayerSet,
-              ];
-            }
-          };
-
-          const configureTableRow = (setClickListener, textCellId, text, disableId, enableId, layerPath) => {
-            const [isEventListenerEnabled, disableEventListener, enableEventListener, layerSet] = getEventListenerFunctions(textCellId);
-            const textCell = document.getElementById(textCellId);
-            const layerFlagDisabled = !isEventListenerEnabled.call(layerSet, layerPath);
-            const disableButton = document.getElementById(disableId);
-            const enableButton = document.getElementById(enableId);
-            if (setClickListener) {
-              disableButton.addEventListener('click', (e) => {
-                disableEventListener.call(layerSet, layerPath);
-                updateButtonTable();
-              });
-              enableButton.addEventListener('click', (e) => {
-                enableEventListener.call(layerSet, layerPath);
-                updateButtonTable();
-              });
-            }
-
-            if (layerFlagDisabled === undefined) {
-              disableButton.disabled = false;
-              enableButton.disabled = false;
-              textCell.innerText = 'The map contains a mix of enabled/disabled layers';
-            } else if (layerFlagDisabled) {
-              disableButton.disabled = true;
-              enableButton.disabled = false;
-              textCell.innerText = `${text} disabled`;
-            } else {
-              disableButton.disabled = false;
-              enableButton.disabled = true;
-              textCell.innerText = `${text} enabled`;
-            }
-          };
-
-          const updateButtonTable = () => {
-            const registeredLayers = cgpv.api.maps.mapWM1?.layer?.registeredLayers;
-            let firstpass = true;
-            Object.keys(registeredLayers).forEach((key) => {
-              if (['processed', 'loaded'].includes(registeredLayers[key].layerStatus)) {
-                const queryable = registeredLayers[key]?.source?.featureInfo?.queryable ?? true;
-                const isNotGroupLayerEntry = registeredLayers[key]?.entryType !== 'group';
-                if (queryable && isNotGroupLayerEntry) {
-                  if (firstpass) {
-                    firstpass = false;
-                    configureTableRow(false, 'all-click-text', 'All layers are', 'all-click-disable', 'all-click-enable', '');
-                    configureTableRow(false, 'all-hover-text', 'All layers are', 'all-hover-disable', 'all-hover-enable', '');
-                  }
-                  configureTableRow(false, `${key}-click-text`, `layer "${key}" is`, `${key}-click-disable`, `${key}-click-enable`, key);
-                  configureTableRow(false, `${key}-hover-text`, `layer "${key}" is`, `${key}-hover-disable`, `${key}-hover-enable`, key);
-                }
-              }
-            });
-          };
-
-          const displayField = document.getElementById('buttonTable');
-          displayField.innerHTML = `<table id="buttonTable" style="width:100%">
-            <tr>
-              <th style="width:50%", class="info">Click event listener</th>
-              <th style="width:50%", class="info">Hover event listener</th>
-            </tr>
-            <tr>
-              <td class="info">
-                <table id="click-table", class="info", style="width:100%"></table>
-              </td>
-              <td class="info">
-                <table id="hover-table", class="info", style="width:100%"></table>
-              </td>
-            </tr>
-          </table>`;
-          const registeredLayers = cgpv.api.maps.mapWM1?.layer?.registeredLayers;
-          let firstpass = true;
-          Object.keys(registeredLayers).forEach((key) => {
-            if (['processed', 'loaded'].includes(registeredLayers[key].layerStatus)) {
-              const queryable = registeredLayers[key]?.source?.featureInfo?.queryable ?? true;
-              const isNotGroupLayerEntry = registeredLayers[key]?.entryType !== 'group';
-              if (queryable && isNotGroupLayerEntry) {
-                if (firstpass) {
-                  firstpass = false;
-                  fillTableRow('all', 'click-table', 'click-disable', 'click-enable', 'click-text');
-                  fillTableRow('all', 'hover-table', 'hover-disable', 'hover-enable', 'hover-text');
-                }
-                fillTableRow(key, 'click-table', 'click-disable', 'click-enable', 'click-text');
-                fillTableRow(key, 'hover-table', 'hover-disable', 'hover-enable', 'hover-text');
-              }
-            }
-          });
-
-          // create snippets
-          createCodeSnippet();
-          createConfigSnippet();
-        }
-      });
-    </script>
-  </body>
-</html>
->>>>>>> ef2a8284
+<!DOCTYPE html>
+<html lang="en">
+
+<head>
+  <meta charset="UTF-8" />
+  <meta name="viewport" content="width=device-width, initial-scale=1.0" />
+  <title>
+    <%= htmlWebpackPlugin.options.title %>
+  </title>
+  <link rel="shortcut icon" href="./favicon.ico" />
+  <meta name="msapplication-TileColor" content="#da532c" />
+  <meta name="msapplication-config" content="./img/browserconfig.xml" />
+  <meta name="theme-color" content="#ffffff" />
+  <meta name="msapplication-TileColor" content="#da532c" />
+  <meta name="theme-color" content="#ffffff" />
+  <link href="https://fonts.googleapis.com/css?family=Roboto|Montserrat:200,300,400,900|Merriweather" rel="stylesheet"
+    type="text/css" crossOrigin="anonymous" />
+  <link rel="stylesheet" href="https://fonts.googleapis.com/icon?family=Material+Icons" crossOrigin="anonymous" />
+  <link rel="stylesheet" href="css/style.css" />
+</head>
+
+<body>
+  <div class="header-table">
+    <table>
+      <tbody>
+        <tr>
+          <td><img class="header-logo" alt="logo" src="./img/Logo.png" /></td>
+          <td class="header-title">
+            <h1><strong>Panel - Feature Info</strong></h1>
+          </td>
+        </tr>
+        <tr>
+          <td>
+            <a href="./index.html">Main</a><br />
+            <a href="#HUC1">1. Basic map English Geo.ca theme</a><br />
+            <a href="#HUC2">2. Basic map French Dark theme</a><br />
+            <a href="#HUC3">3. Basic map English Light theme</a><br />
+          </td>
+        </tr>
+      </tbody>
+    </table>
+    <table>
+      <tbody>
+        <tr>
+          <td>This page is used to test the creation and integration of the Feature Info component in a responsive
+            design.</td>
+        </tr>
+      </tbody>
+    </table>
+  </div>
+
+  <button type="button" class="collapsible">Click and Hover event listeners</button>
+  <pre id="buttonTable" class="panel"></pre>
+  <div class="map-title-holder">
+    <h4 id="HUC1">1. Basic Map English Geo.ca theme</h4>
+    <a class="ref-link" href="#top">Top</a>
+  </div>
+  <div id="mapWM1" class="geoview-map" data-lang="en" data-config="{
+      'map': {
+        'interaction': 'dynamic',
+        'viewSettings': {
+          'zoom': 3,
+          'center': [-100, 50],
+          'projection': 3978
+        },
+        'basemapOptions': {
+          'basemapId': 'osm',
+          'shaded': false,
+          'labeled': false
+        },
+        'highlightColor': 'red',
+        'listOfGeoviewLayerConfig': [
+          {
+            'geoviewLayerId': 'esriFeatureLYR4',
+            'geoviewLayerName': {
+              'en': 'Water quality at monitoring sites',
+              'fr': 'Qualité eau'
+            },
+            'metadataAccessPath': {
+              'en': 'https://maps-cartes.ec.gc.ca/arcgis/rest/services/DMS/DEU_CSO_Volume/MapServer',
+              'fr': 'https://maps-cartes.ec.gc.ca/arcgis/rest/services/DMS/DEU_CSO_Volume/MapServer'
+            },
+            'geoviewLayerType': 'esriFeature',
+            'initialSettings': { 'visible': 'always' },
+            'listOfLayerEntryConfig': [
+              {
+                'layerId': '8'
+              }
+            ]
+          },
+          {
+            'geoviewLayerId': 'uniqueValueId',
+            'geoviewLayerName': { 'en': 'uniqueValue', 'fr': 'uniqueValue' },
+            'metadataAccessPath': { 'en': 'https://maps-cartes.ec.gc.ca/arcgis/rest/services/CESI/MapServer/', 'fr': 'https://maps-cartes.ec.gc.ca/arcgis/rest/services/CESI/MapServer/' },
+            'geoviewLayerType': 'esriFeature',
+            'listOfLayerEntryConfig': [
+              {
+                'layerId': '1',
+                'initialSettings': { 'removable': false }
+              }
+            ]
+          },
+          {
+            'geoviewLayerId': 'esriFeatureLYR5',
+            'geoviewLayerName': {
+              'en': 'Top Projects',
+              'fr': 'Projets super'
+            },
+            'metadataAccessPath': {
+              'en': 'https://maps-cartes.services.geo.ca/server_serveur/rest/services/NRCan/900A_and_top_100_en/MapServer/',
+              'fr': 'https://maps-cartes.services.geo.ca/server_serveur/rest/services/NRCan/900A_and_top_100_en/MapServer/'
+            },
+            'geoviewLayerType': 'esriFeature',
+            'listOfLayerEntryConfig': [
+              {
+                'layerId': '0'
+              }
+            ]
+          },
+          {
+            'geoviewLayerId': 'geojsonLYR1',
+            'geoviewLayerName': { 'en': 'GeoJSON Sample', 'fr': 'GeoJSON Échantillon' },
+            'metadataAccessPath': { 'en': './datasets/geojson/metadata.json', 'fr': './datasets/geojson/metadata.json' },
+            'geoviewLayerType': 'GeoJSON',
+            'listOfLayerEntryConfig': [
+              {
+                'layerId': 'polygons.json',
+                'layerName': { 'en': 'Polygons', 'fr': 'Polygones' }
+              },
+              {
+                'layerId': 'lines.json',
+                'layerName': { 'en': 'Lines', 'fr': 'Lignes' }
+              },
+              {
+                'entryType': 'group',
+                'layerId': 'point-feature-group',
+                'layerName': { 'en': 'point-feature-group', 'fr': 'point-feature-group' },
+                'listOfLayerEntryConfig': [
+                  {
+                    'layerId': 'icon_points.json',
+                    'layerName': { 'en': 'Icons', 'fr': 'Icones' },
+                    'initialSettings': { 'visible': 'yes' }
+                  },
+                  {
+                    'layerId': 'points.json',
+                    'layerName': { 'en': 'Points', 'fr': 'Points' }
+                  },
+                  {
+                    'layerId': 'points_1.json',
+                    'layerName': { 'en': 'Points 1', 'fr': 'Points 1' }
+                  },
+                  {
+                    'layerId': 'points_2.json',
+                    'layerName': { 'en': 'Points 2', 'fr': 'Points 2' }
+                  },
+                  {
+                    'layerId': 'points_3.json',
+                    'layerName': { 'en': 'Points 3', 'fr': 'Points 3' }
+                  }
+                ]
+              }
+            ]
+          }
+        ]
+      },
+      'theme': 'geo.ca',
+      'appBar': {
+        'tabs': {
+          'core': ['geolocator', 'export']
+        }
+      },
+      'navBar': ['zoom', 'fullscreen', 'home', 'location', 'export'],
+      'footerBar': {
+        'tabs': {
+          'core': ['legend', 'layers', 'details', 'data-table']
+        }
+      },
+      'components': ['north-arrow'],
+      'corePackages': [],
+      'externalPackages': [],
+      'suportedLanguages': ['en', 'fr']
+    }"></div>
+  <hr />
+  <div id="resultMap" style="margin-top: 20px; margin-left: 15px">Click on a layer on the map</div>
+  <hr />
+  <button type="button" class="collapsible">Code Snippet</button>
+  <pre id="codeSnippet" class="panel"></pre>
+
+  <div class="map-title-holder">
+    <h4 id="HUC2">2. Basic Map French Dark theme</h4>
+    <a class="ref-link" href="#top">Top</a>
+  </div>
+  <div id="mapWM2" class="geoview-map" data-lang="fr" data-config="{
+        'map': {
+          'interaction': 'dynamic',
+          'viewSettings': {
+            'zoom': 3,
+            'center': [-100, 50],
+            'projection': 3978
+          },
+          'basemapOptions': {
+            'basemapId': 'osm',
+            'shaded': false,
+            'labeled': false
+          },
+          'listOfGeoviewLayerConfig': [
+            {
+              'geoviewLayerId': 'esriFeatureLYR4',
+              'geoviewLayerName': {
+                'en': 'Water quality at monitoring sites',
+                'fr': 'Qualite de eau'
+              },
+              'metadataAccessPath': {
+                'en': 'https://maps-cartes.ec.gc.ca/arcgis/rest/services/DMS/DEU_CSO_Volume/MapServer',
+                'fr': 'https://maps-cartes.ec.gc.ca/arcgis/rest/services/DMS/DEU_CSO_Volume/MapServer'
+              },
+              'geoviewLayerType': 'esriFeature',
+              'initialSettings': { 'visible': 'always' },
+              'listOfLayerEntryConfig': [
+                {
+                  'layerId': '8'
+                }
+              ]
+            },
+            {
+              'geoviewLayerId': 'uniqueValueId',
+              'geoviewLayerName': { 'en': 'uniqueValue', 'fr': 'uniqueValue' },
+              'metadataAccessPath': { 'en': 'https://maps-cartes.ec.gc.ca/arcgis/rest/services/CESI/MapServer/', 'fr': 'https://maps-cartes.ec.gc.ca/arcgis/rest/services/CESI/MapServer/' },
+              'geoviewLayerType': 'esriFeature',
+              'listOfLayerEntryConfig': [
+                {
+                  'layerId': '1'
+                }
+              ]
+            },
+            {
+              'geoviewLayerId': 'esriFeatureLYR5',
+              'geoviewLayerName': {
+                'en': 'Top Projects',
+                'fr': 'Projets super'
+              },
+              'metadataAccessPath': {
+                'en': 'https://maps-cartes.services.geo.ca/server_serveur/rest/services/NRCan/900A_and_top_100_en/MapServer/',
+                'fr': 'https://maps-cartes.services.geo.ca/server_serveur/rest/services/NRCan/900A_and_top_100_en/MapServer/'
+              },
+              'geoviewLayerType': 'esriFeature',
+              'listOfLayerEntryConfig': [
+                {
+                  'layerId': '0'
+                }
+              ]
+            },
+            {
+              'geoviewLayerId': 'geojsonLYR1',
+              'geoviewLayerName': { 'en': 'GeoJSON Sample', 'fr': 'GeoJSON Échantillon' },
+              'metadataAccessPath': { 'en': './datasets/geojson/metadata.json', 'fr': './datasets/geojson/metadata.json' },
+              'geoviewLayerType': 'GeoJSON',
+              'listOfLayerEntryConfig': [
+                {
+                  'layerId': 'polygons.json',
+                  'layerName': { 'en': 'Polygons', 'fr': 'Polygones' }
+                },
+                {
+                  'layerId': 'lines.json',
+                  'layerName': { 'en': 'Lines', 'fr': 'Lignes' }
+                },
+                {
+                  'entryType': 'group',
+                  'layerId': 'point-feature-group',
+                  'layerName': { 'en': 'point-feature-group', 'fr': 'point-feature-group' },
+                  'listOfLayerEntryConfig': [
+                    {
+                      'layerId': 'icon_points.json',
+                      'layerName': { 'en': 'Icons', 'fr': 'Icones' },
+                      'initialSettings': { 'visible': 'yes' }
+                    },
+                    {
+                      'layerId': 'points.json',
+                      'layerName': { 'en': 'Points', 'fr': 'Points' }
+                    },
+                    {
+                      'layerId': 'points_1.json',
+                      'layerName': { 'en': 'Points 1', 'fr': 'Points 1' }
+                    },
+                    {
+                      'layerId': 'points_2.json',
+                      'layerName': { 'en': 'Points 2', 'fr': 'Points 2' }
+                    },
+                    {
+                      'layerId': 'points_3.json',
+                      'layerName': { 'en': 'Points 3', 'fr': 'Points 3' }
+                    }
+                  ]
+                }
+              ]
+            }
+          ]
+        },
+      'theme': 'dark',
+      'appBar': {
+        'tabs': {
+          'core': ['geolocator', 'export']
+        }
+      },
+      'navBar': ['zoom', 'fullscreen', 'home', 'location', 'export'],
+      'footerBar': {
+        'tabs': {
+          'core': ['legend', 'layers', 'details', 'data-table']
+        }
+      },
+      'components': ['north-arrow'],
+      'corePackages': [],
+      'externalPackages': [],
+      'suportedLanguages': ['en', 'fr']
+    }"></div>
+  <hr />
+
+  <div class="map-title-holder">
+    <h4 id="HUC3">3. Basic Map English Light theme</h4>
+    <a class="ref-link" href="#top">Top</a>
+  </div>
+  <div id="mapWM3" class="geoview-map" data-lang="en" data-config="{
+        'map': {
+          'interaction': 'dynamic',
+          'viewSettings': {
+            'zoom': 3,
+            'center': [-100, 50],
+            'projection': 3978
+          },
+          'basemapOptions': {
+            'basemapId': 'osm',
+            'shaded': false,
+            'labeled': false
+          },
+          'listOfGeoviewLayerConfig': [
+            {
+              'geoviewLayerId': 'esriFeatureLYR4',
+              'geoviewLayerName': {
+                'en': 'Water quality at monitoring sites',
+                'fr': 'Qualite de eau'
+              },
+              'metadataAccessPath': {
+                'en': 'https://maps-cartes.ec.gc.ca/arcgis/rest/services/DMS/DEU_CSO_Volume/MapServer',
+                'fr': 'https://maps-cartes.ec.gc.ca/arcgis/rest/services/DMS/DEU_CSO_Volume/MapServer'
+              },
+              'geoviewLayerType': 'esriFeature',
+              'initialSettings': { 'visible': 'always' },
+              'listOfLayerEntryConfig': [
+                {
+                  'layerId': '8'
+                }
+              ]
+            },
+            {
+              'geoviewLayerId': 'uniqueValueId',
+              'geoviewLayerName': { 'en': 'uniqueValue', 'fr': 'uniqueValue' },
+              'metadataAccessPath': { 'en': 'https://maps-cartes.ec.gc.ca/arcgis/rest/services/CESI/MapServer/', 'fr': 'https://maps-cartes.ec.gc.ca/arcgis/rest/services/CESI/MapServer/' },
+              'geoviewLayerType': 'esriFeature',
+              'listOfLayerEntryConfig': [
+                {
+                  'layerId': '1'
+                }
+              ]
+            },
+            {
+              'geoviewLayerId': 'esriFeatureLYR5',
+              'geoviewLayerName': {
+                'en': 'Top Projects',
+                'fr': 'Projets super'
+              },
+              'metadataAccessPath': {
+                'en': 'https://maps-cartes.services.geo.ca/server_serveur/rest/services/NRCan/900A_and_top_100_en/MapServer/',
+                'fr': 'https://maps-cartes.services.geo.ca/server_serveur/rest/services/NRCan/900A_and_top_100_en/MapServer/'
+              },
+              'geoviewLayerType': 'esriFeature',
+              'listOfLayerEntryConfig': [
+                {
+                  'layerId': '0'
+                }
+              ]
+            },
+            {
+              'geoviewLayerId': 'geojsonLYR1',
+              'geoviewLayerName': { 'en': 'GeoJSON Sample', 'fr': 'GeoJSON Échantillon' },
+              'metadataAccessPath': { 'en': './geojson/metadata.json', 'fr': './geojson/metadata.json' },
+              'geoviewLayerType': 'GeoJSON',
+              'listOfLayerEntryConfig': [
+                {
+                  'layerId': 'polygons.json',
+                  'layerName': { 'en': 'Polygons', 'fr': 'Polygones' }
+                },
+                {
+                  'layerId': 'lines.json',
+                  'layerName': { 'en': 'Lines', 'fr': 'Lignes' }
+                },
+                {
+                  'entryType': 'group',
+                  'layerId': 'point-feature-group',
+                  'layerName': { 'en': 'point-feature-group', 'fr': 'point-feature-group' },
+                  'listOfLayerEntryConfig': [
+                    {
+                      'layerId': 'icon_points.json',
+                      'layerName': { 'en': 'Icons', 'fr': 'Icones' },
+                      'initialSettings': { 'visible': 'yes' }
+                    },
+                    {
+                      'layerId': 'points.json',
+                      'layerName': { 'en': 'Points', 'fr': 'Points' }
+                    },
+                    {
+                      'layerId': 'points_1.json',
+                      'layerName': { 'en': 'Points 1', 'fr': 'Points 1' }
+                    },
+                    {
+                      'layerId': 'points_2.json',
+                      'layerName': { 'en': 'Points 2', 'fr': 'Points 2' }
+                    },
+                    {
+                      'layerId': 'points_3.json',
+                      'layerName': { 'en': 'Points 3', 'fr': 'Points 3' }
+                    }
+                  ]
+                }
+              ]
+            }
+          ]
+        },
+      'theme': 'light',
+      'appBar': {
+        'tabs': {
+          'core': ['geolocator', 'export']
+        }
+      },
+      'navBar': ['zoom', 'fullscreen', 'home', 'location', 'export'],
+      'footerBar': {
+        'tabs': {
+          'core': ['legend', 'layers', 'details', 'data-table']
+        }
+      },
+      'components': ['north-arrow'],
+      'corePackages': [],
+      'externalPackages': [],
+      'suportedLanguages': ['en', 'fr']
+    }"></div>
+  <hr />
+
+  <script src="codedoc.js"></script>
+  <script>
+    // initialize cgpv and api events, a callback is optional, used if calling api's after the rendering is ready
+    cgpv.init((mapId) => {
+      if (mapId === 'allMaps') {
+        // ========================================================================================================================
+        // Test enable/disable click and hover on layer
+        const fillTableRow = (key, tableId, disableButtonEnding, enableButtonEnding, textEnding) => {
+          const clickTable = document.getElementById(tableId);
+          const tableRowElement = document.createElement('tr');
+          tableRowElement.classList.add('info');
+          clickTable.appendChild(tableRowElement);
+          const tableDataButtons = document.createElement('td');
+          tableDataButtons.classList.add('info');
+          tableDataButtons.style.width = '15%';
+          tableRowElement.appendChild(tableDataButtons);
+          const buttonEnableElement = document.createElement('button');
+          buttonEnableElement.id = `${key}-${enableButtonEnding}`;
+          buttonEnableElement.innerText = 'Enable';
+          tableDataButtons.appendChild(buttonEnableElement);
+          const buttonDisableElement = document.createElement('button');
+          buttonDisableElement.id = `${key}-${disableButtonEnding}`;
+          buttonDisableElement.innerText = 'Disable';
+          tableDataButtons.appendChild(buttonDisableElement);
+          const tableDataText = document.createElement('td');
+          tableDataText.id = `${key}-${textEnding}`;
+          tableDataText.classList.add('info');
+          tableDataText.style.width = '85%';
+          tableRowElement.appendChild(tableDataText);
+          if (key === 'all')
+            configureTableRow(true, tableDataText.id, 'All layers are', buttonDisableElement.id, buttonEnableElement.id, '');
+          else configureTableRow(true, tableDataText.id, `layer "${key}" is`, buttonDisableElement.id, buttonEnableElement.id, key);
+        };
+
+        const getEventListenerFunctions = (clickFlag) => {
+          if (clickFlag.endsWith('click-text')) {
+            return [
+              cgpv.api.maps['mapWM1'].layer.featureInfoLayerSet.isClickListenerEnabled,
+              cgpv.api.maps['mapWM1'].layer.featureInfoLayerSet.disableClickListener,
+              cgpv.api.maps['mapWM1'].layer.featureInfoLayerSet.enableClickListener,
+              cgpv.api.maps['mapWM1'].layer.featureInfoLayerSet,
+            ];
+          } else {
+            return [
+              cgpv.api.maps['mapWM1'].layer.hoverFeatureInfoLayerSet.isHoverListenerEnabled,
+              cgpv.api.maps['mapWM1'].layer.hoverFeatureInfoLayerSet.disableHoverListener,
+              cgpv.api.maps['mapWM1'].layer.hoverFeatureInfoLayerSet.enableHoverListener,
+              cgpv.api.maps['mapWM1'].layer.hoverFeatureInfoLayerSet,
+            ];
+          }
+        };
+
+        const configureTableRow = (setClickListener, textCellId, text, disableId, enableId, layerPath) => {
+          const [isEventListenerEnabled, disableEventListener, enableEventListener, layerSet] = getEventListenerFunctions(textCellId);
+          const textCell = document.getElementById(textCellId);
+          const layerFlagDisabled = !isEventListenerEnabled.call(layerSet, layerPath);
+          const disableButton = document.getElementById(disableId);
+          const enableButton = document.getElementById(enableId);
+          if (setClickListener) {
+            disableButton.addEventListener('click', (e) => {
+              disableEventListener.call(layerSet, layerPath);
+              updateButtonTable();
+            });
+            enableButton.addEventListener('click', (e) => {
+              enableEventListener.call(layerSet, layerPath);
+              updateButtonTable();
+            });
+          }
+
+          if (layerFlagDisabled === undefined) {
+            disableButton.disabled = false;
+            enableButton.disabled = false;
+            textCell.innerText = 'The map contains a mix of enabled/disabled layers';
+          } else if (layerFlagDisabled) {
+            disableButton.disabled = true;
+            enableButton.disabled = false;
+            textCell.innerText = `${text} disabled`;
+          } else {
+            disableButton.disabled = false;
+            enableButton.disabled = true;
+            textCell.innerText = `${text} enabled`;
+          }
+        };
+
+        const updateButtonTable = () => {
+          const registeredLayers = cgpv.api.maps.mapWM1?.layer?.registeredLayers;
+          let firstpass = true;
+          Object.keys(registeredLayers).forEach((key) => {
+            if (['processed', 'loaded'].includes(registeredLayers[key].layerStatus)) {
+              const queryable = registeredLayers[key]?.source?.featureInfo?.queryable ?? true;
+              const isNotGroupLayerEntry = registeredLayers[key]?.entryType !== 'group';
+              if (queryable && isNotGroupLayerEntry) {
+                if (firstpass) {
+                  firstpass = false;
+                  configureTableRow(false, 'all-click-text', 'All layers are', 'all-click-disable', 'all-click-enable', '');
+                  configureTableRow(false, 'all-hover-text', 'All layers are', 'all-hover-disable', 'all-hover-enable', '');
+                }
+                configureTableRow(false, `${key}-click-text`, `layer "${key}" is`, `${key}-click-disable`, `${key}-click-enable`, key);
+                configureTableRow(false, `${key}-hover-text`, `layer "${key}" is`, `${key}-hover-disable`, `${key}-hover-enable`, key);
+              }
+            }
+          });
+        };
+
+        const displayField = document.getElementById('buttonTable');
+        displayField.innerHTML = `<table id="buttonTable" style="width:100%">
+            <tr>
+              <th style="width:50%", class="info">Click event listener</th>
+              <th style="width:50%", class="info">Hover event listener</th>
+            </tr>
+            <tr>
+              <td class="info">
+                <table id="click-table", class="info", style="width:100%"></table>
+              </td>
+              <td class="info">
+                <table id="hover-table", class="info", style="width:100%"></table>
+              </td>
+            </tr>
+          </table>`;
+        const registeredLayers = cgpv.api.maps.mapWM1?.layer?.registeredLayers;
+        let firstpass = true;
+        Object.keys(registeredLayers).forEach((key) => {
+          if (['processed', 'loaded'].includes(registeredLayers[key].layerStatus)) {
+            const queryable = registeredLayers[key]?.source?.featureInfo?.queryable ?? true;
+            const isNotGroupLayerEntry = registeredLayers[key]?.entryType !== 'group';
+            if (queryable && isNotGroupLayerEntry) {
+              if (firstpass) {
+                firstpass = false;
+                fillTableRow('all', 'click-table', 'click-disable', 'click-enable', 'click-text');
+                fillTableRow('all', 'hover-table', 'hover-disable', 'hover-enable', 'hover-text');
+              }
+              fillTableRow(key, 'click-table', 'click-disable', 'click-enable', 'click-text');
+              fillTableRow(key, 'hover-table', 'hover-disable', 'hover-enable', 'hover-text');
+            }
+          }
+        });
+
+        // create snippets
+        createCodeSnippet();
+        createConfigSnippet();
+      }
+    });
+  </script>
+</body>
+
+</html>