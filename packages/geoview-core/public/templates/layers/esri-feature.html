--- conflicted
+++ resolved
@@ -357,11 +357,7 @@
           createTableOfFilter('LYR2');
           createTableOfFilter('LYR3');
 
-<<<<<<< HEAD
-          const field2 = cgpv.api.maps.LYR2.layer.geoviewInstance('historical-flood/0').getTemporalDimension().field;
-=======
-          const field2 = cgpv.api.maps.LYR2.layer.geoviewInstance('historical-flood').getTemporalDimension().field;
->>>>>>> 3cdeccfe
+          const field2 = cgpv.api.maps.LYR2.layer.geoviewLayer('historical-flood/0').getTemporalDimension().field;
           const LYR2_FILTERS = [`${field2} >= date '01/01/2018 05:00:00' and ${field2} <= date '12/31/2019 19:00:00-05:00'`,
                                 `${field2} > date '01/01/2018 05:00:00' and ${field2} <= date '01/01/2020 05:00:00Z'`,
                                 `${field2} >= date '01/01/2018 05:00:00' and ${field2} < date '01/01/2020 00:00:00+05:00'`];
@@ -372,7 +368,7 @@
               input.value = LYR2_FILTERS[i];
               const layerConfig = cgpv.api.maps.LYR2.layer.registeredLayers['historical-flood/0'];
               const checkbox = document.getElementById('checkbox-LYR2-historical-flood');
-              cgpv.api.maps.LYR2.layer.geoviewInstance('historical-flood/0').applyViewFilter('',
+              cgpv.api.maps.LYR2.layer.geoviewLayer('historical-flood/0').applyViewFilter('',
                 LYR2_FILTERS[j],
                 checkbox.value !== 'true'
               );
@@ -380,7 +376,7 @@
             }
           }, 3000)
 
-          const field3 = cgpv.api.maps.LYR3.layer.geoviewInstance('historical-flood/0').getTemporalDimension().field;
+          const field3 = cgpv.api.maps.LYR3.layer.geoviewLayer('historical-flood/0').getTemporalDimension().field;
           const LYR3_FILTERS = [`${field3} >= date '2018-01-01T00:00:00' and ${field3} <= date '2020-01-01T00:00:00'`,
                                 `${field3} > date '2018-01-01T00:00:00' and ${field3} <= date '2020-01-01T00:00:00'`,
                                 `${field3} >= date '2018-01-01T00:00:00' and ${field3} < date '2020-01-01T00:00:00'`];
@@ -391,7 +387,7 @@
               input.value = LYR3_FILTERS[j];
               const layerConfig = cgpv.api.maps.LYR3.layer.registeredLayers['historical-flood/0'];
               const checkbox = document.getElementById('checkbox-LYR3-historical-flood');
-              cgpv.api.maps.LYR3.layer.geoviewInstance('historical-flood/0').applyViewFilter('',
+              cgpv.api.maps.LYR3.layer.geoviewLayer('historical-flood/0').applyViewFilter('',
                 LYR3_FILTERS[j],
                 checkbox.value !== 'true'
               );
@@ -405,8 +401,8 @@
             if (input) {
               const layerConfig = cgpv.api.maps.LYR1.layer.registeredLayers['esriFeatureLYR1/0'];
               const checkbox = document.getElementById('checkbox-LYR1-esriFeatureLYR1');
-              const temporalData = cgpv.api.maps.LYR1.layer.geoviewInstance('esriFeatureLYR1/0').getTemporalDimension();
-              cgpv.api.maps.LYR1.layer.geoviewInstance('esriFeatureLYR1/0').applyViewFilter('',
+              const temporalData = cgpv.api.maps.LYR1.layer.geoviewLayer('esriFeatureLYR1/0').getTemporalDimension();
+              cgpv.api.maps.LYR1.layer.geoviewLayer('esriFeatureLYR1/0').applyViewFilter('',
                 `Date < date '${temporalData.range.range[k]}'`,
                 checkbox.value !== 'true'
               );
