--- conflicted
+++ resolved
@@ -15,10 +15,7 @@
     <link rel="stylesheet" href="css/style.css" />
   </head>
   <body>
-<<<<<<< HEAD
     <button class="Test-Visibility">Test Visibility</button>
-=======
->>>>>>> b92b386b
     <div id="LYR1" class="llwp-map" data-lang="en" data-config="{
       'map': {
         'interaction': 'dynamic',
@@ -34,23 +31,13 @@
         },
         'listOfGeoviewLayerConfig': [
           {
-<<<<<<< HEAD
             'geoviewLayerId': 'wmsLYR1',
-            'geoviewLayerName': { 'en': 'Hydro Network' },
+            'geoviewLayerName': { 'en': 'Energy (Esri-dynamic)' },
             'metadataAccessPath': { 'en': 'https://maps-cartes.ec.gc.ca/arcgis/rest/services/CESI/MapServer' },
             'geoviewLayerType': 'ogcWms',
             'listOfLayerEntryConfig': [
               {
                 'layerId': '8'
-=======
-            'geoviewLayerId': 'esriDynamicLYR3z',
-            'geoviewLayerName': { 'en': 'Energy (Esri-dynamic)' },
-            'metadataAccessPath': { 'en': 'https://maps-cartes.ec.gc.ca/arcgis/rest/services/CESI/MapServer' },
-            'geoviewLayerType': 'esriDynamic',
-            'listOfLayerEntryConfig': [
-              {
-                'layerId': '2'
->>>>>>> b92b386b
               }
             ]
           }
