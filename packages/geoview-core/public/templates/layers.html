<!DOCTYPE html>
<html lang="en">

<head>
  <meta charset="UTF-8" />
  <meta name="viewport" content="width=device-width,initial-scale=1" />
  <title>
    <%= htmlWebpackPlugin.options.title %>
  </title>
  <link rel="shortcut icon" href="./favicon.ico" />
  <meta name="msapplication-TileColor" content="#da532c" />
  <meta name="msapplication-config" content="./img/browserconfig.xml" />
  <meta name="theme-color" content="#ffffff" />
  <meta name="msapplication-TileColor" content="#da532c" />
  <meta name="theme-color" content="#ffffff" />
  <link href="https://fonts.googleapis.com/css?family=Roboto|Montserrat:200,300,400,900|Merriweather"
    rel="stylesheet" />
  <link rel="stylesheet" href="https://fonts.googleapis.com/icon?family=Material+Icons" />
  <link rel="stylesheet" href="css/style.css" />
</head>

<body>
  <div class="header-table">
    <table>
      <tbody>
        <tr>
          <td><img class="header-logo" alt="logo" src="./img/Logo.png" /></td>
          <td class="header-title">
            <h1><strong>Layers</strong></h1>
          </td>
        </tr>
      </tbody>
    </table>
    <table>
      <tbody>
        <tr>
          <td>
            <a href="./index.html">Main</a><br />
            <a href="#HLYR1">1. WMS Layer</a><br />
            <a href="#HLYR2">2. XYZ Tiles Layer</a><br />
            <a href="#HLYR3">3. Esri Dynamic Servive Layer</a><br />
            <a href="#HLYR4">4. Esri Feature Servive Layer</a><br />
            <a href="#HLYR5">5. GeoJSON Layer</a><br />
            <a href="#HLYR6">6. WFS Layer</a><br />
            <a href="#HLYR7">7. OGC API Feature Layer</a><br />
            <a href="#HLYR8">8. GeoCore UUID Layer</a>
          </td>
        </tr>
      </tbody>
    </table>
    <table>
      <tbody>
        <tr>
          <td>This page is used to showcase how the viewer may show different layer types</td>
        </tr>
      </tbody>
    </table>
  </div>

  <div class="map-title-holder">
    <h4 id="HLYR1">1.WMS Layer</h4><a class="ref-link" href="#top">Top</a>
  </div>
  <button class="test-refresh-WMS-btn">Test Refresh WMS</button>
  <div id="LYR1" class="llwp-map" data-lang="en" data-config="{
            'map': {
              'interaction': 'dynamic',
              'viewSettings': {
                'zoom': 4,
                'center': [-100, 60],
                'projection': 3857
              },
              'basemapOptions': {
                'basemapId': 'transport',
                'shaded': false,
                'labeled': true
              },
              'listOfGeoviewLayerConfig': [
                {
                  'geoviewLayerId': 'wmsLYR1-Root',
                  'geoviewLayerName': { 'en': 'Root' },
                  'metadataAccessPath': { 'en': 'https://ows.mundialis.de/services/service' },
                  'geoviewLayerType': 'ogcWms',
                  'initialSettings': { 'visible': true },
                  'listOfLayerEntryConfig': [
                    {
                      'entryType': 'group',
                      'layerId': 'wmsLYR1-Group',
                      'layerName': { 'en': 'Group' },
                      'listOfLayerEntryConfig': [
                        {
                          'layerId': 'OSM-WMS'
                        },
                        {
                          'layerId': 'TOPO-OSM-WMS'
                        }
                      ]
                    }
                  ]
                },
                {
                  'geoviewLayerId': 'wmsLYR1-msi',
                  'geoviewLayerName': { 'en': 'MSI' },
                  'metadataAccessPath': { 'en': 'https://datacube.services.geo.ca/ows/msi' },
                  'geoviewLayerType': 'ogcWms',
                  'listOfLayerEntryConfig': [
                    {
                      'layerId': 'msi-94-or-more'
                    }
                  ]
                }
              ]
            },
            'components': ['overview-map', 'nav-bar'],
            'corePackages': [],
            'theme': 'dark',
            'suportedLanguages': ['en']
          }"></div>
  <div>
    <h3>Legend</h3>
    <img id="wmsLegend" />
  </div>
  <p>This map has a wms layer added from configuration.</p>
  <button type="button" class="collapsible">Get Feature Info</button>
  <pre id="LYR1-INFO-wmsLYR1-Root/wmsLYR1-Group/OSM-WMS" class="panel">Click on feature on the map</pre>
  <hr />
  <button type="button" class="collapsible">Configuration Snippet</button>
  <pre id="LYR1CS" class="panel"></pre>
  <hr />

  <div class="map-title-holder">
    <h4 id="HLYR2">2. XYZ Tiles Layer</h4><a class="ref-link" href="#top">Top</a>
  </div>
  <div id="LYR2" class="llwp-map" data-lang="en" data-config="{
          'map': {
            'interaction': 'dynamic',
            'viewSettings': {
              'zoom': 4,
              'center': [-100, 60],
              'projection': 3857
            },
            'basemapOptions': {
              'basemapId': 'transport',
              'shaded': false,
              'labeled': true
            },
            'listOfGeoviewLayerConfig': [
              {
                'geoviewLayerId': 'xyzTilesLYR2',
                'geoviewLayerName': {
                  'en': 'statmen toner'
                },
                'geoviewLayerType': 'xyzTiles',
                'initialSettings': { 'visible': true },
                'listOfLayerEntryConfig': [
                  {
                    'layerId': 'toner',
                    'initialSettings': { 'minZoom': 3, 'maxZoom': 8 },
                    'source': {
                      'dataAccessPath': {
                        'en': 'https://stamen-tiles.a.ssl.fastly.net/toner/{z}/{x}/{y}.png'
                      }
                    }
                  }
                ]
              }
            ]
          },
          'components': ['overview-map', 'nav-bar'],
          'corePackages': [],
          'theme': 'dark',
          'suportedLanguages': ['en']
        }"></div>
  <p>This map has a XYZ Tiles layer added from configuration.</p>
  <button type="button" class="collapsible">Configuration Snippet</button>
  <pre id="LYR2CS" class="panel"></pre>
  <hr />

  <div class="map-title-holder">
    <h4 id="HLYR3">3. Esri dynamic layer</h4><a class="ref-link" href="#top">Top</a>
  </div>
  <div id="LYR3" class="llwp-map" data-lang="en" data-config="{
          'map': {
            'interaction': 'dynamic',
            'viewSettings': {
              'zoom': 4,
              'center': [-100, 60],
              'projection': 3978
            },
            'basemapOptions': {
              'basemapId': 'transport',
              'shaded': true,
              'labeled': true
            },
            'listOfGeoviewLayerConfig': [
              {
                'geoviewLayerId': 'esriDynamicLYR3',
                'geoviewLayerName': {
                  'en': 'Flood'
                },
                'metadataAccessPath': {
                  'en': 'https://maps-cartes.services.geo.ca/server_serveur/rest/services/NRCan/historical_flood_event_en/MapServer/'
                },
                'geoviewLayerType': 'esriDynamic',
                'listOfLayerEntryConfig': [
                  {
                    'layerId': '0'
                  }
                ]
              }
            ]
          },
          'components': ['overview-map', 'nav-bar', 'north-arrow'],
          'corePackages': [],
          'theme': 'dark',
          'suportedLanguages': ['en']
        }"></div>
  <div id="esriDynamicLayerLegend">
    <h3>Legend</h3>
  </div>
  <p>This map has a Esri dynamic layer added from configuration.</p>
  <button type="button" class="collapsible">Get Feature Info</button>
  <pre id="LYR3-INFO-esriDynamicLYR3/0" class="panel">Click on feature on the map</pre>
  <hr />
  <button type="button" class="collapsible">Configuration Snippet</button>
  <pre id="LYR3CS" class="panel"></pre>
  <hr />

  <div class="map-title-holder">
    <h4 id="HLYR4">4. Esri feature layer</h4><a class="ref-link" href="#top">Top</a>
  </div>
  <div id="LYR4" class="llwp-map" data-lang="en" data-config="{
          'map': {
            'interaction': 'dynamic',
            'viewSettings': {
              'zoom': 4,
              'center': [-100, 60],
              'projection': 3978
            },
            'basemapOptions': {
              'basemapId': 'transport',
              'shaded': false,
              'labeled': true
            },
            'listOfGeoviewLayerConfig': [
              {
                'geoviewLayerId': 'esriFeatureLYR4',
                'geoviewLayerName': { 'en': 'Water quality at monitoring sites' },
                'metadataAccessPath': {
                  'en': 'https://maps-cartes.ec.gc.ca/arcgis/rest/services/DMS/DEU_CSO_Volume/MapServer'
                },
                'geoviewLayerType': 'esriFeature',
                'listOfLayerEntryConfig': [
                  { 'layerId': '8' }
                ]
              }
            ]
          },
          'components': ['overview-map', 'nav-bar', 'north-arrow'],
          'corePackages': [],
          'theme': 'dark',
          'suportedLanguages': ['en']
        }"></div>
  <p>This map has a Esri feature layer added from configuration.</p>
  <button class="Get-Esri-dynamic-Legend">Get Legend</button>
  <table border="1" id="legendTable" style="width:33%">
    <tr>
      <th style="text-align: center; vertical-align: middle;">Label</th>
      <th style="text-align: center; vertical-align: middle;">Symbology</th>
    </tr>
  </table>
  <button type="button" class="collapsible">Get Feature Info</button>
  <pre id="LYR4-INFO-esriFeatureLYR4/8" class="panel">Click on feature on the map</pre>
  <hr />
  <button type="button" class="collapsible">Configuration Snippet</button>
  <pre id="LYR4CS" class="panel"></pre>
  <hr />

  <div class="map-title-holder">
    <h4 id="HLYR5">5. GeoJSON Layer</h4><a class="ref-link" href="#top">Top</a>
  </div>
  <div id="LYR5" class="llwp-map" data-lang="en" data-config="{
    'map': {
      'interaction': 'dynamic',
      'viewSettings': {
        'zoom': 4,
        'center': [-100, 60],
        'projection': 3978
      },
      'basemapOptions': {
        'basemapId': 'nogeom',
        'shaded': true,
        'labeled': false
      },
      'listOfGeoviewLayerConfig': [
        {
          'geoviewLayerId': 'geojsonLYR5',
          'geoviewLayerName': { 'en': 'GeoJSON Sample' },
          'metadataAccessPath': { 'en': './geojson/metadata.json' },
          'geoviewLayerType': 'GeoJSON',
          'listOfLayerEntryConfig': [
            { 'layerId': 'polygons.json' },
            { 'layerId': 'lines.json' },
            {
              'entryType': 'group',
              'layerId': 'LYR5-Group2',
              'layerName': { 'en': 'LYR5-Group2' },
              'listOfLayerEntryConfig': [
                { 'layerId': 'icon_points.json' },
                { 'layerId': 'points.json' }
              ]
            }
          ]
        },
        {
          'geoviewLayerId': 'test',
          'geoviewLayerName': { 'en': 'GeoJSON Sample' },
          'metadataAccessPath': { 'en': './geojson/metadata.json' },
          'geoviewLayerType': 'GeoJSON',
          'listOfLayerEntryConfig': [
            { 'layerId': 'points.json' }
          ]
        }
      ]
    },
    'components': ['overview-map', 'nav-bar'],
    'corePackages': [],
    'theme': 'dark',
    'suportedLanguages': ['en']
  }">
  </div>
  <button class="Get-GeoJson-Legend">Get Legend</button>
  <table border="1" id="geojsonLegendTable" style="width:33%">
    <tr>
      <th style="text-align: center; vertical-align: middle;">Label</th>
      <th style="text-align: center; vertical-align: middle;">Symbology</th>
    </tr>
  </table>
  <p>This map has one GeoJSON layer added from configuration. and another geoJSON layer can be added/removed by clicking
    the buttons</p>
  <button id="add-geojson">Add GeoJSON Layer</button><button id="remove-geojson">Remove GeoJSON Layer</button> <br />
<<<<<<< HEAD
  <input type="text" id="new-layer-id" /><br /><label id="new-layer-id-label"> Added Layer ID : </label><label id="new-layer-id-label2"></label>
=======
  <label> Added Layer ID : </label><label id="new-layer-id-label"></label>
>>>>>>> e88decbf
  <button type="button" class="collapsible">Get Feature Info polygons</button>
  <pre id="LYR5-INFO-geojsonLYR5/polygons.json" class="panel">Click on feature on the map</pre>
  <hr />
  <button type="button" class="collapsible">Get Feature Info stars</button>
  <pre id="LYR5-INFO-geojsonLYR5/points.json" class="panel">Click on feature on the map</pre>
  <hr />
  <button type="button" class="collapsible">Configuration Snippet</button>
  <pre id="LYR5CS" class="panel"></pre>
  <hr />

  <div class="map-title-holder">
    <h4 id="HLYR6">6. WFS Layer</h4><a class="ref-link" href="#top">Top</a>
  </div>
  <div id="LYR6" class="llwp-map" data-lang="en" data-config="{
        'map': {
          'interaction': 'dynamic',
          'viewSettings': {
            'zoom': 8,
            'center': [-71.370748, 42.001058],
            'projection': 3857
          },
          'basemapOptions': {
            'basemapId': 'transport',
            'shaded': false,
            'labeled': true
          },
          'listOfGeoviewLayerConfig': [
            {
              'geoviewLayerId': 'wfsLYR6',
              'geoviewLayerName': {
                'en': 'Airport data'
              },
              'metadataAccessPath': {
                'en': 'https://giswebservices.massgis.state.ma.us/geoserver/wfs'
              },
              'geoviewLayerType': 'ogcWfs',
              'listOfLayerEntryConfig': [
                {
                  'layerId': 'GISDATA.AIRPORTS_PT'
                }
              ]
            }
          ]
        },
        'components': ['overview-map', 'nav-bar'],
        'corePackages': [],
        'theme': 'dark',
        'suportedLanguages': ['en']
      }"></div>
  <p>This map has a WFS layer added from configuration.</p>
  <button type="button" class="collapsible">Get Feature Info</button>
  <pre id="LYR6-INFO-wfsLYR6/GISDATA.AIRPORTS_PT" class="panel">Click on feature on the map</pre>
  <hr />
  <button type="button" class="collapsible">Configuration Snippet</button>
  <pre id="LYR6CS" class="panel"></pre>
  <hr />

  <div class="map-title-holder">
    <h4 id="HLYR7">7. OGC API Feature Layer</h4><a class="ref-link" href="#top">Top</a>
  </div>
  <div id="LYR7" class="llwp-map" data-lang="en" data-config="{
          'map': {
            'interaction': 'dynamic',
            'viewSettings': {
              'zoom': 3,
              'center': [0, 20],
              'projection': 3857
            },
            'basemapOptions': {
              'basemapId': 'transport',
              'shaded': false,
              'labeled': true
            },
            'listOfGeoviewLayerConfig': [
              {
                'geoviewLayerId': 'ogcFeatureLYR7',
                'geoviewLayerName': {
                  'en': 'Large Lakes'
                },
                'metadataAccessPath': {
                  'en': 'https://b6ryuvakk5.execute-api.us-east-1.amazonaws.com/dev'
                },
                'geoviewLayerType': 'ogcFeature',
                'listOfLayerEntryConfig': [
                  {
                    'layerId': 'lakes'
                  }
                ]
              }
            ]
          },
          'components': ['overview-map', 'nav-bar'],
          'corePackages': [],
          'theme': 'dark',
          'suportedLanguages': ['en']
        }"></div>
  <p>This map has an OGC API feature layer added from configuration.</p>
  <button type="button" class="collapsible">Get Feature Info</button>
  <pre id="LYR7-INFO-ogcFeatureLYR7/lakes" class="panel">Click on feature on the map</pre>
  <hr />
  <button type="button" class="collapsible">Configuration Snippet</button>
  <pre id="LYR7CS" class="panel"></pre>
  <hr />

  <div class="map-title-holder">
    <h4 id="HLYR8">8. GeoCore UUID Layer</h4><a class="ref-link" href="#top">Top</a>
  </div>
  <div id="LYR8" class="llwp-map" data-lang="en" data-config="{
          'map': {
            'interaction': 'dynamic',
            'viewSettings': {
              'zoom': 4,
              'center': [-100, 60],
              'projection': 3857
            },
            'basemapOptions': {
              'basemapId': 'transport',
              'shaded': false,
              'labeled': true
            },
            'listOfGeoviewLayerConfig': [
              {
                'geoviewLayerId': 'LYR8',
                'geoviewLayerType': 'geoCore',
                'listOfLayerEntryConfig': [
                  {
                    'layerId': 'ccc75c12-5acc-4a6a-959f-ef6f621147b9'
                  }
                ]
              }
            ]
          },
          'components': ['overview-map', 'nav-bar'],
          'corePackages': [],
          'theme': 'dark',
          'suportedLanguages': ['en']
        }"></div>
  <p>This map requests a layer from the catalog using uuid added from configuration.</p>
  <button type="button" class="collapsible">Get Feature Info</button>
  <pre id="LYR8-INFO-rcs.ccc75c12-5acc-4a6a-959f-ef6f621147b9.en/0" class="panel">Click on feature on the map</pre>
  <hr />
  <button type="button" class="collapsible">Configuration Snippet</button>
  <pre id="LYR8CS" class="panel"></pre>
  <hr />

  <button type="button" class="collapsible">Code Snippet</button>
  <pre id="codeSnippet" class="panel"></pre>

  <script src="codedoc.js"></script>
  <script>
    // initialize cgpv and api events, a callback is optional, used if calling api's after the rendering is ready
    cgpv.init(function () {
      console.log('api is ready');

      //create snippets
      createCodeSnippet();
      createConfigSnippet();
      addWMSLegend();
      // TODO: repair addEsriDynamicLegend();
    });

    // find the button element by ID
    var addGeoJSONButton = document.getElementById('add-geojson');

    // add an event listener when a button is clicked
    // TODO: Repair
    addGeoJSONButton.addEventListener('click', function (e) {
      // adding a geojson layer requires a type of geojson and url
      const layerID = cgpv.api.map('LYR5').layer.addGeoviewLayer(
        {
          'geoviewLayerId': 'geoJsonSample',
          'geoviewLayerName': {
            'en': 'geojson sample',
            'fr': 'exemple geojson'
          },
          'geoviewLayerType': 'GeoJSON',
          'listOfLayerEntryConfig': [
            {
              'layerId': 'historical_flood_0.geojson',
              'source': {
                'dataAccessPath': {
                  'en': './geojson/',
                  'fr': './geojson/'
                }
              }
            }
          ],
        },
        ['en', 'fr']
      );
<<<<<<< HEAD
      document.getElementById('new-layer-id-label2').innerText = layerID;
=======
      document.getElementById('new-layer-id-label').innerText = layerID;
>>>>>>> e88decbf
    });

    // find the button element by ID
    var removeGeoJSONButton = document.getElementById('remove-geojson');

    // add an event listener when a button is clicked
    removeGeoJSONButton.addEventListener('click', function (e) {
      // removing a geojson layer using the ID
<<<<<<< HEAD
      cgpv.api.map('LYR5').layer.removeLayersUsingPath(document.getElementById('new-layer-id').value);
      document.getElementById('new-layer-id').innerText = '';
=======
      cgpv.api.map('LYR5').layer.removeLayersUsingPath(document.getElementById('new-layer-id-label').innerText);
      document.getElementById('new-layer-id-label').innerText = '';
>>>>>>> e88decbf
    });

    // WMS
    cgpv.api.event.on(cgpv.api.eventNames.MAP.EVENT_MAP_SINGLE_CLICK, (payload) => { handleMapClick(payload, 'LYR1', 'wmsLYR1-Root/wmsLYR1-Group/OSM-WMS') }, 'LYR1');
    // ESRI Dynamic
    cgpv.api.event.on(cgpv.api.eventNames.MAP.EVENT_MAP_SINGLE_CLICK, (payload) => { handleMapClick(payload, 'LYR3', 'esriDynamicLYR3/0') }, 'LYR3');
    // ESRI Feature
    cgpv.api.event.on(cgpv.api.eventNames.MAP.EVENT_MAP_SINGLE_CLICK, (payload) => { handleMapClick(payload, 'LYR4', 'esriFeatureLYR4/8') }, 'LYR4');
    // GeoJSON
    cgpv.api.event.on(cgpv.api.eventNames.MAP.EVENT_MAP_SINGLE_CLICK, (payload) => { handleMapClick(payload, 'LYR5', 'geojsonLYR5/polygons.json') }, 'LYR5');
    cgpv.api.event.on(cgpv.api.eventNames.MAP.EVENT_MAP_SINGLE_CLICK, (payload) => { handleMapClick(payload, 'LYR5', 'geojsonLYR5/points.json') }, 'LYR5');
    // WFS
    cgpv.api.event.on(cgpv.api.eventNames.MAP.EVENT_MAP_SINGLE_CLICK, (payload) => { handleMapClick(payload, 'LYR6', 'wfsLYR6/GISDATA.AIRPORTS_PT') }, 'LYR6');
    // OGC Feature API
    cgpv.api.event.on(cgpv.api.eventNames.MAP.EVENT_MAP_SINGLE_CLICK, (payload) => { handleMapClick(payload, 'LYR7', 'ogcFeatureLYR7/lakes') }, 'LYR7');
    // NOT WORKING: Event not trapped GeoCore
    cgpv.api.event.on(cgpv.api.eventNames.MAP.EVENT_MAP_SINGLE_CLICK, (payload) => { handleMapClick(payload, 'LYR8', 'rcs.ccc75c12-5acc-4a6a-959f-ef6f621147b9.en/0') }, 'LYR8');

    function handleMapClick(payload, mapId, layerId) {
      cgpv.api.event.once(cgpv.api.eventNames.GET_FEATURE_INFO.QUERY_RESULT, (payload) => {
        document.getElementById(`${mapId}-INFO-${layerId}`).textContent = 'Click on feature on the map';
        if (payload.data !== null) document.getElementById(`${mapId}-INFO-${layerId}`).textContent = JSON.stringify(payload.data.pop(), undefined, 2);
      }, `${mapId}/${layerId}`);

      cgpv.api.event.emit(
        cgpv.types.getFeatureInfoPayload(
          cgpv.api.eventNames.GET_FEATURE_INFO.QUERY_LAYER,
          `${mapId}/${layerId}`,
          { location: (mapId === 'LYR1' || mapId === 'LYR3') ? payload.coordinates.lnglat : payload.coordinates.projected,
          queryType: (mapId === 'LYR1' || mapId === 'LYR3') ? 'at long lat' : 'at coordinate'}
        )
      );
    }

    // Test a refresh WMS from projection change
    var testRefreshBtn = document.getElementsByClassName('test-refresh-WMS-btn')[0];
    testRefreshBtn.addEventListener('click', function (e) {
      cgpv.api.event.emit(cgpv.types.mapViewProjectionPayload(cgpv.api.eventNames.MAP.EVENT_MAP_VIEW_PROJECTION_CHANGE, 'LYR1', 3978));
    });

    //add legend to WMS layer
    function addWMSLegend() {
      cgpv.api
        .map('LYR1')
        .layer.layers['wmsLYR1-Root'].getLegend('wmsLYR1-Root/wmsLYR1-Group/TOPO-OSM-WMS')
        .then((res) => {
          document.getElementById('wmsLegend').src = res.legend;
        });
    }

    // find the button element by ID
    var addEsriDynamicLegendButton = document.getElementsByClassName('Get-Esri-dynamic-Legend')[0];
    // add legend to ESRI feature layer
    addEsriDynamicLegendButton.addEventListener('click', function (e) {
      cgpv.api.map('LYR4').layer.layers['esriFeatureLYR4'].getLegend('esriFeatureLYR4/8').then((legend) => {
          var legendTable = document.getElementById('legendTable');
          for (var i = 0; i < legend.legend.Point.length; i++) {
            var tableRow = document.createElement("tr");
            var tableData1 = document.createElement("td");
            tableData1.style.verticalAlign = "middle";
            tableData1.style.textAlign = "center";
            tableData1.innerHTML = legend.styleConfig.Point.classBreakStyleInfos[i].label;
            tableRow.appendChild(tableData1);
            var tableData2 = document.createElement("td");
            tableData2.style.verticalAlign = "middle";
            tableData2.style.textAlign = "center";
            tableData2.appendChild(legend.legend.Point[i]);
            tableRow.appendChild(tableData2);
            legendTable.appendChild(tableRow);
          }
        });
      });

    // find the button element by ID
    var addGeoJsonLegendButton = document.getElementsByClassName('Get-GeoJson-Legend')[0];
    // add legend to ESRI feature layer
    addGeoJsonLegendButton.addEventListener('click', function (e) {
      var addRow = (legendTable, label, canvas) => {
        var tableRow = document.createElement("tr");
        var tableData1 = document.createElement("td");
        tableData1.style.verticalAlign = "middle";
        tableData1.style.textAlign = "center";
        tableData1.innerHTML = label;
        tableRow.appendChild(tableData1);
        var tableData2 = document.createElement("td");
        tableData2.style.verticalAlign = "middle";
            tableData2.style.textAlign = "center";
        tableData2.appendChild(canvas);
        tableRow.appendChild(tableData2);
        legendTable.appendChild(tableRow);
      }
      cgpv.api.map('LYR5').layer.layers['geojsonLYR5'].getLegend('geojsonLYR5/polygons.json').then((legend) => {
          var legendTable = document.getElementById('geojsonLegendTable');
          addRow(legendTable, legend.styleConfig.Polygon.label, legend.legend.Polygon)
        });
        cgpv.api.map('LYR5').layer.layers['geojsonLYR5'].getLegend('geojsonLYR5/lines.json').then((legend) => {
          var legendTable = document.getElementById('geojsonLegendTable');
          addRow(legendTable, legend.styleConfig.LineString.label, legend.legend.LineString)
        });
        cgpv.api.map('LYR5').layer.layers['geojsonLYR5'].getLegend('geojsonLYR5/LYR5-Group2/points.json').then((legend) => {
          var legendTable = document.getElementById('geojsonLegendTable');
          addRow(legendTable, legend.styleConfig.Point.label, legend.legend.Point)
        });
        cgpv.api.map('LYR5').layer.layers['geojsonLYR5'].getLegend('geojsonLYR5/LYR5-Group2/icon_points.json').then((legend) => {
          var legendTable = document.getElementById('geojsonLegendTable');
          addRow(legendTable, legend.styleConfig.Point.label, legend.legend.Point)
        });
      });

    /**
    //add legend to ESRI Dynamic layer
    function addEsriDynamicLegend() {
      cgpv.api
        .map('LYR3')
        .layer.layers['esriDynamicLYR3'].getLegendJson()
        .then((layers) => {
          //create a Table Object
          let legendTable = document.createElement('table');
          legendTable.className = 'legendTable';
          document.getElementById('esriDynamicLayerLegend').appendChild(legendTable);
          let legendRow = legendTable.insertRow();
          let legendCol = legendRow.insertCell();
          layers.forEach((layer) => {
            let layerText = document.createElement('b');
            layerText.innerHTML = layer.layerName;
            legendCol.appendChild(layerText);
            let table = document.createElement('table');

            layer.legend.forEach((lgd) => {
              let row = table.insertRow();
              row.vAlign = 'middle';
              let col1 = row.insertCell();
              col1.style.width = '100px';
              let col2 = row.insertCell();
              let icon = document.createElement('img');
              icon.src = `data:${lgd.contentType};base64,${lgd.imageData}`;
              //icon.width = lgd.width;
              //icon.height = lgd.height;
              col1.appendChild(icon);
              let lbl = document.createTextNode(lgd.label);
              col2.appendChild(lbl);
            });
            legendCol.appendChild(table);
          });
        });
    }
    */
  </script>
</body>

</html><|MERGE_RESOLUTION|>--- conflicted
+++ resolved
@@ -338,11 +338,7 @@
   <p>This map has one GeoJSON layer added from configuration. and another geoJSON layer can be added/removed by clicking
     the buttons</p>
   <button id="add-geojson">Add GeoJSON Layer</button><button id="remove-geojson">Remove GeoJSON Layer</button> <br />
-<<<<<<< HEAD
-  <input type="text" id="new-layer-id" /><br /><label id="new-layer-id-label"> Added Layer ID : </label><label id="new-layer-id-label2"></label>
-=======
   <label> Added Layer ID : </label><label id="new-layer-id-label"></label>
->>>>>>> e88decbf
   <button type="button" class="collapsible">Get Feature Info polygons</button>
   <pre id="LYR5-INFO-geojsonLYR5/polygons.json" class="panel">Click on feature on the map</pre>
   <hr />
@@ -533,11 +529,7 @@
         },
         ['en', 'fr']
       );
-<<<<<<< HEAD
-      document.getElementById('new-layer-id-label2').innerText = layerID;
-=======
       document.getElementById('new-layer-id-label').innerText = layerID;
->>>>>>> e88decbf
     });
 
     // find the button element by ID
@@ -546,13 +538,8 @@
     // add an event listener when a button is clicked
     removeGeoJSONButton.addEventListener('click', function (e) {
       // removing a geojson layer using the ID
-<<<<<<< HEAD
-      cgpv.api.map('LYR5').layer.removeLayersUsingPath(document.getElementById('new-layer-id').value);
-      document.getElementById('new-layer-id').innerText = '';
-=======
       cgpv.api.map('LYR5').layer.removeLayersUsingPath(document.getElementById('new-layer-id-label').innerText);
       document.getElementById('new-layer-id-label').innerText = '';
->>>>>>> e88decbf
     });
 
     // WMS
