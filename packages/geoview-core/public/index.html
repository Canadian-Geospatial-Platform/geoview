<!DOCTYPE html>
<html lang="en">
  <head>
    <meta charset="UTF-8" />
    <meta name="viewport" content="width=device-width, initial-scale=1.0" />
    <title><%= htmlWebpackPlugin.options.title %></title>
    <link rel="shortcut icon" href="./favicon.ico" />
    <link rel="stylesheet" href="css/style.css" />
    <link href="https://fonts.googleapis.com/css?family=Roboto|Montserrat:200,300,400,900|Merriweather" rel="stylesheet" type="text/css" />
  </head>

  <head>
    <meta charset="UTF-8" />
    <meta name="viewport" content="width=device-width, initial-scale=1.0" />
    <title><%= htmlWebpackPlugin.options.title %></title>
    <link rel="shortcut icon" href="./favicon.ico" />
    <link rel="stylesheet" href="css/style.css" />
    <link href="https://fonts.googleapis.com/css?family=Roboto|Montserrat:200,300,400,900|Merriweather" rel="stylesheet" type="text/css" />
  </head>

<<<<<<< HEAD
<head>
  <meta charset="UTF-8" />
  <meta name="viewport" content="width=device-width, initial-scale=1.0" />
  <title>
    <%= htmlWebpackPlugin.options.title %>
  </title>
  <link rel="shortcut icon" href="./favicon.ico" />
  <link rel="stylesheet" href="css/style.css" />
  <link href="https://fonts.googleapis.com/css?family=Roboto|Montserrat:200,300,400,900|Merriweather" rel="stylesheet"
    type="text/css" />
</head>

<body>
  <div>
    <img class="center-logo header-logo" alt="logo" src="./img/Logo.png" />
    <h1 class="index-header-title"><strong>Plateforme Géospatiale Canadienne (PGC) - Projet GeoView -</strong></h1>
    <h1 class="index-header-title"><strong>Canadian Geospatial Platform (CGP) - GeoView Project -</strong></h1>
    <hr />
    <hr />
    <br />
    <br />
    <h4>Basic Maps</h4>
    <a class="page-link" href="./use-cases.html">Use Cases</a>
    <a class="page-link" href="./basemaps.html">Basemaps</a>
    <a class="page-link" href="./projections.html">Projections</a>
    <a class="page-link" href="./languages.html">Languages</a>
    <a class="page-link" href="./cluster.html">Clustering</a>
    <h4>Basic Raw Components</h4>
    <a class="page-link" href="./raw-feature-info-1.html">Basic Feature Info (in footer panel)</a>
    <a class="page-link" href="./raw-data-table.html">Basic Data Table</a>
<<<<<<< Updated upstream
    <a class="page-link" href="./raw-legend-2.html">Basic Legend(2)</a>
=======
>>>>>>> Stashed changes
    <h4>Basic Loading</h4>
    <a class="page-link" href="./default-config.html">Default Configuration</a>
    <a class="page-link"
      href="./api-loads.html?geoms=000183ed-8864-42f0-ae43-c4313a860720,0083baf1-8145-4207-a84f-3d85ef2943a5">API
      loads</a>
    <a class="page-link" href="./type-of-layers.html">Type Of Layers</a>
    <a class="page-link" href="./pygeoapi-processes.html">pygeoapi process</a>
    <a class="page-link" href="./layers-temporal.html">Layers - Temporal</a>
    <a class="page-link" href="./legend.html">Legend</a>
    <h4>Internal Package</h4>
    <a class="page-link" href="./loading-packages.html">Loading Packages</a>
    <a class="page-link" href="./package-basemap-panel.html">Package - Basemap Panel</a>
    <a class="page-link" href="./package-details-panel.html">Package - Details Panel</a>
    <a class="page-link" href="./package-footer-panel.html">Package - Footer Panel</a>
    <a class="page-link" href="./package-layers-panel.html">Package - Layers Panel</a>
    <a class="page-link" href="./package-swiper.html">Package - Swiper</a>
    <a class="page-link" href="./package-time-slider.html">Package - Time Slider</a>
    <a class="page-link" href="./package-geochart.html">Package - GeoChart Plugin</a>
    <a class="page-link" href="./package-footer-panel-geochart.html">Package - Footer Panel - GeoChart Plugin</a>
    <h4>API and Events</h4>
    <a class="page-link" href="./api-functions-test.html">API Functions Test</a>
    <a class="page-link" href="./events.html">Events</a>
    <a class="page-link" href="./add-panels.html">Add Panels</a>
    <a class="page-link" href="./geometry.html">Geometry</a>
    <a class="page-link" href="./footer-tabs.html">Footer tabs (vanilla JS)</a>
    <h4>UI Components</h4>
    <a class="page-link" href="./ui-components.html">UI Components</a>
    <a class="page-link" href="./theme-switching.html">Theme Switching</a>
    <h4>Interactions</h4>
    <a class="page-link" href="./inter-all.html">Interactions (all-in)</a>
    <a class="page-link" href="./inter-select.html">Select</a>
    <a class="page-link" href="./inter-draw.html">Draw</a>
    <a class="page-link" href="./inter-modify.html">Modify</a>
    <a class="page-link" href="./inter-translate.html">Translate</a>
    <a class="page-link" href="./inter-snap.html">Snap</a>
    <a class="page-link" href="./inter-extent.html">Extent</a>
    <h4>Other</h4>
    <a class="page-link" href="./responsive_page.html">Responsive Page</a>
    <a class="page-link" href="./load-test.html">Performance Test</a>
  </div>
</body>
=======
  <head>
    <meta charset="UTF-8" />
    <meta name="viewport" content="width=device-width, initial-scale=1.0" />
    <title><%= htmlWebpackPlugin.options.title %></title>
    <link rel="shortcut icon" href="./favicon.ico" />
    <link rel="stylesheet" href="css/style.css" />
    <link href="https://fonts.googleapis.com/css?family=Roboto|Montserrat:200,300,400,900|Merriweather" rel="stylesheet" type="text/css" />
  </head>
>>>>>>> 788a17e2

  <body>
    <div>
      <img class="center-logo header-logo" alt="logo" src="./img/Logo.png" />
      <h1 class="index-header-title"><strong>Plateforme Géospatiale Canadienne (PGC) - Projet GeoView -</strong></h1>
      <h1 class="index-header-title"><strong>Canadian Geospatial Platform (CGP) - GeoView Project -</strong></h1>
      <hr />
      <hr />
      <br />
      <br />
      <h4>Basic Maps</h4>
      <a class="page-link" href="./use-cases.html">Use Cases</a>
      <a class="page-link" href="./basemaps.html">Basemaps</a>
      <a class="page-link" href="./projections.html">Projections</a>
      <a class="page-link" href="./languages.html">Languages</a>
      <h4>Basic Raw Components</h4>
      <a class="page-link" href="./raw-feature-info.html">Basic Details</a>
      <a class="page-link" href="./raw-data-table.html">Basic Data Table</a>
      <a class="page-link" href="./raw-legend-2.html">Basic Legend</a>
      <h4>Basic Loading</h4>
      <a class="page-link" href="./default-config.html">Default Configuration</a>
      <a class="page-link" href="./api-loads.html?geoms=000183ed-8864-42f0-ae43-c4313a860720,0083baf1-8145-4207-a84f-3d85ef2943a5"
        >API loads</a
      >
      <a class="page-link" href="./type-of-layers.html">Type Of Layers</a>
      <a class="page-link" href="./pygeoapi-processes.html">pygeoapi process</a>
      <a class="page-link" href="./layers-temporal.html">Layers - Temporal</a>
      <h4>Internal Package</h4>
      <a class="page-link" href="./loading-packages.html">Loading Packages</a>
      <a class="page-link" href="./package-basemap-panel.html">Package - Basemap Panel</a>
      <a class="page-link" href="./package-footer-panel.html">Package - Footer Panel</a>
      <a class="page-link" href="./package-layers-panel.html">Package - Layers Panel</a>
      <a class="page-link" href="./package-swiper.html">Package - Swiper</a>
      <a class="page-link" href="./package-time-slider.html">Package - Time Slider</a>
      <a class="page-link" href="./package-geochart.html">Package - GeoChart Plugin</a>
      <a class="page-link" href="./package-footer-panel-geochart.html">Package - Footer Panel - GeoChart Plugin</a>
      <h4>API and Events</h4>
      <a class="page-link" href="./api-functions-test.html">API Functions Test</a>
      <a class="page-link" href="./events.html">Events</a>
      <a class="page-link" href="./add-panels.html">Add Panels</a>
      <a class="page-link" href="./geometry.html">Geometry</a>
      <a class="page-link" href="./footer-tabs.html">Footer tabs (vanilla JS)</a>
      <h4>UI Components</h4>
      <a class="page-link" href="./ui-components.html">UI Components</a>
      <a class="page-link" href="./theme-switching.html">Theme Switching</a>
      <h4>Interactions</h4>
      <a class="page-link" href="./inter-all.html">Interactions (all-in)</a>
      <a class="page-link" href="./inter-select.html">Select</a>
      <a class="page-link" href="./inter-draw.html">Draw</a>
      <a class="page-link" href="./inter-modify.html">Modify</a>
      <a class="page-link" href="./inter-translate.html">Translate</a>
      <a class="page-link" href="./inter-snap.html">Snap</a>
      <a class="page-link" href="./inter-extent.html">Extent</a>
      <h4>Other</h4>
      <a class="page-link" href="./responsive_page.html">Responsive Page</a>
      <a class="page-link" href="./load-test.html">Performance Test</a>
    </div>
  </body>
</html><|MERGE_RESOLUTION|>--- conflicted
+++ resolved
@@ -8,28 +8,6 @@
     <link rel="stylesheet" href="css/style.css" />
     <link href="https://fonts.googleapis.com/css?family=Roboto|Montserrat:200,300,400,900|Merriweather" rel="stylesheet" type="text/css" />
   </head>
-
-  <head>
-    <meta charset="UTF-8" />
-    <meta name="viewport" content="width=device-width, initial-scale=1.0" />
-    <title><%= htmlWebpackPlugin.options.title %></title>
-    <link rel="shortcut icon" href="./favicon.ico" />
-    <link rel="stylesheet" href="css/style.css" />
-    <link href="https://fonts.googleapis.com/css?family=Roboto|Montserrat:200,300,400,900|Merriweather" rel="stylesheet" type="text/css" />
-  </head>
-
-<<<<<<< HEAD
-<head>
-  <meta charset="UTF-8" />
-  <meta name="viewport" content="width=device-width, initial-scale=1.0" />
-  <title>
-    <%= htmlWebpackPlugin.options.title %>
-  </title>
-  <link rel="shortcut icon" href="./favicon.ico" />
-  <link rel="stylesheet" href="css/style.css" />
-  <link href="https://fonts.googleapis.com/css?family=Roboto|Montserrat:200,300,400,900|Merriweather" rel="stylesheet"
-    type="text/css" />
-</head>
 
 <body>
   <div>
@@ -49,10 +27,6 @@
     <h4>Basic Raw Components</h4>
     <a class="page-link" href="./raw-feature-info-1.html">Basic Feature Info (in footer panel)</a>
     <a class="page-link" href="./raw-data-table.html">Basic Data Table</a>
-<<<<<<< Updated upstream
-    <a class="page-link" href="./raw-legend-2.html">Basic Legend(2)</a>
-=======
->>>>>>> Stashed changes
     <h4>Basic Loading</h4>
     <a class="page-link" href="./default-config.html">Default Configuration</a>
     <a class="page-link"
@@ -94,72 +68,5 @@
     <a class="page-link" href="./load-test.html">Performance Test</a>
   </div>
 </body>
-=======
-  <head>
-    <meta charset="UTF-8" />
-    <meta name="viewport" content="width=device-width, initial-scale=1.0" />
-    <title><%= htmlWebpackPlugin.options.title %></title>
-    <link rel="shortcut icon" href="./favicon.ico" />
-    <link rel="stylesheet" href="css/style.css" />
-    <link href="https://fonts.googleapis.com/css?family=Roboto|Montserrat:200,300,400,900|Merriweather" rel="stylesheet" type="text/css" />
-  </head>
->>>>>>> 788a17e2
 
-  <body>
-    <div>
-      <img class="center-logo header-logo" alt="logo" src="./img/Logo.png" />
-      <h1 class="index-header-title"><strong>Plateforme Géospatiale Canadienne (PGC) - Projet GeoView -</strong></h1>
-      <h1 class="index-header-title"><strong>Canadian Geospatial Platform (CGP) - GeoView Project -</strong></h1>
-      <hr />
-      <hr />
-      <br />
-      <br />
-      <h4>Basic Maps</h4>
-      <a class="page-link" href="./use-cases.html">Use Cases</a>
-      <a class="page-link" href="./basemaps.html">Basemaps</a>
-      <a class="page-link" href="./projections.html">Projections</a>
-      <a class="page-link" href="./languages.html">Languages</a>
-      <h4>Basic Raw Components</h4>
-      <a class="page-link" href="./raw-feature-info.html">Basic Details</a>
-      <a class="page-link" href="./raw-data-table.html">Basic Data Table</a>
-      <a class="page-link" href="./raw-legend-2.html">Basic Legend</a>
-      <h4>Basic Loading</h4>
-      <a class="page-link" href="./default-config.html">Default Configuration</a>
-      <a class="page-link" href="./api-loads.html?geoms=000183ed-8864-42f0-ae43-c4313a860720,0083baf1-8145-4207-a84f-3d85ef2943a5"
-        >API loads</a
-      >
-      <a class="page-link" href="./type-of-layers.html">Type Of Layers</a>
-      <a class="page-link" href="./pygeoapi-processes.html">pygeoapi process</a>
-      <a class="page-link" href="./layers-temporal.html">Layers - Temporal</a>
-      <h4>Internal Package</h4>
-      <a class="page-link" href="./loading-packages.html">Loading Packages</a>
-      <a class="page-link" href="./package-basemap-panel.html">Package - Basemap Panel</a>
-      <a class="page-link" href="./package-footer-panel.html">Package - Footer Panel</a>
-      <a class="page-link" href="./package-layers-panel.html">Package - Layers Panel</a>
-      <a class="page-link" href="./package-swiper.html">Package - Swiper</a>
-      <a class="page-link" href="./package-time-slider.html">Package - Time Slider</a>
-      <a class="page-link" href="./package-geochart.html">Package - GeoChart Plugin</a>
-      <a class="page-link" href="./package-footer-panel-geochart.html">Package - Footer Panel - GeoChart Plugin</a>
-      <h4>API and Events</h4>
-      <a class="page-link" href="./api-functions-test.html">API Functions Test</a>
-      <a class="page-link" href="./events.html">Events</a>
-      <a class="page-link" href="./add-panels.html">Add Panels</a>
-      <a class="page-link" href="./geometry.html">Geometry</a>
-      <a class="page-link" href="./footer-tabs.html">Footer tabs (vanilla JS)</a>
-      <h4>UI Components</h4>
-      <a class="page-link" href="./ui-components.html">UI Components</a>
-      <a class="page-link" href="./theme-switching.html">Theme Switching</a>
-      <h4>Interactions</h4>
-      <a class="page-link" href="./inter-all.html">Interactions (all-in)</a>
-      <a class="page-link" href="./inter-select.html">Select</a>
-      <a class="page-link" href="./inter-draw.html">Draw</a>
-      <a class="page-link" href="./inter-modify.html">Modify</a>
-      <a class="page-link" href="./inter-translate.html">Translate</a>
-      <a class="page-link" href="./inter-snap.html">Snap</a>
-      <a class="page-link" href="./inter-extent.html">Extent</a>
-      <h4>Other</h4>
-      <a class="page-link" href="./responsive_page.html">Responsive Page</a>
-      <a class="page-link" href="./load-test.html">Performance Test</a>
-    </div>
-  </body>
 </html>