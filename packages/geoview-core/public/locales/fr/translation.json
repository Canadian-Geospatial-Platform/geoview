{
  "general": {
    "add": "Ajouter",
    "close": "Fermer",
    "layers": "Couches",
    "name": "Nom",
    "exit": "Sortir",
    "open": "Ouvrir",
    "remove": "Retirer",
    "view": "Vue",
    "openFullscreen": "Ouvrir en plein écran",
    "closeFullscreen": "Fermer le plein écran",
    "openGuide": "Ouvrir le guide",
    "guide": "Guide",
    "fullScreen": "Plein écran"
  },
  "mapnav": {
    "arianavbar": "Groupe de buttons vertical pour navigation sur la carte",
    "fullscreen": "Plein écran",
    "home": "Retour à la vue initiale",
    "zoomIn": "Zoom avant",
    "zoomOut": "Zoom arrière",
    "coordinates": "Basculer le format des coordonnées",
    "scale": "Basculer entre l'échelle et la résolution",
    "location": "Zoom sur ma position"
  },
  "mapctrl": {
    "rotation": {
      "resetRotation": "Réinitialiser la rotation",
      "fixedNorth": "Nord fixe"
    },
    "mouseposition": {
      "east": "E",
      "west": "O",
      "north": "N",
      "south": "S"
    },
    "overviewmap": {
      "toggle": "Basculer la carte d'aperçu",
      "error": "Erreur lors du chargement de la carte d'aperçu"
    },
    "attribution": {
      "defaultnrcan": "© Sa Majesté le Roi du Chef du Canada, représentée par le ministre des Ressources naturelle",
      "tooltip": "Attribution"
    },
    "crosshair": "Utiliser les touches <strong>fléchées</strong>, <strong>+</strong> et <strong>-</strong> pour naviguer sur la carte, <strong>Entrée</strong> pour sélectionner et <strong>Shift+fléchées</strong> <strong>Haut</strong> et <strong>Bas</strong> pour modfier le déplacement."
  },
  "appbar": {
    "export": "Exporter",
    "notifications": "Notification",
    "no_notifications_available": "Aucune notification disponible",
    "layers": "Couches",
    "share": "Partager",
    "version": "À propos de GéoView",
<<<<<<< HEAD
    "repoLink": "Lien repo",
    "removeAllNotifications": "Effacer tout"
=======
    "repoLink": "GitHub"
>>>>>>> 5464b826
  },
  "legend": {
    "title": "Légende",
    "removeLayer": "Retirer la couche",
    "zoomTo": "Zoom sur la couche",
    "addLayer": "Ajouter une couche",
    "sortLayers": "Trier les couches",
    "sort": "Trier",
    "layerError": "La couche a une erreur...",
    "layerLoading": "La couche se charge...",
    "tableDetails": "Table détaillée",
    "refreshLayer": "Rafraîchir la couche",
    "highlightLayer": "Couche mise en évidence",
    "subLayersCount": "{count} sous-couches",
    "itemsCount": "{count} sur {totalCount} classes",
    "legendInstructions": "Legend Instructions",
    "noLayersAdded": "Aucune couche ajoutée",
    "noLayersAddedDescription": "Ajoutez des couches à la carte en cliquant sur le bouton 'Couches' et en sélectionnant les couches que vous souhaitez afficher."
  },
  "layers": {
    "title": "Couches",
    "subLayersList": "Liste des sous-couches",
    "finish": "Terminer",
    "continue": "Continuer",
    "back": "Retour",
    "or": "ou",
    "dropzone": "Déposer ici",
    "upload": "Choisir un fichier",
    "drop": "Déposer le fichier à télécharger",
    "url": "Entrer l'URL ou l'identifiant Geocore",
    "layer": "Couche",
    "stepOne": "Ajouter un fichier ou entrer l'URL/ l'identifiant Geocore",
    "stepTwo": "Sélectionner le format",
    "stepThree": "Configurer la couche",
    "stepFour": "Entrer le nom",
    "service": "Type de service",
    "name": "Nom",
    "layerSelect": "Sélectionner couche(s)",
    "errorEmpty": "ne peut être vide",
    "errorNone": "Pas de fichier ou de source ajouté",
    "errorFile": "Seuls les fichiers geoJSON, CSV et GeoPackage peuvent être utilisés",
    "errorServer": "source n'est pas valide",
    "errorNotLoaded": "Une erreur s'est produite lors du chargement de la couche",
    "errorProj": "ne prend pas en charge la projection cartographique actuelle",
    "only": "seulement",
    "opacity": "Opacité",
    "opacityMax": "Maximum du parent",
    "reloadLayer": "Recharger la couche",
    "visibilityIsAlways": "La visibilité est toujours activée",
    "toggleVisibility": "Basculer la visibilité",
    "toggleCollapse": "Basculer la fermeture",
    "querying": "Requête en cours",
    "layerAdded": "Couche __param__  ajoutée",
    "instructionsNoLayersTitle": "Aucune couche visible",
    "instructionsNoLayersBody": "Ajoutez des couches visibles sur la carte."
  },
  "details": {
    "title": "Détails",
    "zoomTo": "Zoom à l'élément",
    "select": "Sélectionner l'élément sur la carte",
    "externalLink": "Lien externe",
    "feature": "élément",
    "clickOnMap": "Cliquer sur la carte",
    "nextFeatureBtn": "Élément suivant",
    "previousFeatureBtn": "Élément précédent",
    "clearAllfeatures": "Déselctionner tout les Élément",
    "keepFeatureSelected": "Garder l'élément sélectionné",
    "featureDetailsTitle": "Élément {count} sur {total}",
    "featureDetailModalTitle": "Détails de l'élément"
  },
  "lightbox": {
    "next": "Prochaine",
    "previous": "Précédente",
    "close": "Fermer",
    "download": "Télécharger"
  },
  "keyboardnav": {
    "start": "Aller après l'élément carte",
    "end": "Aller avant l'élément carte",
    "focusdialog": {
      "title": "Navigation clavier",
      "main": "Si activé, le focus sera verrouillé sur le visualiseur. \nPour sortir, appuyez sur <strong>CTRL + Q</strong>.",
      "button": {
        "enable": "Activer",
        "skip": "Sauter"
      }
    }
  },
  "validation": {
    "layer": {
      "loadfailed": "Le chargement de la couche [__param__] a échoué sur la carte __param__.",
      "notfound": "La sous couche __param__ de la couche __param__ n'existe pas sur le sereur",
      "createtwice": "On ne peut exécuter deux fois la méthode createGeoViewRasterLayers pour la couche __param__ sur la carte __param__",
      "usedtwice": "Utilisation en double de l'identifiant de couche [__param__] sur la carte __param__",
      "multipleUUID": "Les couches GeoCore ne peuvent avoir qu'un seul identifiant par couche."
    },
    "schema": {
      "notFound": "Une erreur de schéma a été trouvée, vérifiez la console pour voir ce qui ne va pas.",
      "wrongPath": "Impossible de trouver le schéma ([__param__])"
    },
    "changeDisplayLanguageLayers": "Les couches ne peuvent être chargée(s) de nouveau car la configuration ne supporte pas ce langage",
    "changeDisplayLanguage": "Seulement 'en' et 'fr' sont supporées",
    "changeDisplayTheme": "Theme non supporté",
    "changeDisplayProjection": "Projection non supportée",
    "invalidConfig": "Configuration JSON non valide, configuration par défaut appliquée."
  },
  "exportModal": {
    "title": "Exporter la carte en PNG",
    "cancelBtn": "Annuler",
    "exportBtn": "Exporter",
    "exportTitle": "Titre",
    "approx": "approx"
  },
  "geolocator": {
    "title": "Géolocalisation",
    "search": "Texte à rechercher",
    "errorMessage": "Aucun résultat correspondant à",
    "province": "Province",
    "category": "Catégorie",
    "clearFilters": "Effacer les filtres",
    "noFilter": "Aucun Filtre"
  },
  "hovertooltip": {
    "alticon": "Symbol de l'élément sélectionné"
  },
  "dataTable": {
    "title": "Données",
    "icon": "ICÔNE",
    "zoom": "ZOOM",
    "details": "DÉTAILS",
    "exportBtn": "Exporter",
    "jsonExportBtn": "Télécharger GeoJSON",
    "downloadAsCSV": "Télécharger CSV",
    "filterMap": "Filtrer la carte",
    "stopFilterMap": "Arrêt des filtres",
    "rowsSelected": "{rowsSelected} sur {totalRows} ligne(s) sélectionnée(s)",
    "rowsFiltered": "{rowsFiltered} sur {totalRows} ligne(s) filtrée(s)",
    "enlargeBtn": "Agrandir",
    "reduceBtn": "Réduire",
    "features": "Élément(s)",
    "featureFiltered": "élément filtré(s)",
    "images": "Images",
    "close": "Fermer",
    "noFeatures": "inconnue..."
  },
  "geochart": {
    "noChartAvailable": "Cliquer sur une couche de la carte qui contient un graphique"
  },
  "guide": {
    "title": "Guide",
    "errorMessage": "Désolé, impossible de trouver le document d'aide!"
  },
  "footerBar": {
    "focusToMap": "Aller à la carte",
    "focusToFooter": "Aller au pied de page",
    "resizeTooltip": "Redimensionner",
    "noTab": "Pas d'onglet"
  }
}<|MERGE_RESOLUTION|>--- conflicted
+++ resolved
@@ -52,12 +52,8 @@
     "layers": "Couches",
     "share": "Partager",
     "version": "À propos de GéoView",
-<<<<<<< HEAD
-    "repoLink": "Lien repo",
+    "repoLink": "Github",
     "removeAllNotifications": "Effacer tout"
-=======
-    "repoLink": "GitHub"
->>>>>>> 5464b826
   },
   "legend": {
     "title": "Légende",
