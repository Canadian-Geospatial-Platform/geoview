{
  "general": {
    "add": "Ajouter",
    "close": "Fermer",
    "layers": "Couches",
    "name": "Nom",
    "exit": "Sortir",
    "open": "Ouvrir",
    "remove": "Retirer",
    "view": "Vue"
  },
  "mapnav": {
    "arianavbar": "groupe de buttons vertical pour navigation sur la carte",
    "export": "Exporter la carte en PNG",
    "fullscreen": "Plein Écran",
    "home": "Retour à la vue initiale",
    "zoomIn": "Zoom avant",
    "zoomOut": "Zoom arrière",
    "coordinates": "Basculer le format des coordonnées",
    "scale": "Basculer entre l'échelle et la résolution",
    "location": "Zoom sur ma position"
  },
  "mapctrl": {
    "rotation": {
      "resetRotation": "Réinitialiser la rotation",
      "fixedNorth": "Nord fixe"
    },
    "mouseposition": {
      "east": "E",
      "west": "O",
      "north": "N",
      "south": "S"
    },
    "overviewmap": {
      "toggle": "Basculer la mini-carte"
    },
    "attribution": {
      "defaultnrcan": "© Sa Majesté le Roi du Chef du Canada, représentée par le ministre des Ressources naturelle",
      "tooltip": "Attribution"
    },
    "crosshair": "Utilisez les touches <strong>fléchées</strong>, <strong>+</strong> et <strong>-</strong> pour naviguer sur la carte, <strong>Entrée</strong> pour sélectionner et <strong>Shift+fléchées</strong> <strong>Haut</strong> et <strong>Bas</strong> pour modfier le déplacement."
  },
  "appbar": {
    "export": "Exporter",
    "geolocator": "Géolocalisation",
    "notifications": "Avis",
    "no_notifications_available": "Aucune notification disponible",
    "fullscreen": "Plein écran",
    "help": "Aide",
    "layers": "Couches",
    "share": "Partager",
    "version": "À propos de GéoView",
    "repoLink": "Lien repo"
  },
  "legend": {
    "title": "Légende",
    "unknown": "Titre de légende inconnu",
    "removeLayer": "Supprimer le calque",
    "toggleOpacity": "Basculer le Opacité DEPRECATED",
    "zoomTo": "Zoom sur la Couche",
    "addLayer": "Ajouter un calque",
    "sortLayers": "Trier les calques",
    "sort": "Trier",
    "layerError": "La couche a une erreur...",
    "layerLoading": "La couche se charge...",
    "tableDetails": "Détails du tableau",
    "refreshLayer": "Rafraîchir la couche",
    "highlightLayer": "Couche de mise en évidence",
    "subLayersCount": "{count} sous-couches",
    "itemsCount": "{count} sur {totalCount} éléments",
    "legendInstructions": "Legend Instructions"
  },
  "layers": {
    "title": "Couche",
    "subLayersList": "Liste des sous-couches",
    "removingLayers": "Suppression des couches",
    "reArrangeLayers": "Réorganiser les couches",
    "addingNewLayer": "Ajout d'une nouvelle couche",
    "removeLayerDescription": "Pour supprimer un calque, cliquez sur l'icône de suppression à droite du calque.",
    "sortingDescription": "<p>Pour trier les calques, vous pouvez simplement faire glisser et déposer chaque panneau de calque.</p><h4>Utilisation du clavier pour faire glisser et déposer</h4><p>Si vous utilisez le clavier pour trier les calques, suivez les instructions suivantes :</p><ul><li>Lorsque le panneau de calque est en focus, utilisez la barre d'espace pour soulever le panneau. Cela lancera le glisser-déposer.</li><li>Une fois le glisser-déposer commencé, vous pouvez utiliser les flèches haut et bas pour déplacer le panneau.</li><li>Vous pouvez utiliser la barre d'espace pour déposer le panneau.</li><li>Utilisez la touche ÉCHAP pour annuler le glisser-déposer.</li></ul>",
    "addingNewLayerDescription": "Pour ajouter un calque, cliquez sur le bouton Ajouter un calque en haut. Vous pouvez ajouter un calque à partir d'une URL, d'un fichier ou d'un service de carte Web.",
    "completeTable": "Pour des données complètes, veuillez consulter les onglets des tableaux de données.",
    "dataModalFeaturesDisplayed": "{numberOfFeatures} des {totalNumberOfFeatures} caractéristiques affichées",
    "finish": "Finir",
    "continue": "Continuer",
    "back": "Retour",
    "or": "ou",
    "dropzone": "Déposez ici",
    "upload": "Choisir un fichier",
    "drop": "Déposez le fichier à télécharger",
    "url": "Entrer l'URL ou l'UUID",
    "layer": "Couche",
    "stepOne": "Ajouter un fichier ou entrer l'URL/UUID",
    "stepTwo": "Sélectionnez le format",
    "stepThree": "Configurer la couche",
    "stepFour": "Entrez le nom",
    "service": "Type de service",
    "name": "Nom",
    "layerSelect": "Sélectionner la couche",
    "errorEmpty": "ne peut être vide",
    "errorNone": "Pas de fichier ou de source ajouté",
    "errorFile": "Seuls les fichiers geoJSON et GeoPackage peuvent être utilisés",
    "errorServer": "source n'est pas valide",
    "errorNotLoaded": "Une erreur s'est produite lors du chargement de la couche geoview",
    "errorProj": "ne prend pas en charge la projection cartographique actuelle",
    "only": "seulement",
    "opacity": "Opacité",
    "opacityMax": "Maximum du parent",
    "reloadLayer": "Recharger la couche",
    "visibilityIsAlways": "La visibilité est toujours activée",
    "toggleVisibility": "Basculer la visibilité",
    "toggleCollapse": "Basculer la fermeture",
    "querying": "Requête en cours",
<<<<<<< HEAD
    "layerAddedSuccessfully": "Couche __param__ ajoutée avec succès"
=======
    "instructionsNoLayersTitle": "Aucune couche visible",
    "instructionsNoLayersBody": "Ajoutez des couches visibles sur la carte."
>>>>>>> 2859fb48
  },
  "details": {
    "title": "Détails",
    "zoomTo": "Zoom à l'élément",
    "select": "Sélectionner l'élément sur la carte",
    "externalLink": "Lien externe",
    "detailsView": "Vue détaillée",
    "selectVisbleLayer": "Cliquez sur un élément de la carte pour en voir les détails.",
    "feature": "item",
    "clickOnMap": "Cliquer sur la carte",
    "nextFeatureBtn": "Item suivant",
    "previousFeatureBtn": "Item précédent",
    "clearAllfeatures": "Déselctionner tout les items",
    "highlightFeaturesOnMap": "Déselctionner tout les items",
    "keepFeatureSelected": "Garder l'élément sélectionné",
    "detailsInstructions": "Instructions détaillées",
    "loadingUI": "Chargement de l'interface utilisateur"
  },
  "lightbox": {
    "next": "Prochaine",
    "previous": "Précédente",
    "close": "Fermer",
    "download": "Télécharger"
  },
  "keyboardnav": {
    "start": "Aller après l'élément carte",
    "end": "Aller avant l'élément carte",
    "focusdialog": {
      "title": "Navigation clavier",
      "main": "Si activé, le focus sera verrouillé sur le visualiseur. \nPour sortir, appuyez sur <strong>CTRL + Q</strong>.",
      "button": {
        "enable": "Activer",
        "skip": "Sauter"
      }
    }
  },
  "validation": {
    "layer": {
      "loadfailed": "Le chargement de la couche [__param__] a échoué sur la carte __param__.",
      "notfound": "La sous couche __param__ de la couche GeoView __param__ n'existe pas sur le sereur",
      "createtwice": "On ne peut exécuter deux fois la méthode createGeoViewRasterLayers pour la carte __param__",
      "usedtwice": "Utilisation en double de l'identifiant de couche geoview [__param__] sur la carte __param__"
    },
    "schema": {
      "notFound": "Une erreur de schéma a été trouvée, vérifiez la console pour voir ce qui ne va pas.",
      "wrongPath": "Impossible de trouver le schéma ([__param__])"
    },
    "changeDisplayLanguageLayers": "Les couches ne peuvent être chargée(s) de nouveau car la configuration ne supporte pas ce langage",
    "changeDisplayLanguage": "Seulement 'en' et 'fr' sont supporées",
    "changeDisplayTheme": "Theme non supporté",
    "changeDisplayProjection": "Projection non supportée"
  },
  "exportModal": {
    "title": "Exporter la carte en PNG",
    "cancelBtn": "Annuler",
    "exportBtn": "Exporter"
  },
  "geolocator": {
    "search": "Texte à rechercher",
    "errorMessage": "Aucun résultat correspondant à",
    "province": "Province",
    "category": "Catégorie",
    "clearFilters": "Effacer les filtres",
    "noFilter": "Aucun Filtre"
  },
  "hovertooltip": {
    "alticon": "Symbol de l'élément sélectionné"
  },
  "dataTable": {
    "title": "Données",
    "icon": "ICÔNE",
    "zoom": "ZOOM",
    "exportBtn": "Exporter",
    "jsonExportBtn": "Télécharger GeoJSON",
    "downloadAsCSV": "Télécharger la CSV",
    "filterMap": "Filtrer la carte",
    "stopFilterMap": "Filtrer la carte d'arrêt",
    "rowsSelected": "{rowsSelected} sur {totalRows} ligne(s) sélectionnée(s)",
    "rowsFiltered": "{rowsFiltered} sur {totalRows} ligne(s) filtrée(s)",
    "enlargeBtn": "Agrandir",
    "reduceBtn": "Réduire",
    "features": "Item(s)",
    "featureFiltered": "Item filtrée(s)",
    "images": "Images",
    "close": "Fermer"
  },
  "geochart": {
    "noChartAvailable": "Cliquez sur la couche de carte avec le graphique"
  },
  "guide": {
    "title": "Guide",
    "errorMessage": "Désolé, impossible de trouver le document d'aide !"
  },
  "footerBar": {
    "focusToMap": "Aller à la carte",
    "focusToFooter": "Aller au pied de page",
    "resizeTooltip": "Redimensionner",
    "noTab": "Pas d'onglet"
  }
}<|MERGE_RESOLUTION|>--- conflicted
+++ resolved
@@ -111,12 +111,9 @@
     "toggleVisibility": "Basculer la visibilité",
     "toggleCollapse": "Basculer la fermeture",
     "querying": "Requête en cours",
-<<<<<<< HEAD
-    "layerAddedSuccessfully": "Couche __param__ ajoutée avec succès"
-=======
+    "layerAddedSuccessfully": "Couche __param__ ajoutée avec succès",
     "instructionsNoLayersTitle": "Aucune couche visible",
     "instructionsNoLayersBody": "Ajoutez des couches visibles sur la carte."
->>>>>>> 2859fb48
   },
   "details": {
     "title": "Détails",
