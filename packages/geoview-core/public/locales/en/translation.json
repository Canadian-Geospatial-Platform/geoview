--- conflicted
+++ resolved
@@ -73,17 +73,13 @@
     "tableDetails": "Table details",
     "refreshLayer": "Refresh layer",
     "highlightLayer": "Highlight layer",
-<<<<<<< HEAD
     "subLayersCount": "{count} sub-layers",
     "itemsCount": "{count} of {totalCount} items",
     "legendInstructions": "Legend Instructions",
     "noLayersAdded": "No layers added to the map",
-    "noLayersAddedDescription": "Add layers to the map by clicking on the 'Layers' button and adding the layers you want to display."
-=======
-    "subLayersCount": "{count} sublayers",
+    "noLayersAddedDescription": "Add layers to the map by clicking on the 'Layers' button and adding the layers you want to display.",
     "itemsCount": "{count} of {totalCount} classes",
     "legendInstructions": "Legend Instructions"
->>>>>>> 3df1e46b
   },
   "layers": {
     "title": "Layers",
