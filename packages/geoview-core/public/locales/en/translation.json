--- conflicted
+++ resolved
@@ -52,12 +52,8 @@
     "layers": "Layers",
     "share": "Share",
     "version": "About GeoView",
-<<<<<<< HEAD
-    "repoLink": "Repo link",
+    "repoLink": "Github",
     "removeAllNotifications": "Remove all"
-=======
-    "repoLink": "GitHub"
->>>>>>> 5464b826
   },
   "legend": {
     "title": "Legend",
