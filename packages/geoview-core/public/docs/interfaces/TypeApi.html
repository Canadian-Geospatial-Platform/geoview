--- conflicted
+++ resolved
@@ -1,140 +1,2874 @@
-<!DOCTYPE html><html class="default"><head><meta charSet="utf-8"/><meta http-equiv="x-ua-compatible" content="IE=edge"/><title>TypeApi | geoview-core</title><meta name="description" content="Documentation for geoview-core"/><meta name="viewport" content="width=device-width, initial-scale=1"/><link rel="stylesheet" href="../assets/style.css"/><link rel="stylesheet" href="../assets/highlight.css"/><script async src="../assets/search.js" id="search-script"></script></head><body><script>document.body.classList.add(localStorage.getItem("tsd-theme") || "os")</script><header><div class="tsd-page-toolbar"><div class="container"><div class="table-wrap"><div class="table-cell" id="tsd-search" data-base=".."><div class="field"><label for="tsd-search-field" class="tsd-widget search no-caption">Search</label><input type="text" id="tsd-search-field"/></div><ul class="results"><li class="state loading">Preparing search index...</li><li class="state failure">The search index is not available</li></ul><a href="../index.html" class="title">geoview-core</a></div><div class="table-cell" id="tsd-widgets"><div id="tsd-filter"><a href="#" class="tsd-widget options no-caption" data-toggle="options">Options</a><div class="tsd-filter-group"><div class="tsd-select" id="tsd-filter-visibility"><span class="tsd-select-label">All</span><ul class="tsd-select-list"><li data-value="public">Public</li><li data-value="protected">Public/Protected</li><li data-value="private" class="selected">All</li></ul></div> <input type="checkbox" id="tsd-filter-inherited" checked/><label class="tsd-widget" for="tsd-filter-inherited">Inherited</label><input type="checkbox" id="tsd-filter-externals" checked/><label class="tsd-widget" for="tsd-filter-externals">Externals</label></div></div><a href="#" class="tsd-widget menu no-caption" data-toggle="menu">Menu</a></div></div></div></div><div class="tsd-page-title"><div class="container"><ul class="tsd-breadcrumb"><li><a href="../modules.html">geoview-core</a></li><li><a href="TypeApi.html">TypeApi</a></li></ul><h1>Interface TypeApi </h1></div></div></header><div class="container container-main"><div class="row"><div class="col-8 col-content"><section class="tsd-panel tsd-comment"><div class="tsd-comment tsd-typography"><div class="lead">
-<p>export interface TypeApi extends API, Event, Projection, Plugin {} //#427</p>
-<<<<<<< HEAD
-</div></div></section><section class="tsd-panel tsd-hierarchy"><h3>Hierarchy</h3><ul class="tsd-hierarchy"><li><span class="tsd-signature-type">API</span></li><li><span class="tsd-signature-type">Event</span></li><li><span class="tsd-signature-type">Plugin</span><ul class="tsd-hierarchy"><li><span class="target">TypeApi</span></li></ul></li></ul></section><section class="tsd-panel-group tsd-index-group"><h2>Index</h2><section class="tsd-panel tsd-index-panel"><div class="tsd-index-content"><section class="tsd-index-section tsd-is-inherited"><h3>Properties</h3><ul class="tsd-index-list"><li class="tsd-kind-property tsd-parent-kind-interface tsd-is-inherited tsd-is-private"><a href="TypeApi.html#_pluginsReady" class="tsd-kind-icon">#plugins<wbr/>Ready</a></li><li class="tsd-kind-property tsd-parent-kind-interface tsd-is-inherited tsd-is-external"><a href="TypeApi.html#AT_TARGET" class="tsd-kind-icon">AT_<wbr/>TARGET</a></li><li class="tsd-kind-property tsd-parent-kind-interface tsd-is-inherited tsd-is-external"><a href="TypeApi.html#BUBBLING_PHASE" class="tsd-kind-icon">BUBBLING_<wbr/>PHASE</a></li><li class="tsd-kind-property tsd-parent-kind-interface tsd-is-inherited tsd-is-external"><a href="TypeApi.html#CAPTURING_PHASE" class="tsd-kind-icon">CAPTURING_<wbr/>PHASE</a></li><li class="tsd-kind-property tsd-parent-kind-interface tsd-is-inherited tsd-is-external"><a href="TypeApi.html#NONE" class="tsd-kind-icon">NONE</a></li><li class="tsd-kind-property tsd-parent-kind-interface tsd-is-inherited"><a href="TypeApi.html#addUiComponent" class="tsd-kind-icon">add<wbr/>Ui<wbr/>Component</a></li><li class="tsd-kind-property tsd-parent-kind-interface tsd-is-inherited tsd-is-external"><a href="TypeApi.html#bubbles" class="tsd-kind-icon">bubbles</a></li><li class="tsd-kind-property tsd-parent-kind-interface tsd-is-inherited tsd-is-external"><a href="TypeApi.html#cancelBubble" class="tsd-kind-icon">cancel<wbr/>Bubble</a></li><li class="tsd-kind-property tsd-parent-kind-interface tsd-is-inherited tsd-is-external"><a href="TypeApi.html#cancelable" class="tsd-kind-icon">cancelable</a></li><li class="tsd-kind-property tsd-parent-kind-interface tsd-is-inherited tsd-is-external"><a href="TypeApi.html#composed" class="tsd-kind-icon">composed</a></li><li class="tsd-kind-property tsd-parent-kind-interface tsd-is-inherited tsd-is-external"><a href="TypeApi.html#currentTarget" class="tsd-kind-icon">current<wbr/>Target</a></li><li class="tsd-kind-property tsd-parent-kind-interface tsd-is-inherited"><a href="TypeApi.html#dateUtilities" class="tsd-kind-icon">date<wbr/>Utilities</a></li><li class="tsd-kind-property tsd-parent-kind-interface tsd-is-inherited tsd-is-external"><a href="TypeApi.html#defaultPrevented" class="tsd-kind-icon">default<wbr/>Prevented</a></li><li class="tsd-kind-property tsd-parent-kind-interface tsd-is-inherited"><a href="TypeApi.html#event" class="tsd-kind-icon">event</a></li><li class="tsd-kind-property tsd-parent-kind-interface tsd-is-inherited"><a href="TypeApi.html#eventNames" class="tsd-kind-icon">event<wbr/>Names</a></li><li class="tsd-kind-property tsd-parent-kind-interface tsd-is-inherited tsd-is-external"><a href="TypeApi.html#eventPhase" class="tsd-kind-icon">event<wbr/>Phase</a></li><li class="tsd-kind-property tsd-parent-kind-interface tsd-is-inherited"><a href="TypeApi.html#generateId" class="tsd-kind-icon">generate<wbr/>Id</a></li><li class="tsd-kind-property tsd-parent-kind-interface tsd-is-inherited"><a href="TypeApi.html#geoUtilities" class="tsd-kind-icon">geo<wbr/>Utilities</a></li><li class="tsd-kind-property tsd-parent-kind-interface tsd-is-inherited"><a href="TypeApi.html#isReady" class="tsd-kind-icon">is<wbr/>Ready</a></li><li class="tsd-kind-property tsd-parent-kind-interface tsd-is-inherited tsd-is-external"><a href="TypeApi.html#isTrusted" class="tsd-kind-icon">is<wbr/>Trusted</a></li><li class="tsd-kind-property tsd-parent-kind-interface tsd-is-inherited"><a href="TypeApi.html#layerTypes" class="tsd-kind-icon">layer<wbr/>Types</a></li><li class="tsd-kind-property tsd-parent-kind-interface tsd-is-inherited"><a href="TypeApi.html#maps" class="tsd-kind-icon">maps</a></li><li class="tsd-kind-property tsd-parent-kind-interface tsd-is-inherited"><a href="TypeApi.html#markerDefinitions" class="tsd-kind-icon">marker<wbr/>Definitions</a></li><li class="tsd-kind-property tsd-parent-kind-interface tsd-is-inherited"><a href="TypeApi.html#plugin" class="tsd-kind-icon">plugin</a></li><li class="tsd-kind-property tsd-parent-kind-interface tsd-is-inherited"><a href="TypeApi.html#plugins" class="tsd-kind-icon">plugins</a></li><li class="tsd-kind-property tsd-parent-kind-interface tsd-is-inherited"><a href="TypeApi.html#pluginsLoaded" class="tsd-kind-icon">plugins<wbr/>Loaded</a></li><li class="tsd-kind-property tsd-parent-kind-interface tsd-is-inherited"><a href="TypeApi.html#projectNames" class="tsd-kind-icon">project<wbr/>Names</a></li><li class="tsd-kind-property tsd-parent-kind-interface tsd-is-inherited"><a href="TypeApi.html#projection" class="tsd-kind-icon">projection</a></li><li class="tsd-kind-property tsd-parent-kind-interface tsd-is-inherited"><a href="TypeApi.html#readyCallback" class="tsd-kind-icon">ready<wbr/>Callback</a></li><li class="tsd-kind-property tsd-parent-kind-interface tsd-is-inherited tsd-is-external"><a href="TypeApi.html#returnValue" class="tsd-kind-icon">return<wbr/>Value</a></li><li class="tsd-kind-property tsd-parent-kind-interface tsd-is-inherited tsd-is-external"><a href="TypeApi.html#srcElement" class="tsd-kind-icon">src<wbr/>Element</a></li><li class="tsd-kind-property tsd-parent-kind-interface tsd-is-inherited tsd-is-external"><a href="TypeApi.html#target" class="tsd-kind-icon">target</a></li><li class="tsd-kind-property tsd-parent-kind-interface tsd-is-inherited tsd-is-external"><a href="TypeApi.html#timeStamp" class="tsd-kind-icon">time<wbr/>Stamp</a></li><li class="tsd-kind-property tsd-parent-kind-interface tsd-is-inherited tsd-is-external"><a href="TypeApi.html#type" class="tsd-kind-icon">type</a></li></ul></section><section class="tsd-index-section tsd-is-inherited"><h3>Methods</h3><ul class="tsd-index-list"><li class="tsd-kind-method tsd-parent-kind-interface tsd-is-inherited"><a href="TypeApi.html#addPlugin" class="tsd-kind-icon">add<wbr/>Plugin</a></li><li class="tsd-kind-method tsd-parent-kind-interface tsd-is-inherited"><a href="TypeApi.html#callInitCallback" class="tsd-kind-icon">call<wbr/>Init<wbr/>Callback</a></li><li class="tsd-kind-method tsd-parent-kind-interface tsd-is-inherited tsd-is-external"><a href="TypeApi.html#composedPath" class="tsd-kind-icon">composed<wbr/>Path</a></li><li class="tsd-kind-method tsd-parent-kind-interface tsd-is-inherited tsd-is-external"><a href="TypeApi.html#initEvent" class="tsd-kind-icon">init<wbr/>Event</a></li><li class="tsd-kind-method tsd-parent-kind-interface tsd-is-inherited"><a href="TypeApi.html#loadPlugin" class="tsd-kind-icon">load<wbr/>Plugin</a></li><li class="tsd-kind-method tsd-parent-kind-interface tsd-is-inherited"><a href="TypeApi.html#loadPlugins" class="tsd-kind-icon">load<wbr/>Plugins</a></li><li class="tsd-kind-method tsd-parent-kind-interface tsd-is-inherited"><a href="TypeApi.html#loadScript" class="tsd-kind-icon">load<wbr/>Script</a></li><li class="tsd-kind-method tsd-parent-kind-interface tsd-is-inherited"><a href="TypeApi.html#map" class="tsd-kind-icon">map</a></li><li class="tsd-kind-method tsd-parent-kind-interface tsd-is-inherited tsd-is-external"><a href="TypeApi.html#preventDefault" class="tsd-kind-icon">prevent<wbr/>Default</a></li><li class="tsd-kind-method tsd-parent-kind-interface tsd-is-inherited"><a href="TypeApi.html#ready" class="tsd-kind-icon">ready</a></li><li class="tsd-kind-method tsd-parent-kind-interface tsd-is-inherited"><a href="TypeApi.html#removePlugin" class="tsd-kind-icon">remove<wbr/>Plugin</a></li><li class="tsd-kind-method tsd-parent-kind-interface tsd-is-inherited"><a href="TypeApi.html#removePlugins" class="tsd-kind-icon">remove<wbr/>Plugins</a></li><li class="tsd-kind-method tsd-parent-kind-interface tsd-is-inherited tsd-is-external"><a href="TypeApi.html#stopImmediatePropagation" class="tsd-kind-icon">stop<wbr/>Immediate<wbr/>Propagation</a></li><li class="tsd-kind-method tsd-parent-kind-interface tsd-is-inherited tsd-is-external"><a href="TypeApi.html#stopPropagation" class="tsd-kind-icon">stop<wbr/>Propagation</a></li></ul></section></div></section></section><section class="tsd-panel-group tsd-member-group tsd-is-inherited"><h2>Properties</h2><section class="tsd-panel tsd-member tsd-kind-property tsd-parent-kind-interface tsd-is-inherited tsd-is-private"><a id="_pluginsReady" class="tsd-anchor"></a><h3 class="tsd-anchor-link"><span class="tsd-flag ts-flagPrivate">Private</span> #plugins<wbr/>Ready<a href="#_pluginsReady" aria-label="Permalink" class="tsd-anchor-icon"><svg xmlns="http://www.w3.org/2000/svg" class="icon icon-tabler icon-tabler-link" viewBox="0 0 24 24" stroke-width="2" stroke="currentColor" fill="none" stroke-linecap="round" stroke-linejoin="round"><path stroke="none" d="M0 0h24v24H0z" fill="none"></path><path d="M10 14a3.5 3.5 0 0 0 5 0l4 -4a3.5 3.5 0 0 0 -5 -5l-.5 .5"></path><path d="M14 10a3.5 3.5 0 0 0 -5 0l-4 4a3.5 3.5 0 0 0 5 5l.5 -.5"></path></svg></a></h3><div class="tsd-signature tsd-kind-icon">#plugins<wbr/>Ready<span class="tsd-signature-symbol">:</span> <span class="tsd-signature-type">number</span><span class="tsd-signature-symbol"> = 0</span></div><aside class="tsd-sources"><p>Inherited from Plugin.#pluginsReady</p><ul><li>Defined in <a href="https://github.com/yass0016/GeoView-OL/blob/a69e139/packages/geoview-core/src/api/plugin.ts#L33">packages/geoview-core/src/api/plugin.ts:33</a></li></ul></aside></section><section class="tsd-panel tsd-member tsd-kind-property tsd-parent-kind-interface tsd-is-inherited tsd-is-external"><a id="AT_TARGET" class="tsd-anchor"></a><h3 class="tsd-anchor-link"><span class="tsd-flag ts-flagReadonly">Readonly</span> AT_<wbr/>TARGET<a href="#AT_TARGET" aria-label="Permalink" class="tsd-anchor-icon"><svg xmlns="http://www.w3.org/2000/svg" class="icon icon-tabler icon-tabler-link" viewBox="0 0 24 24" stroke-width="2" stroke="currentColor" fill="none" stroke-linecap="round" stroke-linejoin="round"><path stroke="none" d="M0 0h24v24H0z" fill="none"></path><path d="M10 14a3.5 3.5 0 0 0 5 0l4 -4a3.5 3.5 0 0 0 -5 -5l-.5 .5"></path><path d="M14 10a3.5 3.5 0 0 0 -5 0l-4 4a3.5 3.5 0 0 0 5 5l.5 -.5"></path></svg></a></h3><div class="tsd-signature tsd-kind-icon">AT_<wbr/>TARGET<span class="tsd-signature-symbol">:</span> <span class="tsd-signature-type">number</span></div><aside class="tsd-sources"><p>Inherited from Event.AT_TARGET</p><ul><li>Defined in common/temp/node_modules/.pnpm/typescript@4.6.4/node_modules/typescript/lib/lib.dom.d.ts:4954</li></ul></aside></section><section class="tsd-panel tsd-member tsd-kind-property tsd-parent-kind-interface tsd-is-inherited tsd-is-external"><a id="BUBBLING_PHASE" class="tsd-anchor"></a><h3 class="tsd-anchor-link"><span class="tsd-flag ts-flagReadonly">Readonly</span> BUBBLING_<wbr/>PHASE<a href="#BUBBLING_PHASE" aria-label="Permalink" class="tsd-anchor-icon"><svg xmlns="http://www.w3.org/2000/svg" class="icon icon-tabler icon-tabler-link" viewBox="0 0 24 24" stroke-width="2" stroke="currentColor" fill="none" stroke-linecap="round" stroke-linejoin="round"><path stroke="none" d="M0 0h24v24H0z" fill="none"></path><path d="M10 14a3.5 3.5 0 0 0 5 0l4 -4a3.5 3.5 0 0 0 -5 -5l-.5 .5"></path><path d="M14 10a3.5 3.5 0 0 0 -5 0l-4 4a3.5 3.5 0 0 0 5 5l.5 -.5"></path></svg></a></h3><div class="tsd-signature tsd-kind-icon">BUBBLING_<wbr/>PHASE<span class="tsd-signature-symbol">:</span> <span class="tsd-signature-type">number</span></div><aside class="tsd-sources"><p>Inherited from Event.BUBBLING_PHASE</p><ul><li>Defined in common/temp/node_modules/.pnpm/typescript@4.6.4/node_modules/typescript/lib/lib.dom.d.ts:4955</li></ul></aside></section><section class="tsd-panel tsd-member tsd-kind-property tsd-parent-kind-interface tsd-is-inherited tsd-is-external"><a id="CAPTURING_PHASE" class="tsd-anchor"></a><h3 class="tsd-anchor-link"><span class="tsd-flag ts-flagReadonly">Readonly</span> CAPTURING_<wbr/>PHASE<a href="#CAPTURING_PHASE" aria-label="Permalink" class="tsd-anchor-icon"><svg xmlns="http://www.w3.org/2000/svg" class="icon icon-tabler icon-tabler-link" viewBox="0 0 24 24" stroke-width="2" stroke="currentColor" fill="none" stroke-linecap="round" stroke-linejoin="round"><path stroke="none" d="M0 0h24v24H0z" fill="none"></path><path d="M10 14a3.5 3.5 0 0 0 5 0l4 -4a3.5 3.5 0 0 0 -5 -5l-.5 .5"></path><path d="M14 10a3.5 3.5 0 0 0 -5 0l-4 4a3.5 3.5 0 0 0 5 5l.5 -.5"></path></svg></a></h3><div class="tsd-signature tsd-kind-icon">CAPTURING_<wbr/>PHASE<span class="tsd-signature-symbol">:</span> <span class="tsd-signature-type">number</span></div><aside class="tsd-sources"><p>Inherited from Event.CAPTURING_PHASE</p><ul><li>Defined in common/temp/node_modules/.pnpm/typescript@4.6.4/node_modules/typescript/lib/lib.dom.d.ts:4956</li></ul></aside></section><section class="tsd-panel tsd-member tsd-kind-property tsd-parent-kind-interface tsd-is-inherited tsd-is-external"><a id="NONE" class="tsd-anchor"></a><h3 class="tsd-anchor-link"><span class="tsd-flag ts-flagReadonly">Readonly</span> NONE<a href="#NONE" aria-label="Permalink" class="tsd-anchor-icon"><svg xmlns="http://www.w3.org/2000/svg" class="icon icon-tabler icon-tabler-link" viewBox="0 0 24 24" stroke-width="2" stroke="currentColor" fill="none" stroke-linecap="round" stroke-linejoin="round"><path stroke="none" d="M0 0h24v24H0z" fill="none"></path><path d="M10 14a3.5 3.5 0 0 0 5 0l4 -4a3.5 3.5 0 0 0 -5 -5l-.5 .5"></path><path d="M14 10a3.5 3.5 0 0 0 -5 0l-4 4a3.5 3.5 0 0 0 5 5l.5 -.5"></path></svg></a></h3><div class="tsd-signature tsd-kind-icon">NONE<span class="tsd-signature-symbol">:</span> <span class="tsd-signature-type">number</span></div><aside class="tsd-sources"><p>Inherited from Event.NONE</p><ul><li>Defined in common/temp/node_modules/.pnpm/typescript@4.6.4/node_modules/typescript/lib/lib.dom.d.ts:4957</li></ul></aside></section><section class="tsd-panel tsd-member tsd-kind-property tsd-parent-kind-interface tsd-is-inherited"><a id="addUiComponent" class="tsd-anchor"></a><h3 class="tsd-anchor-link">add<wbr/>Ui<wbr/>Component<a href="#addUiComponent" aria-label="Permalink" class="tsd-anchor-icon"><svg xmlns="http://www.w3.org/2000/svg" class="icon icon-tabler icon-tabler-link" viewBox="0 0 24 24" stroke-width="2" stroke="currentColor" fill="none" stroke-linecap="round" stroke-linejoin="round"><path stroke="none" d="M0 0h24v24H0z" fill="none"></path><path d="M10 14a3.5 3.5 0 0 0 5 0l4 -4a3.5 3.5 0 0 0 -5 -5l-.5 .5"></path><path d="M14 10a3.5 3.5 0 0 0 -5 0l-4 4a3.5 3.5 0 0 0 5 5l.5 -.5"></path></svg></a></h3><div class="tsd-signature tsd-kind-icon">add<wbr/>Ui<wbr/>Component<span class="tsd-signature-symbol">:</span> <span class="tsd-signature-symbol">(</span><span class="tsd-signature-symbol">(</span>targetDivId<span class="tsd-signature-symbol">: </span><span class="tsd-signature-type">string</span>, component<span class="tsd-signature-symbol">: </span><span class="tsd-signature-type">ReactElement</span><span class="tsd-signature-symbol">&lt;</span><span class="tsd-signature-type">any</span><span class="tsd-signature-symbol">, </span><span class="tsd-signature-type">string</span><span class="tsd-signature-symbol"> | </span><span class="tsd-signature-type">JSXElementConstructor</span><span class="tsd-signature-symbol">&lt;</span><span class="tsd-signature-type">any</span><span class="tsd-signature-symbol">&gt;</span><span class="tsd-signature-symbol">&gt;</span><span class="tsd-signature-symbol">)</span><span class="tsd-signature-symbol"> =&gt; </span><span class="tsd-signature-type">void</span><span class="tsd-signature-symbol">)</span><span class="tsd-signature-symbol"> = addUiComponent</span></div><aside class="tsd-sources"><p>Inherited from API.addUiComponent</p><ul><li>Defined in <a href="https://github.com/yass0016/GeoView-OL/blob/a69e139/packages/geoview-core/src/api/api.ts#L62">packages/geoview-core/src/api/api.ts:62</a></li></ul></aside><div class="tsd-type-declaration"><h4>Type declaration</h4><ul class="tsd-parameters"><li class="tsd-parameter-signature"><ul class="tsd-signatures tsd-kind-type-literal tsd-parent-kind-interface"><li class="tsd-signature tsd-kind-icon"><span class="tsd-signature-symbol">(</span>targetDivId<span class="tsd-signature-symbol">: </span><span class="tsd-signature-type">string</span>, component<span class="tsd-signature-symbol">: </span><span class="tsd-signature-type">ReactElement</span><span class="tsd-signature-symbol">&lt;</span><span class="tsd-signature-type">any</span><span class="tsd-signature-symbol">, </span><span class="tsd-signature-type">string</span><span class="tsd-signature-symbol"> | </span><span class="tsd-signature-type">JSXElementConstructor</span><span class="tsd-signature-symbol">&lt;</span><span class="tsd-signature-type">any</span><span class="tsd-signature-symbol">&gt;</span><span class="tsd-signature-symbol">&gt;</span><span class="tsd-signature-symbol">)</span><span class="tsd-signature-symbol">: </span><span class="tsd-signature-type">void</span></li></ul><ul class="tsd-descriptions"><li class="tsd-description"><div class="tsd-comment tsd-typography"><div class="lead">
-=======
-</div></div></section><section class="tsd-panel tsd-hierarchy"><h3>Hierarchy</h3><ul class="tsd-hierarchy"><li><span class="tsd-signature-type">API</span></li><li><span class="tsd-signature-type">Event</span></li><li><span class="tsd-signature-type">Plugin</span><ul class="tsd-hierarchy"><li><span class="target">TypeApi</span></li></ul></li></ul></section><section class="tsd-panel-group tsd-index-group"><h2>Index</h2><section class="tsd-panel tsd-index-panel"><div class="tsd-index-content"><section class="tsd-index-section tsd-is-inherited"><h3>Properties</h3><ul class="tsd-index-list"><li class="tsd-kind-property tsd-parent-kind-interface tsd-is-inherited tsd-is-private"><a href="TypeApi.html#_pluginsReady" class="tsd-kind-icon">#plugins<wbr/>Ready</a></li><li class="tsd-kind-property tsd-parent-kind-interface tsd-is-inherited tsd-is-external"><a href="TypeApi.html#AT_TARGET" class="tsd-kind-icon">AT_<wbr/>TARGET</a></li><li class="tsd-kind-property tsd-parent-kind-interface tsd-is-inherited tsd-is-external"><a href="TypeApi.html#BUBBLING_PHASE" class="tsd-kind-icon">BUBBLING_<wbr/>PHASE</a></li><li class="tsd-kind-property tsd-parent-kind-interface tsd-is-inherited tsd-is-external"><a href="TypeApi.html#CAPTURING_PHASE" class="tsd-kind-icon">CAPTURING_<wbr/>PHASE</a></li><li class="tsd-kind-property tsd-parent-kind-interface tsd-is-inherited tsd-is-external"><a href="TypeApi.html#NONE" class="tsd-kind-icon">NONE</a></li><li class="tsd-kind-property tsd-parent-kind-interface tsd-is-inherited"><a href="TypeApi.html#addUiComponent" class="tsd-kind-icon">add<wbr/>Ui<wbr/>Component</a></li><li class="tsd-kind-property tsd-parent-kind-interface tsd-is-inherited tsd-is-external"><a href="TypeApi.html#bubbles" class="tsd-kind-icon">bubbles</a></li><li class="tsd-kind-property tsd-parent-kind-interface tsd-is-inherited tsd-is-external"><a href="TypeApi.html#cancelBubble" class="tsd-kind-icon">cancel<wbr/>Bubble</a></li><li class="tsd-kind-property tsd-parent-kind-interface tsd-is-inherited tsd-is-external"><a href="TypeApi.html#cancelable" class="tsd-kind-icon">cancelable</a></li><li class="tsd-kind-property tsd-parent-kind-interface tsd-is-inherited tsd-is-external"><a href="TypeApi.html#composed" class="tsd-kind-icon">composed</a></li><li class="tsd-kind-property tsd-parent-kind-interface tsd-is-inherited tsd-is-external"><a href="TypeApi.html#currentTarget" class="tsd-kind-icon">current<wbr/>Target</a></li><li class="tsd-kind-property tsd-parent-kind-interface tsd-is-inherited"><a href="TypeApi.html#dateUtilities" class="tsd-kind-icon">date<wbr/>Utilities</a></li><li class="tsd-kind-property tsd-parent-kind-interface tsd-is-inherited tsd-is-external"><a href="TypeApi.html#defaultPrevented" class="tsd-kind-icon">default<wbr/>Prevented</a></li><li class="tsd-kind-property tsd-parent-kind-interface tsd-is-inherited"><a href="TypeApi.html#event" class="tsd-kind-icon">event</a></li><li class="tsd-kind-property tsd-parent-kind-interface tsd-is-inherited"><a href="TypeApi.html#eventNames" class="tsd-kind-icon">event<wbr/>Names</a></li><li class="tsd-kind-property tsd-parent-kind-interface tsd-is-inherited tsd-is-external"><a href="TypeApi.html#eventPhase" class="tsd-kind-icon">event<wbr/>Phase</a></li><li class="tsd-kind-property tsd-parent-kind-interface tsd-is-inherited"><a href="TypeApi.html#generateId" class="tsd-kind-icon">generate<wbr/>Id</a></li><li class="tsd-kind-property tsd-parent-kind-interface tsd-is-inherited"><a href="TypeApi.html#geoUtilities" class="tsd-kind-icon">geo<wbr/>Utilities</a></li><li class="tsd-kind-property tsd-parent-kind-interface tsd-is-inherited"><a href="TypeApi.html#isReady" class="tsd-kind-icon">is<wbr/>Ready</a></li><li class="tsd-kind-property tsd-parent-kind-interface tsd-is-inherited tsd-is-external"><a href="TypeApi.html#isTrusted" class="tsd-kind-icon">is<wbr/>Trusted</a></li><li class="tsd-kind-property tsd-parent-kind-interface tsd-is-inherited"><a href="TypeApi.html#layerTypes" class="tsd-kind-icon">layer<wbr/>Types</a></li><li class="tsd-kind-property tsd-parent-kind-interface tsd-is-inherited"><a href="TypeApi.html#maps" class="tsd-kind-icon">maps</a></li><li class="tsd-kind-property tsd-parent-kind-interface tsd-is-inherited"><a href="TypeApi.html#markerDefinitions" class="tsd-kind-icon">marker<wbr/>Definitions</a></li><li class="tsd-kind-property tsd-parent-kind-interface tsd-is-inherited"><a href="TypeApi.html#plugin" class="tsd-kind-icon">plugin</a></li><li class="tsd-kind-property tsd-parent-kind-interface tsd-is-inherited"><a href="TypeApi.html#plugins" class="tsd-kind-icon">plugins</a></li><li class="tsd-kind-property tsd-parent-kind-interface tsd-is-inherited"><a href="TypeApi.html#pluginsLoaded" class="tsd-kind-icon">plugins<wbr/>Loaded</a></li><li class="tsd-kind-property tsd-parent-kind-interface tsd-is-inherited"><a href="TypeApi.html#projectNames" class="tsd-kind-icon">project<wbr/>Names</a></li><li class="tsd-kind-property tsd-parent-kind-interface tsd-is-inherited"><a href="TypeApi.html#projection" class="tsd-kind-icon">projection</a></li><li class="tsd-kind-property tsd-parent-kind-interface tsd-is-inherited"><a href="TypeApi.html#readyCallback" class="tsd-kind-icon">ready<wbr/>Callback</a></li><li class="tsd-kind-property tsd-parent-kind-interface tsd-is-inherited tsd-is-external"><a href="TypeApi.html#returnValue" class="tsd-kind-icon">return<wbr/>Value</a></li><li class="tsd-kind-property tsd-parent-kind-interface tsd-is-inherited tsd-is-external"><a href="TypeApi.html#srcElement" class="tsd-kind-icon">src<wbr/>Element</a></li><li class="tsd-kind-property tsd-parent-kind-interface tsd-is-inherited tsd-is-external"><a href="TypeApi.html#target" class="tsd-kind-icon">target</a></li><li class="tsd-kind-property tsd-parent-kind-interface tsd-is-inherited tsd-is-external"><a href="TypeApi.html#timeStamp" class="tsd-kind-icon">time<wbr/>Stamp</a></li><li class="tsd-kind-property tsd-parent-kind-interface tsd-is-inherited tsd-is-external"><a href="TypeApi.html#type" class="tsd-kind-icon">type</a></li></ul></section><section class="tsd-index-section tsd-is-inherited"><h3>Methods</h3><ul class="tsd-index-list"><li class="tsd-kind-method tsd-parent-kind-interface tsd-is-inherited"><a href="TypeApi.html#addPlugin" class="tsd-kind-icon">add<wbr/>Plugin</a></li><li class="tsd-kind-method tsd-parent-kind-interface tsd-is-inherited"><a href="TypeApi.html#callInitCallback" class="tsd-kind-icon">call<wbr/>Init<wbr/>Callback</a></li><li class="tsd-kind-method tsd-parent-kind-interface tsd-is-inherited tsd-is-external"><a href="TypeApi.html#composedPath" class="tsd-kind-icon">composed<wbr/>Path</a></li><li class="tsd-kind-method tsd-parent-kind-interface tsd-is-inherited tsd-is-external"><a href="TypeApi.html#initEvent" class="tsd-kind-icon">init<wbr/>Event</a></li><li class="tsd-kind-method tsd-parent-kind-interface tsd-is-inherited"><a href="TypeApi.html#loadPlugin" class="tsd-kind-icon">load<wbr/>Plugin</a></li><li class="tsd-kind-method tsd-parent-kind-interface tsd-is-inherited"><a href="TypeApi.html#loadPlugins" class="tsd-kind-icon">load<wbr/>Plugins</a></li><li class="tsd-kind-method tsd-parent-kind-interface tsd-is-inherited"><a href="TypeApi.html#loadScript" class="tsd-kind-icon">load<wbr/>Script</a></li><li class="tsd-kind-method tsd-parent-kind-interface tsd-is-inherited"><a href="TypeApi.html#map" class="tsd-kind-icon">map</a></li><li class="tsd-kind-method tsd-parent-kind-interface tsd-is-inherited tsd-is-external"><a href="TypeApi.html#preventDefault" class="tsd-kind-icon">prevent<wbr/>Default</a></li><li class="tsd-kind-method tsd-parent-kind-interface tsd-is-inherited"><a href="TypeApi.html#ready" class="tsd-kind-icon">ready</a></li><li class="tsd-kind-method tsd-parent-kind-interface tsd-is-inherited"><a href="TypeApi.html#removePlugin" class="tsd-kind-icon">remove<wbr/>Plugin</a></li><li class="tsd-kind-method tsd-parent-kind-interface tsd-is-inherited"><a href="TypeApi.html#removePlugins" class="tsd-kind-icon">remove<wbr/>Plugins</a></li><li class="tsd-kind-method tsd-parent-kind-interface tsd-is-inherited tsd-is-external"><a href="TypeApi.html#stopImmediatePropagation" class="tsd-kind-icon">stop<wbr/>Immediate<wbr/>Propagation</a></li><li class="tsd-kind-method tsd-parent-kind-interface tsd-is-inherited tsd-is-external"><a href="TypeApi.html#stopPropagation" class="tsd-kind-icon">stop<wbr/>Propagation</a></li></ul></section></div></section></section><section class="tsd-panel-group tsd-member-group tsd-is-inherited"><h2>Properties</h2><section class="tsd-panel tsd-member tsd-kind-property tsd-parent-kind-interface tsd-is-inherited tsd-is-private"><a id="_pluginsReady" class="tsd-anchor"></a><h3 class="tsd-anchor-link"><span class="tsd-flag ts-flagPrivate">Private</span> #plugins<wbr/>Ready<a href="#_pluginsReady" aria-label="Permalink" class="tsd-anchor-icon"><svg xmlns="http://www.w3.org/2000/svg" class="icon icon-tabler icon-tabler-link" viewBox="0 0 24 24" stroke-width="2" stroke="currentColor" fill="none" stroke-linecap="round" stroke-linejoin="round"><path stroke="none" d="M0 0h24v24H0z" fill="none"></path><path d="M10 14a3.5 3.5 0 0 0 5 0l4 -4a3.5 3.5 0 0 0 -5 -5l-.5 .5"></path><path d="M14 10a3.5 3.5 0 0 0 -5 0l-4 4a3.5 3.5 0 0 0 5 5l.5 -.5"></path></svg></a></h3><div class="tsd-signature tsd-kind-icon">#plugins<wbr/>Ready<span class="tsd-signature-symbol">:</span> <span class="tsd-signature-type">number</span><span class="tsd-signature-symbol"> = 0</span></div><aside class="tsd-sources"><p>Inherited from Plugin.#pluginsReady</p><ul><li>Defined in <a href="https://github.com/jolevesq/GeoView-OL/blob/d4243fd/packages/geoview-core/src/api/plugin.ts#L33">packages/geoview-core/src/api/plugin.ts:33</a></li></ul></aside></section><section class="tsd-panel tsd-member tsd-kind-property tsd-parent-kind-interface tsd-is-inherited tsd-is-external"><a id="AT_TARGET" class="tsd-anchor"></a><h3 class="tsd-anchor-link"><span class="tsd-flag ts-flagReadonly">Readonly</span> AT_<wbr/>TARGET<a href="#AT_TARGET" aria-label="Permalink" class="tsd-anchor-icon"><svg xmlns="http://www.w3.org/2000/svg" class="icon icon-tabler icon-tabler-link" viewBox="0 0 24 24" stroke-width="2" stroke="currentColor" fill="none" stroke-linecap="round" stroke-linejoin="round"><path stroke="none" d="M0 0h24v24H0z" fill="none"></path><path d="M10 14a3.5 3.5 0 0 0 5 0l4 -4a3.5 3.5 0 0 0 -5 -5l-.5 .5"></path><path d="M14 10a3.5 3.5 0 0 0 -5 0l-4 4a3.5 3.5 0 0 0 5 5l.5 -.5"></path></svg></a></h3><div class="tsd-signature tsd-kind-icon">AT_<wbr/>TARGET<span class="tsd-signature-symbol">:</span> <span class="tsd-signature-type">number</span></div><aside class="tsd-sources"><p>Inherited from Event.AT_TARGET</p><ul><li>Defined in common/temp/node_modules/.pnpm/typescript@4.6.4/node_modules/typescript/lib/lib.dom.d.ts:4954</li></ul></aside></section><section class="tsd-panel tsd-member tsd-kind-property tsd-parent-kind-interface tsd-is-inherited tsd-is-external"><a id="BUBBLING_PHASE" class="tsd-anchor"></a><h3 class="tsd-anchor-link"><span class="tsd-flag ts-flagReadonly">Readonly</span> BUBBLING_<wbr/>PHASE<a href="#BUBBLING_PHASE" aria-label="Permalink" class="tsd-anchor-icon"><svg xmlns="http://www.w3.org/2000/svg" class="icon icon-tabler icon-tabler-link" viewBox="0 0 24 24" stroke-width="2" stroke="currentColor" fill="none" stroke-linecap="round" stroke-linejoin="round"><path stroke="none" d="M0 0h24v24H0z" fill="none"></path><path d="M10 14a3.5 3.5 0 0 0 5 0l4 -4a3.5 3.5 0 0 0 -5 -5l-.5 .5"></path><path d="M14 10a3.5 3.5 0 0 0 -5 0l-4 4a3.5 3.5 0 0 0 5 5l.5 -.5"></path></svg></a></h3><div class="tsd-signature tsd-kind-icon">BUBBLING_<wbr/>PHASE<span class="tsd-signature-symbol">:</span> <span class="tsd-signature-type">number</span></div><aside class="tsd-sources"><p>Inherited from Event.BUBBLING_PHASE</p><ul><li>Defined in common/temp/node_modules/.pnpm/typescript@4.6.4/node_modules/typescript/lib/lib.dom.d.ts:4955</li></ul></aside></section><section class="tsd-panel tsd-member tsd-kind-property tsd-parent-kind-interface tsd-is-inherited tsd-is-external"><a id="CAPTURING_PHASE" class="tsd-anchor"></a><h3 class="tsd-anchor-link"><span class="tsd-flag ts-flagReadonly">Readonly</span> CAPTURING_<wbr/>PHASE<a href="#CAPTURING_PHASE" aria-label="Permalink" class="tsd-anchor-icon"><svg xmlns="http://www.w3.org/2000/svg" class="icon icon-tabler icon-tabler-link" viewBox="0 0 24 24" stroke-width="2" stroke="currentColor" fill="none" stroke-linecap="round" stroke-linejoin="round"><path stroke="none" d="M0 0h24v24H0z" fill="none"></path><path d="M10 14a3.5 3.5 0 0 0 5 0l4 -4a3.5 3.5 0 0 0 -5 -5l-.5 .5"></path><path d="M14 10a3.5 3.5 0 0 0 -5 0l-4 4a3.5 3.5 0 0 0 5 5l.5 -.5"></path></svg></a></h3><div class="tsd-signature tsd-kind-icon">CAPTURING_<wbr/>PHASE<span class="tsd-signature-symbol">:</span> <span class="tsd-signature-type">number</span></div><aside class="tsd-sources"><p>Inherited from Event.CAPTURING_PHASE</p><ul><li>Defined in common/temp/node_modules/.pnpm/typescript@4.6.4/node_modules/typescript/lib/lib.dom.d.ts:4956</li></ul></aside></section><section class="tsd-panel tsd-member tsd-kind-property tsd-parent-kind-interface tsd-is-inherited tsd-is-external"><a id="NONE" class="tsd-anchor"></a><h3 class="tsd-anchor-link"><span class="tsd-flag ts-flagReadonly">Readonly</span> NONE<a href="#NONE" aria-label="Permalink" class="tsd-anchor-icon"><svg xmlns="http://www.w3.org/2000/svg" class="icon icon-tabler icon-tabler-link" viewBox="0 0 24 24" stroke-width="2" stroke="currentColor" fill="none" stroke-linecap="round" stroke-linejoin="round"><path stroke="none" d="M0 0h24v24H0z" fill="none"></path><path d="M10 14a3.5 3.5 0 0 0 5 0l4 -4a3.5 3.5 0 0 0 -5 -5l-.5 .5"></path><path d="M14 10a3.5 3.5 0 0 0 -5 0l-4 4a3.5 3.5 0 0 0 5 5l.5 -.5"></path></svg></a></h3><div class="tsd-signature tsd-kind-icon">NONE<span class="tsd-signature-symbol">:</span> <span class="tsd-signature-type">number</span></div><aside class="tsd-sources"><p>Inherited from Event.NONE</p><ul><li>Defined in common/temp/node_modules/.pnpm/typescript@4.6.4/node_modules/typescript/lib/lib.dom.d.ts:4957</li></ul></aside></section><section class="tsd-panel tsd-member tsd-kind-property tsd-parent-kind-interface tsd-is-inherited"><a id="addUiComponent" class="tsd-anchor"></a><h3 class="tsd-anchor-link">add<wbr/>Ui<wbr/>Component<a href="#addUiComponent" aria-label="Permalink" class="tsd-anchor-icon"><svg xmlns="http://www.w3.org/2000/svg" class="icon icon-tabler icon-tabler-link" viewBox="0 0 24 24" stroke-width="2" stroke="currentColor" fill="none" stroke-linecap="round" stroke-linejoin="round"><path stroke="none" d="M0 0h24v24H0z" fill="none"></path><path d="M10 14a3.5 3.5 0 0 0 5 0l4 -4a3.5 3.5 0 0 0 -5 -5l-.5 .5"></path><path d="M14 10a3.5 3.5 0 0 0 -5 0l-4 4a3.5 3.5 0 0 0 5 5l.5 -.5"></path></svg></a></h3><div class="tsd-signature tsd-kind-icon">add<wbr/>Ui<wbr/>Component<span class="tsd-signature-symbol">:</span> <span class="tsd-signature-symbol">(</span><span class="tsd-signature-symbol">(</span>targetDivId<span class="tsd-signature-symbol">: </span><span class="tsd-signature-type">string</span>, component<span class="tsd-signature-symbol">: </span><span class="tsd-signature-type">ReactElement</span><span class="tsd-signature-symbol">&lt;</span><span class="tsd-signature-type">any</span><span class="tsd-signature-symbol">, </span><span class="tsd-signature-type">string</span><span class="tsd-signature-symbol"> | </span><span class="tsd-signature-type">JSXElementConstructor</span><span class="tsd-signature-symbol">&lt;</span><span class="tsd-signature-type">any</span><span class="tsd-signature-symbol">&gt;</span><span class="tsd-signature-symbol">&gt;</span><span class="tsd-signature-symbol">)</span><span class="tsd-signature-symbol"> =&gt; </span><span class="tsd-signature-type">void</span><span class="tsd-signature-symbol">)</span><span class="tsd-signature-symbol"> = addUiComponent</span></div><aside class="tsd-sources"><p>Inherited from API.addUiComponent</p><ul><li>Defined in <a href="https://github.com/jolevesq/GeoView-OL/blob/d4243fd/packages/geoview-core/src/api/api.ts#L62">packages/geoview-core/src/api/api.ts:62</a></li></ul></aside><div class="tsd-type-declaration"><h4>Type declaration</h4><ul class="tsd-parameters"><li class="tsd-parameter-signature"><ul class="tsd-signatures tsd-kind-type-literal tsd-parent-kind-interface"><li class="tsd-signature tsd-kind-icon"><span class="tsd-signature-symbol">(</span>targetDivId<span class="tsd-signature-symbol">: </span><span class="tsd-signature-type">string</span>, component<span class="tsd-signature-symbol">: </span><span class="tsd-signature-type">ReactElement</span><span class="tsd-signature-symbol">&lt;</span><span class="tsd-signature-type">any</span><span class="tsd-signature-symbol">, </span><span class="tsd-signature-type">string</span><span class="tsd-signature-symbol"> | </span><span class="tsd-signature-type">JSXElementConstructor</span><span class="tsd-signature-symbol">&lt;</span><span class="tsd-signature-type">any</span><span class="tsd-signature-symbol">&gt;</span><span class="tsd-signature-symbol">&gt;</span><span class="tsd-signature-symbol">)</span><span class="tsd-signature-symbol">: </span><span class="tsd-signature-type">void</span></li></ul><ul class="tsd-descriptions"><li class="tsd-description"><div class="tsd-comment tsd-typography"><div class="lead">
->>>>>>> 00bda9ba
-<p>Add a UI component to a custom div. Do not listen to event from here, pass in the props</p>
-</div></div><h4 class="tsd-parameters-title">Parameters</h4><ul class="tsd-parameters"><li><h5>targetDivId: <span class="tsd-signature-type">string</span></h5><div class="tsd-comment tsd-typography"><div class="lead">
-<p>the div id to insert the component in</p>
-</div></div></li><li><h5>component: <span class="tsd-signature-type">ReactElement</span><span class="tsd-signature-symbol">&lt;</span><span class="tsd-signature-type">any</span><span class="tsd-signature-symbol">, </span><span class="tsd-signature-type">string</span><span class="tsd-signature-symbol"> | </span><span class="tsd-signature-type">JSXElementConstructor</span><span class="tsd-signature-symbol">&lt;</span><span class="tsd-signature-type">any</span><span class="tsd-signature-symbol">&gt;</span><span class="tsd-signature-symbol">&gt;</span></h5><div class="tsd-comment tsd-typography"><div class="lead">
-<p>the UI react component</p>
-</div></div></li></ul><h4 class="tsd-returns-title">Returns <span class="tsd-signature-type">void</span></h4></li></ul></li></ul></div></section><section class="tsd-panel tsd-member tsd-kind-property tsd-parent-kind-interface tsd-is-inherited tsd-is-external"><a id="bubbles" class="tsd-anchor"></a><h3 class="tsd-anchor-link"><span class="tsd-flag ts-flagReadonly">Readonly</span> bubbles<a href="#bubbles" aria-label="Permalink" class="tsd-anchor-icon"><svg xmlns="http://www.w3.org/2000/svg" class="icon icon-tabler icon-tabler-link" viewBox="0 0 24 24" stroke-width="2" stroke="currentColor" fill="none" stroke-linecap="round" stroke-linejoin="round"><path stroke="none" d="M0 0h24v24H0z" fill="none"></path><path d="M10 14a3.5 3.5 0 0 0 5 0l4 -4a3.5 3.5 0 0 0 -5 -5l-.5 .5"></path><path d="M14 10a3.5 3.5 0 0 0 -5 0l-4 4a3.5 3.5 0 0 0 5 5l.5 -.5"></path></svg></a></h3><div class="tsd-signature tsd-kind-icon">bubbles<span class="tsd-signature-symbol">:</span> <span class="tsd-signature-type">boolean</span></div><aside class="tsd-sources"><p>Inherited from Event.bubbles</p><ul><li>Defined in common/temp/node_modules/.pnpm/typescript@4.6.4/node_modules/typescript/lib/lib.dom.d.ts:4920</li></ul></aside><div class="tsd-comment tsd-typography"><div class="lead">
-<p>Returns true or false depending on how event was initialized. True if event goes through its target&#39;s ancestors in reverse tree order, and false otherwise.</p>
-</div></div></section><section class="tsd-panel tsd-member tsd-kind-property tsd-parent-kind-interface tsd-is-inherited tsd-is-external"><a id="cancelBubble" class="tsd-anchor"></a><h3 class="tsd-anchor-link">cancel<wbr/>Bubble<a href="#cancelBubble" aria-label="Permalink" class="tsd-anchor-icon"><svg xmlns="http://www.w3.org/2000/svg" class="icon icon-tabler icon-tabler-link" viewBox="0 0 24 24" stroke-width="2" stroke="currentColor" fill="none" stroke-linecap="round" stroke-linejoin="round"><path stroke="none" d="M0 0h24v24H0z" fill="none"></path><path d="M10 14a3.5 3.5 0 0 0 5 0l4 -4a3.5 3.5 0 0 0 -5 -5l-.5 .5"></path><path d="M14 10a3.5 3.5 0 0 0 -5 0l-4 4a3.5 3.5 0 0 0 5 5l.5 -.5"></path></svg></a></h3><div class="tsd-signature tsd-kind-icon">cancel<wbr/>Bubble<span class="tsd-signature-symbol">:</span> <span class="tsd-signature-type">boolean</span></div><aside class="tsd-sources"><p>Inherited from Event.cancelBubble</p><ul><li>Defined in common/temp/node_modules/.pnpm/typescript@4.6.4/node_modules/typescript/lib/lib.dom.d.ts:4921</li></ul></aside></section><section class="tsd-panel tsd-member tsd-kind-property tsd-parent-kind-interface tsd-is-inherited tsd-is-external"><a id="cancelable" class="tsd-anchor"></a><h3 class="tsd-anchor-link"><span class="tsd-flag ts-flagReadonly">Readonly</span> cancelable<a href="#cancelable" aria-label="Permalink" class="tsd-anchor-icon"><svg xmlns="http://www.w3.org/2000/svg" class="icon icon-tabler icon-tabler-link" viewBox="0 0 24 24" stroke-width="2" stroke="currentColor" fill="none" stroke-linecap="round" stroke-linejoin="round"><path stroke="none" d="M0 0h24v24H0z" fill="none"></path><path d="M10 14a3.5 3.5 0 0 0 5 0l4 -4a3.5 3.5 0 0 0 -5 -5l-.5 .5"></path><path d="M14 10a3.5 3.5 0 0 0 -5 0l-4 4a3.5 3.5 0 0 0 5 5l.5 -.5"></path></svg></a></h3><div class="tsd-signature tsd-kind-icon">cancelable<span class="tsd-signature-symbol">:</span> <span class="tsd-signature-type">boolean</span></div><aside class="tsd-sources"><p>Inherited from Event.cancelable</p><ul><li>Defined in common/temp/node_modules/.pnpm/typescript@4.6.4/node_modules/typescript/lib/lib.dom.d.ts:4923</li></ul></aside><div class="tsd-comment tsd-typography"><div class="lead">
-<p>Returns true or false depending on how event was initialized. Its return value does not always carry meaning, but true can indicate that part of the operation during which event was dispatched, can be canceled by invoking the preventDefault() method.</p>
-</div></div></section><section class="tsd-panel tsd-member tsd-kind-property tsd-parent-kind-interface tsd-is-inherited tsd-is-external"><a id="composed" class="tsd-anchor"></a><h3 class="tsd-anchor-link"><span class="tsd-flag ts-flagReadonly">Readonly</span> composed<a href="#composed" aria-label="Permalink" class="tsd-anchor-icon"><svg xmlns="http://www.w3.org/2000/svg" class="icon icon-tabler icon-tabler-link" viewBox="0 0 24 24" stroke-width="2" stroke="currentColor" fill="none" stroke-linecap="round" stroke-linejoin="round"><path stroke="none" d="M0 0h24v24H0z" fill="none"></path><path d="M10 14a3.5 3.5 0 0 0 5 0l4 -4a3.5 3.5 0 0 0 -5 -5l-.5 .5"></path><path d="M14 10a3.5 3.5 0 0 0 -5 0l-4 4a3.5 3.5 0 0 0 5 5l.5 -.5"></path></svg></a></h3><div class="tsd-signature tsd-kind-icon">composed<span class="tsd-signature-symbol">:</span> <span class="tsd-signature-type">boolean</span></div><aside class="tsd-sources"><p>Inherited from Event.composed</p><ul><li>Defined in common/temp/node_modules/.pnpm/typescript@4.6.4/node_modules/typescript/lib/lib.dom.d.ts:4925</li></ul></aside><div class="tsd-comment tsd-typography"><div class="lead">
-<p>Returns true or false depending on how event was initialized. True if event invokes listeners past a ShadowRoot node that is the root of its target, and false otherwise.</p>
-</div></div></section><section class="tsd-panel tsd-member tsd-kind-property tsd-parent-kind-interface tsd-is-inherited tsd-is-external"><a id="currentTarget" class="tsd-anchor"></a><h3 class="tsd-anchor-link"><span class="tsd-flag ts-flagReadonly">Readonly</span> current<wbr/>Target<a href="#currentTarget" aria-label="Permalink" class="tsd-anchor-icon"><svg xmlns="http://www.w3.org/2000/svg" class="icon icon-tabler icon-tabler-link" viewBox="0 0 24 24" stroke-width="2" stroke="currentColor" fill="none" stroke-linecap="round" stroke-linejoin="round"><path stroke="none" d="M0 0h24v24H0z" fill="none"></path><path d="M10 14a3.5 3.5 0 0 0 5 0l4 -4a3.5 3.5 0 0 0 -5 -5l-.5 .5"></path><path d="M14 10a3.5 3.5 0 0 0 -5 0l-4 4a3.5 3.5 0 0 0 5 5l.5 -.5"></path></svg></a></h3><div class="tsd-signature tsd-kind-icon">current<wbr/>Target<span class="tsd-signature-symbol">:</span> <span class="tsd-signature-type">null</span><span class="tsd-signature-symbol"> | </span><span class="tsd-signature-type">EventTarget</span></div><aside class="tsd-sources"><p>Inherited from Event.currentTarget</p><ul><li>Defined in common/temp/node_modules/.pnpm/typescript@4.6.4/node_modules/typescript/lib/lib.dom.d.ts:4927</li></ul></aside><div class="tsd-comment tsd-typography"><div class="lead">
-<p>Returns the object whose event listener&#39;s callback is currently being invoked.</p>
-<<<<<<< HEAD
-</div></div></section><section class="tsd-panel tsd-member tsd-kind-property tsd-parent-kind-interface tsd-is-inherited"><a id="dateUtilities" class="tsd-anchor"></a><h3 class="tsd-anchor-link">date<wbr/>Utilities<a href="#dateUtilities" aria-label="Permalink" class="tsd-anchor-icon"><svg xmlns="http://www.w3.org/2000/svg" class="icon icon-tabler icon-tabler-link" viewBox="0 0 24 24" stroke-width="2" stroke="currentColor" fill="none" stroke-linecap="round" stroke-linejoin="round"><path stroke="none" d="M0 0h24v24H0z" fill="none"></path><path d="M10 14a3.5 3.5 0 0 0 5 0l4 -4a3.5 3.5 0 0 0 -5 -5l-.5 .5"></path><path d="M14 10a3.5 3.5 0 0 0 -5 0l-4 4a3.5 3.5 0 0 0 5 5l.5 -.5"></path></svg></a></h3><div class="tsd-signature tsd-kind-icon">date<wbr/>Utilities<span class="tsd-signature-symbol">:</span> <span class="tsd-signature-type">DateMgt</span></div><aside class="tsd-sources"><p>Inherited from API.dateUtilities</p><ul><li>Defined in <a href="https://github.com/yass0016/GeoView-OL/blob/a69e139/packages/geoview-core/src/api/api.ts#L53">packages/geoview-core/src/api/api.ts:53</a></li></ul></aside></section><section class="tsd-panel tsd-member tsd-kind-property tsd-parent-kind-interface tsd-is-inherited tsd-is-external"><a id="defaultPrevented" class="tsd-anchor"></a><h3 class="tsd-anchor-link"><span class="tsd-flag ts-flagReadonly">Readonly</span> default<wbr/>Prevented<a href="#defaultPrevented" aria-label="Permalink" class="tsd-anchor-icon"><svg xmlns="http://www.w3.org/2000/svg" class="icon icon-tabler icon-tabler-link" viewBox="0 0 24 24" stroke-width="2" stroke="currentColor" fill="none" stroke-linecap="round" stroke-linejoin="round"><path stroke="none" d="M0 0h24v24H0z" fill="none"></path><path d="M10 14a3.5 3.5 0 0 0 5 0l4 -4a3.5 3.5 0 0 0 -5 -5l-.5 .5"></path><path d="M14 10a3.5 3.5 0 0 0 -5 0l-4 4a3.5 3.5 0 0 0 5 5l.5 -.5"></path></svg></a></h3><div class="tsd-signature tsd-kind-icon">default<wbr/>Prevented<span class="tsd-signature-symbol">:</span> <span class="tsd-signature-type">boolean</span></div><aside class="tsd-sources"><p>Inherited from Event.defaultPrevented</p><ul><li>Defined in common/temp/node_modules/.pnpm/typescript@4.6.4/node_modules/typescript/lib/lib.dom.d.ts:4929</li></ul></aside><div class="tsd-comment tsd-typography"><div class="lead">
-<p>Returns true if preventDefault() was invoked successfully to indicate cancelation, and false otherwise.</p>
-</div></div></section><section class="tsd-panel tsd-member tsd-kind-property tsd-parent-kind-interface tsd-is-inherited"><a id="event" class="tsd-anchor"></a><h3 class="tsd-anchor-link">event<a href="#event" aria-label="Permalink" class="tsd-anchor-icon"><svg xmlns="http://www.w3.org/2000/svg" class="icon icon-tabler icon-tabler-link" viewBox="0 0 24 24" stroke-width="2" stroke="currentColor" fill="none" stroke-linecap="round" stroke-linejoin="round"><path stroke="none" d="M0 0h24v24H0z" fill="none"></path><path d="M10 14a3.5 3.5 0 0 0 5 0l4 -4a3.5 3.5 0 0 0 -5 -5l-.5 .5"></path><path d="M14 10a3.5 3.5 0 0 0 -5 0l-4 4a3.5 3.5 0 0 0 5 5l.5 -.5"></path></svg></a></h3><div class="tsd-signature tsd-kind-icon">event<span class="tsd-signature-symbol">:</span> <span class="tsd-signature-type">Event</span></div><aside class="tsd-sources"><p>Inherited from API.event</p><ul><li>Defined in <a href="https://github.com/yass0016/GeoView-OL/blob/a69e139/packages/geoview-core/src/api/api.ts#L23">packages/geoview-core/src/api/api.ts:23</a></li></ul></aside></section><section class="tsd-panel tsd-member tsd-kind-property tsd-parent-kind-interface tsd-is-inherited"><a id="eventNames" class="tsd-anchor"></a><h3 class="tsd-anchor-link">event<wbr/>Names<a href="#eventNames" aria-label="Permalink" class="tsd-anchor-icon"><svg xmlns="http://www.w3.org/2000/svg" class="icon icon-tabler icon-tabler-link" viewBox="0 0 24 24" stroke-width="2" stroke="currentColor" fill="none" stroke-linecap="round" stroke-linejoin="round"><path stroke="none" d="M0 0h24v24H0z" fill="none"></path><path d="M10 14a3.5 3.5 0 0 0 5 0l4 -4a3.5 3.5 0 0 0 -5 -5l-.5 .5"></path><path d="M14 10a3.5 3.5 0 0 0 -5 0l-4 4a3.5 3.5 0 0 0 5 5l.5 -.5"></path></svg></a></h3><div class="tsd-signature tsd-kind-icon">event<wbr/>Names<span class="tsd-signature-symbol">:</span> <span class="tsd-signature-symbol">{ </span>APPBAR<span class="tsd-signature-symbol">: </span><span class="tsd-signature-type">Record</span><span class="tsd-signature-symbol">&lt;</span><span class="tsd-signature-type">AppbarEventKey</span><span class="tsd-signature-symbol">, </span><span class="tsd-signature-type">EventStringId</span><span class="tsd-signature-symbol">&gt;</span><span class="tsd-signature-symbol">; </span>ATTRIBUTION<span class="tsd-signature-symbol">: </span><span class="tsd-signature-type">Record</span><span class="tsd-signature-symbol">&lt;</span><span class="tsd-signature-type">&quot;EVENT_ATTRIBUTION_UPDATE&quot;</span><span class="tsd-signature-symbol">, </span><span class="tsd-signature-type">EventStringId</span><span class="tsd-signature-symbol">&gt;</span><span class="tsd-signature-symbol">; </span>BASEMAP<span class="tsd-signature-symbol">: </span><span class="tsd-signature-type">Record</span><span class="tsd-signature-symbol">&lt;</span><span class="tsd-signature-type">&quot;EVENT_BASEMAP_LAYERS_UPDATE&quot;</span><span class="tsd-signature-symbol">, </span><span class="tsd-signature-type">EventStringId</span><span class="tsd-signature-symbol">&gt;</span><span class="tsd-signature-symbol">; </span>DETAILS_PANEL<span class="tsd-signature-symbol">: </span><span class="tsd-signature-type">Record</span><span class="tsd-signature-symbol">&lt;</span><span class="tsd-signature-type">&quot;EVENT_DETAILS_PANEL_CROSSHAIR_ENTER&quot;</span><span class="tsd-signature-symbol">, </span><span class="tsd-signature-type">EventStringId</span><span class="tsd-signature-symbol">&gt;</span><span class="tsd-signature-symbol">; </span>DRAWER<span class="tsd-signature-symbol">: </span><span class="tsd-signature-type">Record</span><span class="tsd-signature-symbol">&lt;</span><span class="tsd-signature-type">&quot;EVENT_DRAWER_OPEN_CLOSE&quot;</span><span class="tsd-signature-symbol">, </span><span class="tsd-signature-type">EventStringId</span><span class="tsd-signature-symbol">&gt;</span><span class="tsd-signature-symbol">; </span>LAYER<span class="tsd-signature-symbol">: </span><span class="tsd-signature-type">Record</span><span class="tsd-signature-symbol">&lt;</span><span class="tsd-signature-type">LayerEventKey</span><span class="tsd-signature-symbol">, </span><span class="tsd-signature-type">EventStringId</span><span class="tsd-signature-symbol">&gt;</span><span class="tsd-signature-symbol">; </span>MAP<span class="tsd-signature-symbol">: </span><span class="tsd-signature-type">Record</span><span class="tsd-signature-symbol">&lt;</span><span class="tsd-signature-type">MapEventKey</span><span class="tsd-signature-symbol">, </span><span class="tsd-signature-type">EventStringId</span><span class="tsd-signature-symbol">&gt;</span><span class="tsd-signature-symbol">; </span>MARKER_ICON<span class="tsd-signature-symbol">: </span><span class="tsd-signature-type">Record</span><span class="tsd-signature-symbol">&lt;</span><span class="tsd-signature-type">MarkerIconEventKey</span><span class="tsd-signature-symbol">, </span><span class="tsd-signature-type">EventStringId</span><span class="tsd-signature-symbol">&gt;</span><span class="tsd-signature-symbol">; </span>MODAL<span class="tsd-signature-symbol">: </span><span class="tsd-signature-type">Record</span><span class="tsd-signature-symbol">&lt;</span><span class="tsd-signature-type">ModalEventKey</span><span class="tsd-signature-symbol">, </span><span class="tsd-signature-type">EventStringId</span><span class="tsd-signature-symbol">&gt;</span><span class="tsd-signature-symbol">; </span>NAVBAR<span class="tsd-signature-symbol">: </span><span class="tsd-signature-type">Record</span><span class="tsd-signature-symbol">&lt;</span><span class="tsd-signature-type">NavbarEventKey</span><span class="tsd-signature-symbol">, </span><span class="tsd-signature-type">EventStringId</span><span class="tsd-signature-symbol">&gt;</span><span class="tsd-signature-symbol">; </span>OVERVIEW_MAP<span class="tsd-signature-symbol">: </span><span class="tsd-signature-type">Record</span><span class="tsd-signature-symbol">&lt;</span><span class="tsd-signature-type">&quot;EVENT_OVERVIEW_MAP_TOGGLE&quot;</span><span class="tsd-signature-symbol">, </span><span class="tsd-signature-type">EventStringId</span><span class="tsd-signature-symbol">&gt;</span><span class="tsd-signature-symbol">; </span>PANEL<span class="tsd-signature-symbol">: </span><span class="tsd-signature-type">Record</span><span class="tsd-signature-symbol">&lt;</span><span class="tsd-signature-type">PanelEventKey</span><span class="tsd-signature-symbol">, </span><span class="tsd-signature-type">EventStringId</span><span class="tsd-signature-symbol">&gt;</span><span class="tsd-signature-symbol">; </span>SLIDER<span class="tsd-signature-symbol">: </span><span class="tsd-signature-type">Record</span><span class="tsd-signature-symbol">&lt;</span><span class="tsd-signature-type">SliderEventKey</span><span class="tsd-signature-symbol">, </span><span class="tsd-signature-type">EventStringId</span><span class="tsd-signature-symbol">&gt;</span><span class="tsd-signature-symbol">; </span>SNACKBAR<span class="tsd-signature-symbol">: </span><span class="tsd-signature-type">Record</span><span class="tsd-signature-symbol">&lt;</span><span class="tsd-signature-type">&quot;EVENT_SNACKBAR_OPEN&quot;</span><span class="tsd-signature-symbol">, </span><span class="tsd-signature-type">EventStringId</span><span class="tsd-signature-symbol">&gt;</span><span class="tsd-signature-symbol">; </span>VECTOR<span class="tsd-signature-symbol">: </span><span class="tsd-signature-type">Record</span><span class="tsd-signature-symbol">&lt;</span><span class="tsd-signature-type">VectorEventKey</span><span class="tsd-signature-symbol">, </span><span class="tsd-signature-type">EventStringId</span><span class="tsd-signature-symbol">&gt;</span><span class="tsd-signature-symbol"> }</span><span class="tsd-signature-symbol"> = EVENT_NAMES</span></div><aside class="tsd-sources"><p>Inherited from API.eventNames</p><ul><li>Defined in <a href="https://github.com/yass0016/GeoView-OL/blob/a69e139/packages/geoview-core/src/api/api.ts#L26">packages/geoview-core/src/api/api.ts:26</a></li></ul></aside><div class="tsd-type-declaration"><h4>Type declaration</h4><ul class="tsd-parameters"><li class="tsd-parameter"><h5>APPBAR<span class="tsd-signature-symbol">: </span><span class="tsd-signature-type">Record</span><span class="tsd-signature-symbol">&lt;</span><span class="tsd-signature-type">AppbarEventKey</span><span class="tsd-signature-symbol">, </span><span class="tsd-signature-type">EventStringId</span><span class="tsd-signature-symbol">&gt;</span></h5></li><li class="tsd-parameter"><h5>ATTRIBUTION<span class="tsd-signature-symbol">: </span><span class="tsd-signature-type">Record</span><span class="tsd-signature-symbol">&lt;</span><span class="tsd-signature-type">&quot;EVENT_ATTRIBUTION_UPDATE&quot;</span><span class="tsd-signature-symbol">, </span><span class="tsd-signature-type">EventStringId</span><span class="tsd-signature-symbol">&gt;</span></h5></li><li class="tsd-parameter"><h5>BASEMAP<span class="tsd-signature-symbol">: </span><span class="tsd-signature-type">Record</span><span class="tsd-signature-symbol">&lt;</span><span class="tsd-signature-type">&quot;EVENT_BASEMAP_LAYERS_UPDATE&quot;</span><span class="tsd-signature-symbol">, </span><span class="tsd-signature-type">EventStringId</span><span class="tsd-signature-symbol">&gt;</span></h5></li><li class="tsd-parameter"><h5>DETAILS_<wbr/>PANEL<span class="tsd-signature-symbol">: </span><span class="tsd-signature-type">Record</span><span class="tsd-signature-symbol">&lt;</span><span class="tsd-signature-type">&quot;EVENT_DETAILS_PANEL_CROSSHAIR_ENTER&quot;</span><span class="tsd-signature-symbol">, </span><span class="tsd-signature-type">EventStringId</span><span class="tsd-signature-symbol">&gt;</span></h5></li><li class="tsd-parameter"><h5>DRAWER<span class="tsd-signature-symbol">: </span><span class="tsd-signature-type">Record</span><span class="tsd-signature-symbol">&lt;</span><span class="tsd-signature-type">&quot;EVENT_DRAWER_OPEN_CLOSE&quot;</span><span class="tsd-signature-symbol">, </span><span class="tsd-signature-type">EventStringId</span><span class="tsd-signature-symbol">&gt;</span></h5></li><li class="tsd-parameter"><h5>LAYER<span class="tsd-signature-symbol">: </span><span class="tsd-signature-type">Record</span><span class="tsd-signature-symbol">&lt;</span><span class="tsd-signature-type">LayerEventKey</span><span class="tsd-signature-symbol">, </span><span class="tsd-signature-type">EventStringId</span><span class="tsd-signature-symbol">&gt;</span></h5></li><li class="tsd-parameter"><h5>MAP<span class="tsd-signature-symbol">: </span><span class="tsd-signature-type">Record</span><span class="tsd-signature-symbol">&lt;</span><span class="tsd-signature-type">MapEventKey</span><span class="tsd-signature-symbol">, </span><span class="tsd-signature-type">EventStringId</span><span class="tsd-signature-symbol">&gt;</span></h5></li><li class="tsd-parameter"><h5>MARKER_<wbr/>ICON<span class="tsd-signature-symbol">: </span><span class="tsd-signature-type">Record</span><span class="tsd-signature-symbol">&lt;</span><span class="tsd-signature-type">MarkerIconEventKey</span><span class="tsd-signature-symbol">, </span><span class="tsd-signature-type">EventStringId</span><span class="tsd-signature-symbol">&gt;</span></h5></li><li class="tsd-parameter"><h5>MODAL<span class="tsd-signature-symbol">: </span><span class="tsd-signature-type">Record</span><span class="tsd-signature-symbol">&lt;</span><span class="tsd-signature-type">ModalEventKey</span><span class="tsd-signature-symbol">, </span><span class="tsd-signature-type">EventStringId</span><span class="tsd-signature-symbol">&gt;</span></h5></li><li class="tsd-parameter"><h5>NAVBAR<span class="tsd-signature-symbol">: </span><span class="tsd-signature-type">Record</span><span class="tsd-signature-symbol">&lt;</span><span class="tsd-signature-type">NavbarEventKey</span><span class="tsd-signature-symbol">, </span><span class="tsd-signature-type">EventStringId</span><span class="tsd-signature-symbol">&gt;</span></h5></li><li class="tsd-parameter"><h5>OVERVIEW_<wbr/>MAP<span class="tsd-signature-symbol">: </span><span class="tsd-signature-type">Record</span><span class="tsd-signature-symbol">&lt;</span><span class="tsd-signature-type">&quot;EVENT_OVERVIEW_MAP_TOGGLE&quot;</span><span class="tsd-signature-symbol">, </span><span class="tsd-signature-type">EventStringId</span><span class="tsd-signature-symbol">&gt;</span></h5></li><li class="tsd-parameter"><h5>PANEL<span class="tsd-signature-symbol">: </span><span class="tsd-signature-type">Record</span><span class="tsd-signature-symbol">&lt;</span><span class="tsd-signature-type">PanelEventKey</span><span class="tsd-signature-symbol">, </span><span class="tsd-signature-type">EventStringId</span><span class="tsd-signature-symbol">&gt;</span></h5></li><li class="tsd-parameter"><h5>SLIDER<span class="tsd-signature-symbol">: </span><span class="tsd-signature-type">Record</span><span class="tsd-signature-symbol">&lt;</span><span class="tsd-signature-type">SliderEventKey</span><span class="tsd-signature-symbol">, </span><span class="tsd-signature-type">EventStringId</span><span class="tsd-signature-symbol">&gt;</span></h5></li><li class="tsd-parameter"><h5>SNACKBAR<span class="tsd-signature-symbol">: </span><span class="tsd-signature-type">Record</span><span class="tsd-signature-symbol">&lt;</span><span class="tsd-signature-type">&quot;EVENT_SNACKBAR_OPEN&quot;</span><span class="tsd-signature-symbol">, </span><span class="tsd-signature-type">EventStringId</span><span class="tsd-signature-symbol">&gt;</span></h5></li><li class="tsd-parameter"><h5>VECTOR<span class="tsd-signature-symbol">: </span><span class="tsd-signature-type">Record</span><span class="tsd-signature-symbol">&lt;</span><span class="tsd-signature-type">VectorEventKey</span><span class="tsd-signature-symbol">, </span><span class="tsd-signature-type">EventStringId</span><span class="tsd-signature-symbol">&gt;</span></h5></li></ul></div></section><section class="tsd-panel tsd-member tsd-kind-property tsd-parent-kind-interface tsd-is-inherited tsd-is-external"><a id="eventPhase" class="tsd-anchor"></a><h3 class="tsd-anchor-link"><span class="tsd-flag ts-flagReadonly">Readonly</span> event<wbr/>Phase<a href="#eventPhase" aria-label="Permalink" class="tsd-anchor-icon"><svg xmlns="http://www.w3.org/2000/svg" class="icon icon-tabler icon-tabler-link" viewBox="0 0 24 24" stroke-width="2" stroke="currentColor" fill="none" stroke-linecap="round" stroke-linejoin="round"><path stroke="none" d="M0 0h24v24H0z" fill="none"></path><path d="M10 14a3.5 3.5 0 0 0 5 0l4 -4a3.5 3.5 0 0 0 -5 -5l-.5 .5"></path><path d="M14 10a3.5 3.5 0 0 0 -5 0l-4 4a3.5 3.5 0 0 0 5 5l.5 -.5"></path></svg></a></h3><div class="tsd-signature tsd-kind-icon">event<wbr/>Phase<span class="tsd-signature-symbol">:</span> <span class="tsd-signature-type">number</span></div><aside class="tsd-sources"><p>Inherited from Event.eventPhase</p><ul><li>Defined in common/temp/node_modules/.pnpm/typescript@4.6.4/node_modules/typescript/lib/lib.dom.d.ts:4931</li></ul></aside><div class="tsd-comment tsd-typography"><div class="lead">
-<p>Returns the event&#39;s phase, which is one of NONE, CAPTURING_PHASE, AT_TARGET, and BUBBLING_PHASE.</p>
-</div></div></section><section class="tsd-panel tsd-member tsd-kind-property tsd-parent-kind-interface tsd-is-inherited"><a id="generateId" class="tsd-anchor"></a><h3 class="tsd-anchor-link">generate<wbr/>Id<a href="#generateId" aria-label="Permalink" class="tsd-anchor-icon"><svg xmlns="http://www.w3.org/2000/svg" class="icon icon-tabler icon-tabler-link" viewBox="0 0 24 24" stroke-width="2" stroke="currentColor" fill="none" stroke-linecap="round" stroke-linejoin="round"><path stroke="none" d="M0 0h24v24H0z" fill="none"></path><path d="M10 14a3.5 3.5 0 0 0 5 0l4 -4a3.5 3.5 0 0 0 -5 -5l-.5 .5"></path><path d="M14 10a3.5 3.5 0 0 0 -5 0l-4 4a3.5 3.5 0 0 0 5 5l.5 -.5"></path></svg></a></h3><div class="tsd-signature tsd-kind-icon">generate<wbr/>Id<span class="tsd-signature-symbol">:</span> <span class="tsd-signature-symbol">(</span><span class="tsd-signature-symbol">(</span>id<span class="tsd-signature-symbol">?: </span><span class="tsd-signature-type">null</span><span class="tsd-signature-symbol"> | </span><span class="tsd-signature-type">string</span><span class="tsd-signature-symbol">)</span><span class="tsd-signature-symbol"> =&gt; </span><span class="tsd-signature-type">string</span><span class="tsd-signature-symbol">)</span><span class="tsd-signature-symbol"> = generateId</span></div><aside class="tsd-sources"><p>Inherited from API.generateId</p><ul><li>Defined in <a href="https://github.com/yass0016/GeoView-OL/blob/a69e139/packages/geoview-core/src/api/api.ts#L59">packages/geoview-core/src/api/api.ts:59</a></li></ul></aside><div class="tsd-type-declaration"><h4>Type declaration</h4><ul class="tsd-parameters"><li class="tsd-parameter-signature"><ul class="tsd-signatures tsd-kind-type-literal tsd-parent-kind-interface"><li class="tsd-signature tsd-kind-icon"><span class="tsd-signature-symbol">(</span>id<span class="tsd-signature-symbol">?: </span><span class="tsd-signature-type">null</span><span class="tsd-signature-symbol"> | </span><span class="tsd-signature-type">string</span><span class="tsd-signature-symbol">)</span><span class="tsd-signature-symbol">: </span><span class="tsd-signature-type">string</span></li></ul><ul class="tsd-descriptions"><li class="tsd-description"><div class="tsd-comment tsd-typography"><div class="lead">
-=======
-</div></div></section><section class="tsd-panel tsd-member tsd-kind-property tsd-parent-kind-interface tsd-is-inherited"><a id="dateUtilities" class="tsd-anchor"></a><h3 class="tsd-anchor-link">date<wbr/>Utilities<a href="#dateUtilities" aria-label="Permalink" class="tsd-anchor-icon"><svg xmlns="http://www.w3.org/2000/svg" class="icon icon-tabler icon-tabler-link" viewBox="0 0 24 24" stroke-width="2" stroke="currentColor" fill="none" stroke-linecap="round" stroke-linejoin="round"><path stroke="none" d="M0 0h24v24H0z" fill="none"></path><path d="M10 14a3.5 3.5 0 0 0 5 0l4 -4a3.5 3.5 0 0 0 -5 -5l-.5 .5"></path><path d="M14 10a3.5 3.5 0 0 0 -5 0l-4 4a3.5 3.5 0 0 0 5 5l.5 -.5"></path></svg></a></h3><div class="tsd-signature tsd-kind-icon">date<wbr/>Utilities<span class="tsd-signature-symbol">:</span> <span class="tsd-signature-type">DateMgt</span></div><aside class="tsd-sources"><p>Inherited from API.dateUtilities</p><ul><li>Defined in <a href="https://github.com/jolevesq/GeoView-OL/blob/d4243fd/packages/geoview-core/src/api/api.ts#L53">packages/geoview-core/src/api/api.ts:53</a></li></ul></aside></section><section class="tsd-panel tsd-member tsd-kind-property tsd-parent-kind-interface tsd-is-inherited tsd-is-external"><a id="defaultPrevented" class="tsd-anchor"></a><h3 class="tsd-anchor-link"><span class="tsd-flag ts-flagReadonly">Readonly</span> default<wbr/>Prevented<a href="#defaultPrevented" aria-label="Permalink" class="tsd-anchor-icon"><svg xmlns="http://www.w3.org/2000/svg" class="icon icon-tabler icon-tabler-link" viewBox="0 0 24 24" stroke-width="2" stroke="currentColor" fill="none" stroke-linecap="round" stroke-linejoin="round"><path stroke="none" d="M0 0h24v24H0z" fill="none"></path><path d="M10 14a3.5 3.5 0 0 0 5 0l4 -4a3.5 3.5 0 0 0 -5 -5l-.5 .5"></path><path d="M14 10a3.5 3.5 0 0 0 -5 0l-4 4a3.5 3.5 0 0 0 5 5l.5 -.5"></path></svg></a></h3><div class="tsd-signature tsd-kind-icon">default<wbr/>Prevented<span class="tsd-signature-symbol">:</span> <span class="tsd-signature-type">boolean</span></div><aside class="tsd-sources"><p>Inherited from Event.defaultPrevented</p><ul><li>Defined in common/temp/node_modules/.pnpm/typescript@4.6.4/node_modules/typescript/lib/lib.dom.d.ts:4929</li></ul></aside><div class="tsd-comment tsd-typography"><div class="lead">
-<p>Returns true if preventDefault() was invoked successfully to indicate cancelation, and false otherwise.</p>
-</div></div></section><section class="tsd-panel tsd-member tsd-kind-property tsd-parent-kind-interface tsd-is-inherited"><a id="event" class="tsd-anchor"></a><h3 class="tsd-anchor-link">event<a href="#event" aria-label="Permalink" class="tsd-anchor-icon"><svg xmlns="http://www.w3.org/2000/svg" class="icon icon-tabler icon-tabler-link" viewBox="0 0 24 24" stroke-width="2" stroke="currentColor" fill="none" stroke-linecap="round" stroke-linejoin="round"><path stroke="none" d="M0 0h24v24H0z" fill="none"></path><path d="M10 14a3.5 3.5 0 0 0 5 0l4 -4a3.5 3.5 0 0 0 -5 -5l-.5 .5"></path><path d="M14 10a3.5 3.5 0 0 0 -5 0l-4 4a3.5 3.5 0 0 0 5 5l.5 -.5"></path></svg></a></h3><div class="tsd-signature tsd-kind-icon">event<span class="tsd-signature-symbol">:</span> <span class="tsd-signature-type">Event</span></div><aside class="tsd-sources"><p>Inherited from API.event</p><ul><li>Defined in <a href="https://github.com/jolevesq/GeoView-OL/blob/d4243fd/packages/geoview-core/src/api/api.ts#L23">packages/geoview-core/src/api/api.ts:23</a></li></ul></aside></section><section class="tsd-panel tsd-member tsd-kind-property tsd-parent-kind-interface tsd-is-inherited"><a id="eventNames" class="tsd-anchor"></a><h3 class="tsd-anchor-link">event<wbr/>Names<a href="#eventNames" aria-label="Permalink" class="tsd-anchor-icon"><svg xmlns="http://www.w3.org/2000/svg" class="icon icon-tabler icon-tabler-link" viewBox="0 0 24 24" stroke-width="2" stroke="currentColor" fill="none" stroke-linecap="round" stroke-linejoin="round"><path stroke="none" d="M0 0h24v24H0z" fill="none"></path><path d="M10 14a3.5 3.5 0 0 0 5 0l4 -4a3.5 3.5 0 0 0 -5 -5l-.5 .5"></path><path d="M14 10a3.5 3.5 0 0 0 -5 0l-4 4a3.5 3.5 0 0 0 5 5l.5 -.5"></path></svg></a></h3><div class="tsd-signature tsd-kind-icon">event<wbr/>Names<span class="tsd-signature-symbol">:</span> <span class="tsd-signature-symbol">{ </span>APPBAR<span class="tsd-signature-symbol">: </span><span class="tsd-signature-type">Record</span><span class="tsd-signature-symbol">&lt;</span><span class="tsd-signature-type">AppbarEventKey</span><span class="tsd-signature-symbol">, </span><span class="tsd-signature-type">EventStringId</span><span class="tsd-signature-symbol">&gt;</span><span class="tsd-signature-symbol">; </span>ATTRIBUTION<span class="tsd-signature-symbol">: </span><span class="tsd-signature-type">Record</span><span class="tsd-signature-symbol">&lt;</span><span class="tsd-signature-type">&quot;EVENT_ATTRIBUTION_UPDATE&quot;</span><span class="tsd-signature-symbol">, </span><span class="tsd-signature-type">EventStringId</span><span class="tsd-signature-symbol">&gt;</span><span class="tsd-signature-symbol">; </span>BASEMAP<span class="tsd-signature-symbol">: </span><span class="tsd-signature-type">Record</span><span class="tsd-signature-symbol">&lt;</span><span class="tsd-signature-type">&quot;EVENT_BASEMAP_LAYERS_UPDATE&quot;</span><span class="tsd-signature-symbol">, </span><span class="tsd-signature-type">EventStringId</span><span class="tsd-signature-symbol">&gt;</span><span class="tsd-signature-symbol">; </span>DETAILS_PANEL<span class="tsd-signature-symbol">: </span><span class="tsd-signature-type">Record</span><span class="tsd-signature-symbol">&lt;</span><span class="tsd-signature-type">&quot;EVENT_DETAILS_PANEL_CROSSHAIR_ENTER&quot;</span><span class="tsd-signature-symbol">, </span><span class="tsd-signature-type">EventStringId</span><span class="tsd-signature-symbol">&gt;</span><span class="tsd-signature-symbol">; </span>DRAWER<span class="tsd-signature-symbol">: </span><span class="tsd-signature-type">Record</span><span class="tsd-signature-symbol">&lt;</span><span class="tsd-signature-type">&quot;EVENT_DRAWER_OPEN_CLOSE&quot;</span><span class="tsd-signature-symbol">, </span><span class="tsd-signature-type">EventStringId</span><span class="tsd-signature-symbol">&gt;</span><span class="tsd-signature-symbol">; </span>LAYER<span class="tsd-signature-symbol">: </span><span class="tsd-signature-type">Record</span><span class="tsd-signature-symbol">&lt;</span><span class="tsd-signature-type">LayerEventKey</span><span class="tsd-signature-symbol">, </span><span class="tsd-signature-type">EventStringId</span><span class="tsd-signature-symbol">&gt;</span><span class="tsd-signature-symbol">; </span>MAP<span class="tsd-signature-symbol">: </span><span class="tsd-signature-type">Record</span><span class="tsd-signature-symbol">&lt;</span><span class="tsd-signature-type">MapEventKey</span><span class="tsd-signature-symbol">, </span><span class="tsd-signature-type">EventStringId</span><span class="tsd-signature-symbol">&gt;</span><span class="tsd-signature-symbol">; </span>MARKER_ICON<span class="tsd-signature-symbol">: </span><span class="tsd-signature-type">Record</span><span class="tsd-signature-symbol">&lt;</span><span class="tsd-signature-type">MarkerIconEventKey</span><span class="tsd-signature-symbol">, </span><span class="tsd-signature-type">EventStringId</span><span class="tsd-signature-symbol">&gt;</span><span class="tsd-signature-symbol">; </span>MODAL<span class="tsd-signature-symbol">: </span><span class="tsd-signature-type">Record</span><span class="tsd-signature-symbol">&lt;</span><span class="tsd-signature-type">ModalEventKey</span><span class="tsd-signature-symbol">, </span><span class="tsd-signature-type">EventStringId</span><span class="tsd-signature-symbol">&gt;</span><span class="tsd-signature-symbol">; </span>NAVBAR<span class="tsd-signature-symbol">: </span><span class="tsd-signature-type">Record</span><span class="tsd-signature-symbol">&lt;</span><span class="tsd-signature-type">NavbarEventKey</span><span class="tsd-signature-symbol">, </span><span class="tsd-signature-type">EventStringId</span><span class="tsd-signature-symbol">&gt;</span><span class="tsd-signature-symbol">; </span>OVERVIEW_MAP<span class="tsd-signature-symbol">: </span><span class="tsd-signature-type">Record</span><span class="tsd-signature-symbol">&lt;</span><span class="tsd-signature-type">&quot;EVENT_OVERVIEW_MAP_TOGGLE&quot;</span><span class="tsd-signature-symbol">, </span><span class="tsd-signature-type">EventStringId</span><span class="tsd-signature-symbol">&gt;</span><span class="tsd-signature-symbol">; </span>PANEL<span class="tsd-signature-symbol">: </span><span class="tsd-signature-type">Record</span><span class="tsd-signature-symbol">&lt;</span><span class="tsd-signature-type">PanelEventKey</span><span class="tsd-signature-symbol">, </span><span class="tsd-signature-type">EventStringId</span><span class="tsd-signature-symbol">&gt;</span><span class="tsd-signature-symbol">; </span>SLIDER<span class="tsd-signature-symbol">: </span><span class="tsd-signature-type">Record</span><span class="tsd-signature-symbol">&lt;</span><span class="tsd-signature-type">SliderEventKey</span><span class="tsd-signature-symbol">, </span><span class="tsd-signature-type">EventStringId</span><span class="tsd-signature-symbol">&gt;</span><span class="tsd-signature-symbol">; </span>SNACKBAR<span class="tsd-signature-symbol">: </span><span class="tsd-signature-type">Record</span><span class="tsd-signature-symbol">&lt;</span><span class="tsd-signature-type">&quot;EVENT_SNACKBAR_OPEN&quot;</span><span class="tsd-signature-symbol">, </span><span class="tsd-signature-type">EventStringId</span><span class="tsd-signature-symbol">&gt;</span><span class="tsd-signature-symbol">; </span>VECTOR<span class="tsd-signature-symbol">: </span><span class="tsd-signature-type">Record</span><span class="tsd-signature-symbol">&lt;</span><span class="tsd-signature-type">VectorEventKey</span><span class="tsd-signature-symbol">, </span><span class="tsd-signature-type">EventStringId</span><span class="tsd-signature-symbol">&gt;</span><span class="tsd-signature-symbol"> }</span><span class="tsd-signature-symbol"> = EVENT_NAMES</span></div><aside class="tsd-sources"><p>Inherited from API.eventNames</p><ul><li>Defined in <a href="https://github.com/jolevesq/GeoView-OL/blob/d4243fd/packages/geoview-core/src/api/api.ts#L26">packages/geoview-core/src/api/api.ts:26</a></li></ul></aside><div class="tsd-type-declaration"><h4>Type declaration</h4><ul class="tsd-parameters"><li class="tsd-parameter"><h5>APPBAR<span class="tsd-signature-symbol">: </span><span class="tsd-signature-type">Record</span><span class="tsd-signature-symbol">&lt;</span><span class="tsd-signature-type">AppbarEventKey</span><span class="tsd-signature-symbol">, </span><span class="tsd-signature-type">EventStringId</span><span class="tsd-signature-symbol">&gt;</span></h5></li><li class="tsd-parameter"><h5>ATTRIBUTION<span class="tsd-signature-symbol">: </span><span class="tsd-signature-type">Record</span><span class="tsd-signature-symbol">&lt;</span><span class="tsd-signature-type">&quot;EVENT_ATTRIBUTION_UPDATE&quot;</span><span class="tsd-signature-symbol">, </span><span class="tsd-signature-type">EventStringId</span><span class="tsd-signature-symbol">&gt;</span></h5></li><li class="tsd-parameter"><h5>BASEMAP<span class="tsd-signature-symbol">: </span><span class="tsd-signature-type">Record</span><span class="tsd-signature-symbol">&lt;</span><span class="tsd-signature-type">&quot;EVENT_BASEMAP_LAYERS_UPDATE&quot;</span><span class="tsd-signature-symbol">, </span><span class="tsd-signature-type">EventStringId</span><span class="tsd-signature-symbol">&gt;</span></h5></li><li class="tsd-parameter"><h5>DETAILS_<wbr/>PANEL<span class="tsd-signature-symbol">: </span><span class="tsd-signature-type">Record</span><span class="tsd-signature-symbol">&lt;</span><span class="tsd-signature-type">&quot;EVENT_DETAILS_PANEL_CROSSHAIR_ENTER&quot;</span><span class="tsd-signature-symbol">, </span><span class="tsd-signature-type">EventStringId</span><span class="tsd-signature-symbol">&gt;</span></h5></li><li class="tsd-parameter"><h5>DRAWER<span class="tsd-signature-symbol">: </span><span class="tsd-signature-type">Record</span><span class="tsd-signature-symbol">&lt;</span><span class="tsd-signature-type">&quot;EVENT_DRAWER_OPEN_CLOSE&quot;</span><span class="tsd-signature-symbol">, </span><span class="tsd-signature-type">EventStringId</span><span class="tsd-signature-symbol">&gt;</span></h5></li><li class="tsd-parameter"><h5>LAYER<span class="tsd-signature-symbol">: </span><span class="tsd-signature-type">Record</span><span class="tsd-signature-symbol">&lt;</span><span class="tsd-signature-type">LayerEventKey</span><span class="tsd-signature-symbol">, </span><span class="tsd-signature-type">EventStringId</span><span class="tsd-signature-symbol">&gt;</span></h5></li><li class="tsd-parameter"><h5>MAP<span class="tsd-signature-symbol">: </span><span class="tsd-signature-type">Record</span><span class="tsd-signature-symbol">&lt;</span><span class="tsd-signature-type">MapEventKey</span><span class="tsd-signature-symbol">, </span><span class="tsd-signature-type">EventStringId</span><span class="tsd-signature-symbol">&gt;</span></h5></li><li class="tsd-parameter"><h5>MARKER_<wbr/>ICON<span class="tsd-signature-symbol">: </span><span class="tsd-signature-type">Record</span><span class="tsd-signature-symbol">&lt;</span><span class="tsd-signature-type">MarkerIconEventKey</span><span class="tsd-signature-symbol">, </span><span class="tsd-signature-type">EventStringId</span><span class="tsd-signature-symbol">&gt;</span></h5></li><li class="tsd-parameter"><h5>MODAL<span class="tsd-signature-symbol">: </span><span class="tsd-signature-type">Record</span><span class="tsd-signature-symbol">&lt;</span><span class="tsd-signature-type">ModalEventKey</span><span class="tsd-signature-symbol">, </span><span class="tsd-signature-type">EventStringId</span><span class="tsd-signature-symbol">&gt;</span></h5></li><li class="tsd-parameter"><h5>NAVBAR<span class="tsd-signature-symbol">: </span><span class="tsd-signature-type">Record</span><span class="tsd-signature-symbol">&lt;</span><span class="tsd-signature-type">NavbarEventKey</span><span class="tsd-signature-symbol">, </span><span class="tsd-signature-type">EventStringId</span><span class="tsd-signature-symbol">&gt;</span></h5></li><li class="tsd-parameter"><h5>OVERVIEW_<wbr/>MAP<span class="tsd-signature-symbol">: </span><span class="tsd-signature-type">Record</span><span class="tsd-signature-symbol">&lt;</span><span class="tsd-signature-type">&quot;EVENT_OVERVIEW_MAP_TOGGLE&quot;</span><span class="tsd-signature-symbol">, </span><span class="tsd-signature-type">EventStringId</span><span class="tsd-signature-symbol">&gt;</span></h5></li><li class="tsd-parameter"><h5>PANEL<span class="tsd-signature-symbol">: </span><span class="tsd-signature-type">Record</span><span class="tsd-signature-symbol">&lt;</span><span class="tsd-signature-type">PanelEventKey</span><span class="tsd-signature-symbol">, </span><span class="tsd-signature-type">EventStringId</span><span class="tsd-signature-symbol">&gt;</span></h5></li><li class="tsd-parameter"><h5>SLIDER<span class="tsd-signature-symbol">: </span><span class="tsd-signature-type">Record</span><span class="tsd-signature-symbol">&lt;</span><span class="tsd-signature-type">SliderEventKey</span><span class="tsd-signature-symbol">, </span><span class="tsd-signature-type">EventStringId</span><span class="tsd-signature-symbol">&gt;</span></h5></li><li class="tsd-parameter"><h5>SNACKBAR<span class="tsd-signature-symbol">: </span><span class="tsd-signature-type">Record</span><span class="tsd-signature-symbol">&lt;</span><span class="tsd-signature-type">&quot;EVENT_SNACKBAR_OPEN&quot;</span><span class="tsd-signature-symbol">, </span><span class="tsd-signature-type">EventStringId</span><span class="tsd-signature-symbol">&gt;</span></h5></li><li class="tsd-parameter"><h5>VECTOR<span class="tsd-signature-symbol">: </span><span class="tsd-signature-type">Record</span><span class="tsd-signature-symbol">&lt;</span><span class="tsd-signature-type">VectorEventKey</span><span class="tsd-signature-symbol">, </span><span class="tsd-signature-type">EventStringId</span><span class="tsd-signature-symbol">&gt;</span></h5></li></ul></div></section><section class="tsd-panel tsd-member tsd-kind-property tsd-parent-kind-interface tsd-is-inherited tsd-is-external"><a id="eventPhase" class="tsd-anchor"></a><h3 class="tsd-anchor-link"><span class="tsd-flag ts-flagReadonly">Readonly</span> event<wbr/>Phase<a href="#eventPhase" aria-label="Permalink" class="tsd-anchor-icon"><svg xmlns="http://www.w3.org/2000/svg" class="icon icon-tabler icon-tabler-link" viewBox="0 0 24 24" stroke-width="2" stroke="currentColor" fill="none" stroke-linecap="round" stroke-linejoin="round"><path stroke="none" d="M0 0h24v24H0z" fill="none"></path><path d="M10 14a3.5 3.5 0 0 0 5 0l4 -4a3.5 3.5 0 0 0 -5 -5l-.5 .5"></path><path d="M14 10a3.5 3.5 0 0 0 -5 0l-4 4a3.5 3.5 0 0 0 5 5l.5 -.5"></path></svg></a></h3><div class="tsd-signature tsd-kind-icon">event<wbr/>Phase<span class="tsd-signature-symbol">:</span> <span class="tsd-signature-type">number</span></div><aside class="tsd-sources"><p>Inherited from Event.eventPhase</p><ul><li>Defined in common/temp/node_modules/.pnpm/typescript@4.6.4/node_modules/typescript/lib/lib.dom.d.ts:4931</li></ul></aside><div class="tsd-comment tsd-typography"><div class="lead">
-<p>Returns the event&#39;s phase, which is one of NONE, CAPTURING_PHASE, AT_TARGET, and BUBBLING_PHASE.</p>
-</div></div></section><section class="tsd-panel tsd-member tsd-kind-property tsd-parent-kind-interface tsd-is-inherited"><a id="generateId" class="tsd-anchor"></a><h3 class="tsd-anchor-link">generate<wbr/>Id<a href="#generateId" aria-label="Permalink" class="tsd-anchor-icon"><svg xmlns="http://www.w3.org/2000/svg" class="icon icon-tabler icon-tabler-link" viewBox="0 0 24 24" stroke-width="2" stroke="currentColor" fill="none" stroke-linecap="round" stroke-linejoin="round"><path stroke="none" d="M0 0h24v24H0z" fill="none"></path><path d="M10 14a3.5 3.5 0 0 0 5 0l4 -4a3.5 3.5 0 0 0 -5 -5l-.5 .5"></path><path d="M14 10a3.5 3.5 0 0 0 -5 0l-4 4a3.5 3.5 0 0 0 5 5l.5 -.5"></path></svg></a></h3><div class="tsd-signature tsd-kind-icon">generate<wbr/>Id<span class="tsd-signature-symbol">:</span> <span class="tsd-signature-symbol">(</span><span class="tsd-signature-symbol">(</span>id<span class="tsd-signature-symbol">?: </span><span class="tsd-signature-type">null</span><span class="tsd-signature-symbol"> | </span><span class="tsd-signature-type">string</span><span class="tsd-signature-symbol">)</span><span class="tsd-signature-symbol"> =&gt; </span><span class="tsd-signature-type">string</span><span class="tsd-signature-symbol">)</span><span class="tsd-signature-symbol"> = generateId</span></div><aside class="tsd-sources"><p>Inherited from API.generateId</p><ul><li>Defined in <a href="https://github.com/jolevesq/GeoView-OL/blob/d4243fd/packages/geoview-core/src/api/api.ts#L59">packages/geoview-core/src/api/api.ts:59</a></li></ul></aside><div class="tsd-type-declaration"><h4>Type declaration</h4><ul class="tsd-parameters"><li class="tsd-parameter-signature"><ul class="tsd-signatures tsd-kind-type-literal tsd-parent-kind-interface"><li class="tsd-signature tsd-kind-icon"><span class="tsd-signature-symbol">(</span>id<span class="tsd-signature-symbol">?: </span><span class="tsd-signature-type">null</span><span class="tsd-signature-symbol"> | </span><span class="tsd-signature-type">string</span><span class="tsd-signature-symbol">)</span><span class="tsd-signature-symbol">: </span><span class="tsd-signature-type">string</span></li></ul><ul class="tsd-descriptions"><li class="tsd-description"><div class="tsd-comment tsd-typography"><div class="lead">
->>>>>>> 00bda9ba
-<p>Generate a unique id if an id was not provided</p>
-</div></div><h4 class="tsd-parameters-title">Parameters</h4><ul class="tsd-parameters"><li><h5><span class="tsd-flag ts-flagOptional">Optional</span> id: <span class="tsd-signature-type">null</span><span class="tsd-signature-symbol"> | </span><span class="tsd-signature-type">string</span></h5><div class="tsd-comment tsd-typography"><div class="lead">
-<p>an id to return if it was already passed</p>
-</div></div></li></ul><h4 class="tsd-returns-title">Returns <span class="tsd-signature-type">string</span></h4><div><p>the generated id</p>
-<<<<<<< HEAD
-</div></li></ul></li></ul></div></section><section class="tsd-panel tsd-member tsd-kind-property tsd-parent-kind-interface tsd-is-inherited"><a id="geoUtilities" class="tsd-anchor"></a><h3 class="tsd-anchor-link">geo<wbr/>Utilities<a href="#geoUtilities" aria-label="Permalink" class="tsd-anchor-icon"><svg xmlns="http://www.w3.org/2000/svg" class="icon icon-tabler icon-tabler-link" viewBox="0 0 24 24" stroke-width="2" stroke="currentColor" fill="none" stroke-linecap="round" stroke-linejoin="round"><path stroke="none" d="M0 0h24v24H0z" fill="none"></path><path d="M10 14a3.5 3.5 0 0 0 5 0l4 -4a3.5 3.5 0 0 0 -5 -5l-.5 .5"></path><path d="M14 10a3.5 3.5 0 0 0 -5 0l-4 4a3.5 3.5 0 0 0 5 5l.5 -.5"></path></svg></a></h3><div class="tsd-signature tsd-kind-icon">geo<wbr/>Utilities<span class="tsd-signature-symbol">:</span> <span class="tsd-signature-type">GeoUtilities</span></div><aside class="tsd-sources"><p>Inherited from API.geoUtilities</p><ul><li>Defined in <a href="https://github.com/yass0016/GeoView-OL/blob/a69e139/packages/geoview-core/src/api/api.ts#L50">packages/geoview-core/src/api/api.ts:50</a></li></ul></aside></section><section class="tsd-panel tsd-member tsd-kind-property tsd-parent-kind-interface tsd-is-inherited"><a id="isReady" class="tsd-anchor"></a><h3 class="tsd-anchor-link">is<wbr/>Ready<a href="#isReady" aria-label="Permalink" class="tsd-anchor-icon"><svg xmlns="http://www.w3.org/2000/svg" class="icon icon-tabler icon-tabler-link" viewBox="0 0 24 24" stroke-width="2" stroke="currentColor" fill="none" stroke-linecap="round" stroke-linejoin="round"><path stroke="none" d="M0 0h24v24H0z" fill="none"></path><path d="M10 14a3.5 3.5 0 0 0 5 0l4 -4a3.5 3.5 0 0 0 -5 -5l-.5 .5"></path><path d="M14 10a3.5 3.5 0 0 0 -5 0l-4 4a3.5 3.5 0 0 0 5 5l.5 -.5"></path></svg></a></h3><div class="tsd-signature tsd-kind-icon">is<wbr/>Ready<span class="tsd-signature-symbol">:</span> <span class="tsd-signature-type">number</span><span class="tsd-signature-symbol"> = 0</span></div><aside class="tsd-sources"><p>Inherited from API.isReady</p><ul><li>Defined in <a href="https://github.com/yass0016/GeoView-OL/blob/a69e139/packages/geoview-core/src/api/api.ts#L41">packages/geoview-core/src/api/api.ts:41</a></li></ul></aside></section><section class="tsd-panel tsd-member tsd-kind-property tsd-parent-kind-interface tsd-is-inherited tsd-is-external"><a id="isTrusted" class="tsd-anchor"></a><h3 class="tsd-anchor-link"><span class="tsd-flag ts-flagReadonly">Readonly</span> is<wbr/>Trusted<a href="#isTrusted" aria-label="Permalink" class="tsd-anchor-icon"><svg xmlns="http://www.w3.org/2000/svg" class="icon icon-tabler icon-tabler-link" viewBox="0 0 24 24" stroke-width="2" stroke="currentColor" fill="none" stroke-linecap="round" stroke-linejoin="round"><path stroke="none" d="M0 0h24v24H0z" fill="none"></path><path d="M10 14a3.5 3.5 0 0 0 5 0l4 -4a3.5 3.5 0 0 0 -5 -5l-.5 .5"></path><path d="M14 10a3.5 3.5 0 0 0 -5 0l-4 4a3.5 3.5 0 0 0 5 5l.5 -.5"></path></svg></a></h3><div class="tsd-signature tsd-kind-icon">is<wbr/>Trusted<span class="tsd-signature-symbol">:</span> <span class="tsd-signature-type">boolean</span></div><aside class="tsd-sources"><p>Inherited from Event.isTrusted</p><ul><li>Defined in common/temp/node_modules/.pnpm/typescript@4.6.4/node_modules/typescript/lib/lib.dom.d.ts:4933</li></ul></aside><div class="tsd-comment tsd-typography"><div class="lead">
-<p>Returns true if event was dispatched by the user agent, and false otherwise.</p>
-</div></div></section><section class="tsd-panel tsd-member tsd-kind-property tsd-parent-kind-interface tsd-is-inherited"><a id="layerTypes" class="tsd-anchor"></a><h3 class="tsd-anchor-link">layer<wbr/>Types<a href="#layerTypes" aria-label="Permalink" class="tsd-anchor-icon"><svg xmlns="http://www.w3.org/2000/svg" class="icon icon-tabler icon-tabler-link" viewBox="0 0 24 24" stroke-width="2" stroke="currentColor" fill="none" stroke-linecap="round" stroke-linejoin="round"><path stroke="none" d="M0 0h24v24H0z" fill="none"></path><path d="M10 14a3.5 3.5 0 0 0 5 0l4 -4a3.5 3.5 0 0 0 -5 -5l-.5 .5"></path><path d="M14 10a3.5 3.5 0 0 0 -5 0l-4 4a3.5 3.5 0 0 0 5 5l.5 -.5"></path></svg></a></h3><div class="tsd-signature tsd-kind-icon">layer<wbr/>Types<span class="tsd-signature-symbol">:</span> <span class="tsd-signature-type">Record</span><span class="tsd-signature-symbol">&lt;</span><a href="../modules.html#LayerTypesKey" class="tsd-signature-type" data-tsd-kind="Type alias">LayerTypesKey</a><span class="tsd-signature-symbol">, </span><a href="../modules.html#TypeWebLayers" class="tsd-signature-type" data-tsd-kind="Type alias">TypeWebLayers</a><span class="tsd-signature-symbol">&gt;</span><span class="tsd-signature-symbol"> = CONST_LAYER_TYPES</span></div><aside class="tsd-sources"><p>Inherited from API.layerTypes</p><ul><li>Defined in <a href="https://github.com/yass0016/GeoView-OL/blob/a69e139/packages/geoview-core/src/api/api.ts#L35">packages/geoview-core/src/api/api.ts:35</a></li></ul></aside></section><section class="tsd-panel tsd-member tsd-kind-property tsd-parent-kind-interface tsd-is-inherited"><a id="maps" class="tsd-anchor"></a><h3 class="tsd-anchor-link">maps<a href="#maps" aria-label="Permalink" class="tsd-anchor-icon"><svg xmlns="http://www.w3.org/2000/svg" class="icon icon-tabler icon-tabler-link" viewBox="0 0 24 24" stroke-width="2" stroke="currentColor" fill="none" stroke-linecap="round" stroke-linejoin="round"><path stroke="none" d="M0 0h24v24H0z" fill="none"></path><path d="M10 14a3.5 3.5 0 0 0 5 0l4 -4a3.5 3.5 0 0 0 -5 -5l-.5 .5"></path><path d="M14 10a3.5 3.5 0 0 0 -5 0l-4 4a3.5 3.5 0 0 0 5 5l.5 -.5"></path></svg></a></h3><div class="tsd-signature tsd-kind-icon">maps<span class="tsd-signature-symbol">:</span> <span class="tsd-signature-type">Record</span><span class="tsd-signature-symbol">&lt;</span><span class="tsd-signature-type">string</span><span class="tsd-signature-symbol">, </span><span class="tsd-signature-type">MapViewer</span><span class="tsd-signature-symbol">&gt;</span><span class="tsd-signature-symbol"> = {}</span></div><aside class="tsd-sources"><p>Inherited from API.maps</p><ul><li>Defined in <a href="https://github.com/yass0016/GeoView-OL/blob/a69e139/packages/geoview-core/src/api/api.ts#L38">packages/geoview-core/src/api/api.ts:38</a></li></ul></aside></section><section class="tsd-panel tsd-member tsd-kind-property tsd-parent-kind-interface tsd-is-inherited"><a id="markerDefinitions" class="tsd-anchor"></a><h3 class="tsd-anchor-link">marker<wbr/>Definitions<a href="#markerDefinitions" aria-label="Permalink" class="tsd-anchor-icon"><svg xmlns="http://www.w3.org/2000/svg" class="icon icon-tabler icon-tabler-link" viewBox="0 0 24 24" stroke-width="2" stroke="currentColor" fill="none" stroke-linecap="round" stroke-linejoin="round"><path stroke="none" d="M0 0h24v24H0z" fill="none"></path><path d="M10 14a3.5 3.5 0 0 0 5 0l4 -4a3.5 3.5 0 0 0 -5 -5l-.5 .5"></path><path d="M14 10a3.5 3.5 0 0 0 -5 0l-4 4a3.5 3.5 0 0 0 5 5l.5 -.5"></path></svg></a></h3><div class="tsd-signature tsd-kind-icon">marker<wbr/>Definitions<span class="tsd-signature-symbol">:</span> <span class="tsd-signature-type">__module</span><span class="tsd-signature-symbol"> = MarkerDefinitions</span></div><aside class="tsd-sources"><p>Inherited from API.markerDefinitions</p><ul><li>Defined in <a href="https://github.com/yass0016/GeoView-OL/blob/a69e139/packages/geoview-core/src/api/api.ts#L56">packages/geoview-core/src/api/api.ts:56</a></li></ul></aside></section><section class="tsd-panel tsd-member tsd-kind-property tsd-parent-kind-interface tsd-is-inherited"><a id="plugin" class="tsd-anchor"></a><h3 class="tsd-anchor-link">plugin<a href="#plugin" aria-label="Permalink" class="tsd-anchor-icon"><svg xmlns="http://www.w3.org/2000/svg" class="icon icon-tabler icon-tabler-link" viewBox="0 0 24 24" stroke-width="2" stroke="currentColor" fill="none" stroke-linecap="round" stroke-linejoin="round"><path stroke="none" d="M0 0h24v24H0z" fill="none"></path><path d="M10 14a3.5 3.5 0 0 0 5 0l4 -4a3.5 3.5 0 0 0 -5 -5l-.5 .5"></path><path d="M14 10a3.5 3.5 0 0 0 -5 0l-4 4a3.5 3.5 0 0 0 5 5l.5 -.5"></path></svg></a></h3><div class="tsd-signature tsd-kind-icon">plugin<span class="tsd-signature-symbol">:</span> <span class="tsd-signature-type">Plugin</span></div><aside class="tsd-sources"><p>Inherited from API.plugin</p><ul><li>Defined in <a href="https://github.com/yass0016/GeoView-OL/blob/a69e139/packages/geoview-core/src/api/api.ts#L47">packages/geoview-core/src/api/api.ts:47</a></li></ul></aside></section><section class="tsd-panel tsd-member tsd-kind-property tsd-parent-kind-interface tsd-is-inherited"><a id="plugins" class="tsd-anchor"></a><h3 class="tsd-anchor-link">plugins<a href="#plugins" aria-label="Permalink" class="tsd-anchor-icon"><svg xmlns="http://www.w3.org/2000/svg" class="icon icon-tabler icon-tabler-link" viewBox="0 0 24 24" stroke-width="2" stroke="currentColor" fill="none" stroke-linecap="round" stroke-linejoin="round"><path stroke="none" d="M0 0h24v24H0z" fill="none"></path><path d="M10 14a3.5 3.5 0 0 0 5 0l4 -4a3.5 3.5 0 0 0 -5 -5l-.5 .5"></path><path d="M14 10a3.5 3.5 0 0 0 -5 0l-4 4a3.5 3.5 0 0 0 5 5l.5 -.5"></path></svg></a></h3><div class="tsd-signature tsd-kind-icon">plugins<span class="tsd-signature-symbol">:</span> <a href="../modules.html#TypeRecordOfPlugin" class="tsd-signature-type" data-tsd-kind="Type alias">TypeRecordOfPlugin</a><span class="tsd-signature-symbol"> = {}</span></div><aside class="tsd-sources"><p>Inherited from Plugin.plugins</p><ul><li>Defined in <a href="https://github.com/yass0016/GeoView-OL/blob/a69e139/packages/geoview-core/src/api/plugin.ts#L38">packages/geoview-core/src/api/plugin.ts:38</a></li></ul></aside></section><section class="tsd-panel tsd-member tsd-kind-property tsd-parent-kind-interface tsd-is-inherited"><a id="pluginsLoaded" class="tsd-anchor"></a><h3 class="tsd-anchor-link">plugins<wbr/>Loaded<a href="#pluginsLoaded" aria-label="Permalink" class="tsd-anchor-icon"><svg xmlns="http://www.w3.org/2000/svg" class="icon icon-tabler icon-tabler-link" viewBox="0 0 24 24" stroke-width="2" stroke="currentColor" fill="none" stroke-linecap="round" stroke-linejoin="round"><path stroke="none" d="M0 0h24v24H0z" fill="none"></path><path d="M10 14a3.5 3.5 0 0 0 5 0l4 -4a3.5 3.5 0 0 0 -5 -5l-.5 .5"></path><path d="M14 10a3.5 3.5 0 0 0 -5 0l-4 4a3.5 3.5 0 0 0 5 5l.5 -.5"></path></svg></a></h3><div class="tsd-signature tsd-kind-icon">plugins<wbr/>Loaded<span class="tsd-signature-symbol">:</span> <span class="tsd-signature-type">boolean</span><span class="tsd-signature-symbol"> = false</span></div><aside class="tsd-sources"><p>Inherited from Plugin.pluginsLoaded</p><ul><li>Defined in <a href="https://github.com/yass0016/GeoView-OL/blob/a69e139/packages/geoview-core/src/api/plugin.ts#L36">packages/geoview-core/src/api/plugin.ts:36</a></li></ul></aside></section><section class="tsd-panel tsd-member tsd-kind-property tsd-parent-kind-interface tsd-is-inherited"><a id="projectNames" class="tsd-anchor"></a><h3 class="tsd-anchor-link">project<wbr/>Names<a href="#projectNames" aria-label="Permalink" class="tsd-anchor-icon"><svg xmlns="http://www.w3.org/2000/svg" class="icon icon-tabler icon-tabler-link" viewBox="0 0 24 24" stroke-width="2" stroke="currentColor" fill="none" stroke-linecap="round" stroke-linejoin="round"><path stroke="none" d="M0 0h24v24H0z" fill="none"></path><path d="M10 14a3.5 3.5 0 0 0 5 0l4 -4a3.5 3.5 0 0 0 -5 -5l-.5 .5"></path><path d="M14 10a3.5 3.5 0 0 0 -5 0l-4 4a3.5 3.5 0 0 0 5 5l.5 -.5"></path></svg></a></h3><div class="tsd-signature tsd-kind-icon">project<wbr/>Names<span class="tsd-signature-symbol">:</span> <span class="tsd-signature-symbol">{ </span>LATLNG<span class="tsd-signature-symbol">: </span><span class="tsd-signature-type">string</span><span class="tsd-signature-symbol">; </span>LCC<span class="tsd-signature-symbol">: </span><span class="tsd-signature-type">string</span><span class="tsd-signature-symbol">; </span>WM<span class="tsd-signature-symbol">: </span><span class="tsd-signature-type">string</span><span class="tsd-signature-symbol"> }</span><span class="tsd-signature-symbol"> = PROJECTION_NAMES</span></div><aside class="tsd-sources"><p>Inherited from API.projectNames</p><ul><li>Defined in <a href="https://github.com/yass0016/GeoView-OL/blob/a69e139/packages/geoview-core/src/api/api.ts#L32">packages/geoview-core/src/api/api.ts:32</a></li></ul></aside><div class="tsd-type-declaration"><h4>Type declaration</h4><ul class="tsd-parameters"><li class="tsd-parameter"><h5>LATLNG<span class="tsd-signature-symbol">: </span><span class="tsd-signature-type">string</span></h5></li><li class="tsd-parameter"><h5>LCC<span class="tsd-signature-symbol">: </span><span class="tsd-signature-type">string</span></h5></li><li class="tsd-parameter"><h5>WM<span class="tsd-signature-symbol">: </span><span class="tsd-signature-type">string</span></h5></li></ul></div></section><section class="tsd-panel tsd-member tsd-kind-property tsd-parent-kind-interface tsd-is-inherited"><a id="projection" class="tsd-anchor"></a><h3 class="tsd-anchor-link">projection<a href="#projection" aria-label="Permalink" class="tsd-anchor-icon"><svg xmlns="http://www.w3.org/2000/svg" class="icon icon-tabler icon-tabler-link" viewBox="0 0 24 24" stroke-width="2" stroke="currentColor" fill="none" stroke-linecap="round" stroke-linejoin="round"><path stroke="none" d="M0 0h24v24H0z" fill="none"></path><path d="M10 14a3.5 3.5 0 0 0 5 0l4 -4a3.5 3.5 0 0 0 -5 -5l-.5 .5"></path><path d="M14 10a3.5 3.5 0 0 0 -5 0l-4 4a3.5 3.5 0 0 0 5 5l.5 -.5"></path></svg></a></h3><div class="tsd-signature tsd-kind-icon">projection<span class="tsd-signature-symbol">:</span> <span class="tsd-signature-type">Projection</span></div><aside class="tsd-sources"><p>Inherited from API.projection</p><ul><li>Defined in <a href="https://github.com/yass0016/GeoView-OL/blob/a69e139/packages/geoview-core/src/api/api.ts#L29">packages/geoview-core/src/api/api.ts:29</a></li></ul></aside></section><section class="tsd-panel tsd-member tsd-kind-property tsd-parent-kind-interface tsd-is-inherited"><a id="readyCallback" class="tsd-anchor"></a><h3 class="tsd-anchor-link"><span class="tsd-flag ts-flagOptional">Optional</span> ready<wbr/>Callback<a href="#readyCallback" aria-label="Permalink" class="tsd-anchor-icon"><svg xmlns="http://www.w3.org/2000/svg" class="icon icon-tabler icon-tabler-link" viewBox="0 0 24 24" stroke-width="2" stroke="currentColor" fill="none" stroke-linecap="round" stroke-linejoin="round"><path stroke="none" d="M0 0h24v24H0z" fill="none"></path><path d="M10 14a3.5 3.5 0 0 0 5 0l4 -4a3.5 3.5 0 0 0 -5 -5l-.5 .5"></path><path d="M14 10a3.5 3.5 0 0 0 -5 0l-4 4a3.5 3.5 0 0 0 5 5l.5 -.5"></path></svg></a></h3><div class="tsd-signature tsd-kind-icon">ready<wbr/>Callback<span class="tsd-signature-symbol">?:</span> <span class="tsd-signature-symbol">(</span><span class="tsd-signature-symbol">(</span><span class="tsd-signature-symbol">)</span><span class="tsd-signature-symbol"> =&gt; </span><span class="tsd-signature-type">void</span><span class="tsd-signature-symbol">)</span></div><aside class="tsd-sources"><p>Inherited from API.readyCallback</p><ul><li>Defined in <a href="https://github.com/yass0016/GeoView-OL/blob/a69e139/packages/geoview-core/src/api/api.ts#L44">packages/geoview-core/src/api/api.ts:44</a></li></ul></aside><div class="tsd-type-declaration"><h4>Type declaration</h4><ul class="tsd-parameters"><li class="tsd-parameter-signature"><ul class="tsd-signatures tsd-kind-type-literal tsd-parent-kind-interface"><li class="tsd-signature tsd-kind-icon"><span class="tsd-signature-symbol">(</span><span class="tsd-signature-symbol">)</span><span class="tsd-signature-symbol">: </span><span class="tsd-signature-type">void</span></li></ul><ul class="tsd-descriptions"><li class="tsd-description"><h4 class="tsd-returns-title">Returns <span class="tsd-signature-type">void</span></h4></li></ul></li></ul></div></section><section class="tsd-panel tsd-member tsd-kind-property tsd-parent-kind-interface tsd-is-inherited tsd-is-external"><a id="returnValue" class="tsd-anchor"></a><h3 class="tsd-anchor-link">return<wbr/>Value<a href="#returnValue" aria-label="Permalink" class="tsd-anchor-icon"><svg xmlns="http://www.w3.org/2000/svg" class="icon icon-tabler icon-tabler-link" viewBox="0 0 24 24" stroke-width="2" stroke="currentColor" fill="none" stroke-linecap="round" stroke-linejoin="round"><path stroke="none" d="M0 0h24v24H0z" fill="none"></path><path d="M10 14a3.5 3.5 0 0 0 5 0l4 -4a3.5 3.5 0 0 0 -5 -5l-.5 .5"></path><path d="M14 10a3.5 3.5 0 0 0 -5 0l-4 4a3.5 3.5 0 0 0 5 5l.5 -.5"></path></svg></a></h3><div class="tsd-signature tsd-kind-icon">return<wbr/>Value<span class="tsd-signature-symbol">:</span> <span class="tsd-signature-type">boolean</span></div><aside class="tsd-sources"><p>Inherited from Event.returnValue</p><ul><li>Defined in common/temp/node_modules/.pnpm/typescript@4.6.4/node_modules/typescript/lib/lib.dom.d.ts:4935</li></ul></aside><div class="tsd-comment tsd-typography"><dl class="tsd-comment-tags"><dt>deprecated</dt><dd></dd></dl></div></section><section class="tsd-panel tsd-member tsd-kind-property tsd-parent-kind-interface tsd-is-inherited tsd-is-external"><a id="srcElement" class="tsd-anchor"></a><h3 class="tsd-anchor-link"><span class="tsd-flag ts-flagReadonly">Readonly</span> src<wbr/>Element<a href="#srcElement" aria-label="Permalink" class="tsd-anchor-icon"><svg xmlns="http://www.w3.org/2000/svg" class="icon icon-tabler icon-tabler-link" viewBox="0 0 24 24" stroke-width="2" stroke="currentColor" fill="none" stroke-linecap="round" stroke-linejoin="round"><path stroke="none" d="M0 0h24v24H0z" fill="none"></path><path d="M10 14a3.5 3.5 0 0 0 5 0l4 -4a3.5 3.5 0 0 0 -5 -5l-.5 .5"></path><path d="M14 10a3.5 3.5 0 0 0 -5 0l-4 4a3.5 3.5 0 0 0 5 5l.5 -.5"></path></svg></a></h3><div class="tsd-signature tsd-kind-icon">src<wbr/>Element<span class="tsd-signature-symbol">:</span> <span class="tsd-signature-type">null</span><span class="tsd-signature-symbol"> | </span><span class="tsd-signature-type">EventTarget</span></div><aside class="tsd-sources"><p>Inherited from Event.srcElement</p><ul><li>Defined in common/temp/node_modules/.pnpm/typescript@4.6.4/node_modules/typescript/lib/lib.dom.d.ts:4937</li></ul></aside><div class="tsd-comment tsd-typography"><dl class="tsd-comment-tags"><dt>deprecated</dt><dd></dd></dl></div></section><section class="tsd-panel tsd-member tsd-kind-property tsd-parent-kind-interface tsd-is-inherited tsd-is-external"><a id="target" class="tsd-anchor"></a><h3 class="tsd-anchor-link"><span class="tsd-flag ts-flagReadonly">Readonly</span> target<a href="#target" aria-label="Permalink" class="tsd-anchor-icon"><svg xmlns="http://www.w3.org/2000/svg" class="icon icon-tabler icon-tabler-link" viewBox="0 0 24 24" stroke-width="2" stroke="currentColor" fill="none" stroke-linecap="round" stroke-linejoin="round"><path stroke="none" d="M0 0h24v24H0z" fill="none"></path><path d="M10 14a3.5 3.5 0 0 0 5 0l4 -4a3.5 3.5 0 0 0 -5 -5l-.5 .5"></path><path d="M14 10a3.5 3.5 0 0 0 -5 0l-4 4a3.5 3.5 0 0 0 5 5l.5 -.5"></path></svg></a></h3><div class="tsd-signature tsd-kind-icon">target<span class="tsd-signature-symbol">:</span> <span class="tsd-signature-type">null</span><span class="tsd-signature-symbol"> | </span><span class="tsd-signature-type">EventTarget</span></div><aside class="tsd-sources"><p>Inherited from Event.target</p><ul><li>Defined in common/temp/node_modules/.pnpm/typescript@4.6.4/node_modules/typescript/lib/lib.dom.d.ts:4939</li></ul></aside><div class="tsd-comment tsd-typography"><div class="lead">
-=======
-</div></li></ul></li></ul></div></section><section class="tsd-panel tsd-member tsd-kind-property tsd-parent-kind-interface tsd-is-inherited"><a id="geoUtilities" class="tsd-anchor"></a><h3 class="tsd-anchor-link">geo<wbr/>Utilities<a href="#geoUtilities" aria-label="Permalink" class="tsd-anchor-icon"><svg xmlns="http://www.w3.org/2000/svg" class="icon icon-tabler icon-tabler-link" viewBox="0 0 24 24" stroke-width="2" stroke="currentColor" fill="none" stroke-linecap="round" stroke-linejoin="round"><path stroke="none" d="M0 0h24v24H0z" fill="none"></path><path d="M10 14a3.5 3.5 0 0 0 5 0l4 -4a3.5 3.5 0 0 0 -5 -5l-.5 .5"></path><path d="M14 10a3.5 3.5 0 0 0 -5 0l-4 4a3.5 3.5 0 0 0 5 5l.5 -.5"></path></svg></a></h3><div class="tsd-signature tsd-kind-icon">geo<wbr/>Utilities<span class="tsd-signature-symbol">:</span> <span class="tsd-signature-type">GeoUtilities</span></div><aside class="tsd-sources"><p>Inherited from API.geoUtilities</p><ul><li>Defined in <a href="https://github.com/jolevesq/GeoView-OL/blob/d4243fd/packages/geoview-core/src/api/api.ts#L50">packages/geoview-core/src/api/api.ts:50</a></li></ul></aside></section><section class="tsd-panel tsd-member tsd-kind-property tsd-parent-kind-interface tsd-is-inherited"><a id="isReady" class="tsd-anchor"></a><h3 class="tsd-anchor-link">is<wbr/>Ready<a href="#isReady" aria-label="Permalink" class="tsd-anchor-icon"><svg xmlns="http://www.w3.org/2000/svg" class="icon icon-tabler icon-tabler-link" viewBox="0 0 24 24" stroke-width="2" stroke="currentColor" fill="none" stroke-linecap="round" stroke-linejoin="round"><path stroke="none" d="M0 0h24v24H0z" fill="none"></path><path d="M10 14a3.5 3.5 0 0 0 5 0l4 -4a3.5 3.5 0 0 0 -5 -5l-.5 .5"></path><path d="M14 10a3.5 3.5 0 0 0 -5 0l-4 4a3.5 3.5 0 0 0 5 5l.5 -.5"></path></svg></a></h3><div class="tsd-signature tsd-kind-icon">is<wbr/>Ready<span class="tsd-signature-symbol">:</span> <span class="tsd-signature-type">number</span><span class="tsd-signature-symbol"> = 0</span></div><aside class="tsd-sources"><p>Inherited from API.isReady</p><ul><li>Defined in <a href="https://github.com/jolevesq/GeoView-OL/blob/d4243fd/packages/geoview-core/src/api/api.ts#L41">packages/geoview-core/src/api/api.ts:41</a></li></ul></aside></section><section class="tsd-panel tsd-member tsd-kind-property tsd-parent-kind-interface tsd-is-inherited tsd-is-external"><a id="isTrusted" class="tsd-anchor"></a><h3 class="tsd-anchor-link"><span class="tsd-flag ts-flagReadonly">Readonly</span> is<wbr/>Trusted<a href="#isTrusted" aria-label="Permalink" class="tsd-anchor-icon"><svg xmlns="http://www.w3.org/2000/svg" class="icon icon-tabler icon-tabler-link" viewBox="0 0 24 24" stroke-width="2" stroke="currentColor" fill="none" stroke-linecap="round" stroke-linejoin="round"><path stroke="none" d="M0 0h24v24H0z" fill="none"></path><path d="M10 14a3.5 3.5 0 0 0 5 0l4 -4a3.5 3.5 0 0 0 -5 -5l-.5 .5"></path><path d="M14 10a3.5 3.5 0 0 0 -5 0l-4 4a3.5 3.5 0 0 0 5 5l.5 -.5"></path></svg></a></h3><div class="tsd-signature tsd-kind-icon">is<wbr/>Trusted<span class="tsd-signature-symbol">:</span> <span class="tsd-signature-type">boolean</span></div><aside class="tsd-sources"><p>Inherited from Event.isTrusted</p><ul><li>Defined in common/temp/node_modules/.pnpm/typescript@4.6.4/node_modules/typescript/lib/lib.dom.d.ts:4933</li></ul></aside><div class="tsd-comment tsd-typography"><div class="lead">
-<p>Returns true if event was dispatched by the user agent, and false otherwise.</p>
-</div></div></section><section class="tsd-panel tsd-member tsd-kind-property tsd-parent-kind-interface tsd-is-inherited"><a id="layerTypes" class="tsd-anchor"></a><h3 class="tsd-anchor-link">layer<wbr/>Types<a href="#layerTypes" aria-label="Permalink" class="tsd-anchor-icon"><svg xmlns="http://www.w3.org/2000/svg" class="icon icon-tabler icon-tabler-link" viewBox="0 0 24 24" stroke-width="2" stroke="currentColor" fill="none" stroke-linecap="round" stroke-linejoin="round"><path stroke="none" d="M0 0h24v24H0z" fill="none"></path><path d="M10 14a3.5 3.5 0 0 0 5 0l4 -4a3.5 3.5 0 0 0 -5 -5l-.5 .5"></path><path d="M14 10a3.5 3.5 0 0 0 -5 0l-4 4a3.5 3.5 0 0 0 5 5l.5 -.5"></path></svg></a></h3><div class="tsd-signature tsd-kind-icon">layer<wbr/>Types<span class="tsd-signature-symbol">:</span> <span class="tsd-signature-type">Record</span><span class="tsd-signature-symbol">&lt;</span><a href="../modules.html#LayerTypesKey" class="tsd-signature-type" data-tsd-kind="Type alias">LayerTypesKey</a><span class="tsd-signature-symbol">, </span><a href="../modules.html#TypeWebLayers" class="tsd-signature-type" data-tsd-kind="Type alias">TypeWebLayers</a><span class="tsd-signature-symbol">&gt;</span><span class="tsd-signature-symbol"> = CONST_LAYER_TYPES</span></div><aside class="tsd-sources"><p>Inherited from API.layerTypes</p><ul><li>Defined in <a href="https://github.com/jolevesq/GeoView-OL/blob/d4243fd/packages/geoview-core/src/api/api.ts#L35">packages/geoview-core/src/api/api.ts:35</a></li></ul></aside></section><section class="tsd-panel tsd-member tsd-kind-property tsd-parent-kind-interface tsd-is-inherited"><a id="maps" class="tsd-anchor"></a><h3 class="tsd-anchor-link">maps<a href="#maps" aria-label="Permalink" class="tsd-anchor-icon"><svg xmlns="http://www.w3.org/2000/svg" class="icon icon-tabler icon-tabler-link" viewBox="0 0 24 24" stroke-width="2" stroke="currentColor" fill="none" stroke-linecap="round" stroke-linejoin="round"><path stroke="none" d="M0 0h24v24H0z" fill="none"></path><path d="M10 14a3.5 3.5 0 0 0 5 0l4 -4a3.5 3.5 0 0 0 -5 -5l-.5 .5"></path><path d="M14 10a3.5 3.5 0 0 0 -5 0l-4 4a3.5 3.5 0 0 0 5 5l.5 -.5"></path></svg></a></h3><div class="tsd-signature tsd-kind-icon">maps<span class="tsd-signature-symbol">:</span> <span class="tsd-signature-type">Record</span><span class="tsd-signature-symbol">&lt;</span><span class="tsd-signature-type">string</span><span class="tsd-signature-symbol">, </span><span class="tsd-signature-type">MapViewer</span><span class="tsd-signature-symbol">&gt;</span><span class="tsd-signature-symbol"> = {}</span></div><aside class="tsd-sources"><p>Inherited from API.maps</p><ul><li>Defined in <a href="https://github.com/jolevesq/GeoView-OL/blob/d4243fd/packages/geoview-core/src/api/api.ts#L38">packages/geoview-core/src/api/api.ts:38</a></li></ul></aside></section><section class="tsd-panel tsd-member tsd-kind-property tsd-parent-kind-interface tsd-is-inherited"><a id="markerDefinitions" class="tsd-anchor"></a><h3 class="tsd-anchor-link">marker<wbr/>Definitions<a href="#markerDefinitions" aria-label="Permalink" class="tsd-anchor-icon"><svg xmlns="http://www.w3.org/2000/svg" class="icon icon-tabler icon-tabler-link" viewBox="0 0 24 24" stroke-width="2" stroke="currentColor" fill="none" stroke-linecap="round" stroke-linejoin="round"><path stroke="none" d="M0 0h24v24H0z" fill="none"></path><path d="M10 14a3.5 3.5 0 0 0 5 0l4 -4a3.5 3.5 0 0 0 -5 -5l-.5 .5"></path><path d="M14 10a3.5 3.5 0 0 0 -5 0l-4 4a3.5 3.5 0 0 0 5 5l.5 -.5"></path></svg></a></h3><div class="tsd-signature tsd-kind-icon">marker<wbr/>Definitions<span class="tsd-signature-symbol">:</span> <span class="tsd-signature-type">__module</span><span class="tsd-signature-symbol"> = MarkerDefinitions</span></div><aside class="tsd-sources"><p>Inherited from API.markerDefinitions</p><ul><li>Defined in <a href="https://github.com/jolevesq/GeoView-OL/blob/d4243fd/packages/geoview-core/src/api/api.ts#L56">packages/geoview-core/src/api/api.ts:56</a></li></ul></aside></section><section class="tsd-panel tsd-member tsd-kind-property tsd-parent-kind-interface tsd-is-inherited"><a id="plugin" class="tsd-anchor"></a><h3 class="tsd-anchor-link">plugin<a href="#plugin" aria-label="Permalink" class="tsd-anchor-icon"><svg xmlns="http://www.w3.org/2000/svg" class="icon icon-tabler icon-tabler-link" viewBox="0 0 24 24" stroke-width="2" stroke="currentColor" fill="none" stroke-linecap="round" stroke-linejoin="round"><path stroke="none" d="M0 0h24v24H0z" fill="none"></path><path d="M10 14a3.5 3.5 0 0 0 5 0l4 -4a3.5 3.5 0 0 0 -5 -5l-.5 .5"></path><path d="M14 10a3.5 3.5 0 0 0 -5 0l-4 4a3.5 3.5 0 0 0 5 5l.5 -.5"></path></svg></a></h3><div class="tsd-signature tsd-kind-icon">plugin<span class="tsd-signature-symbol">:</span> <span class="tsd-signature-type">Plugin</span></div><aside class="tsd-sources"><p>Inherited from API.plugin</p><ul><li>Defined in <a href="https://github.com/jolevesq/GeoView-OL/blob/d4243fd/packages/geoview-core/src/api/api.ts#L47">packages/geoview-core/src/api/api.ts:47</a></li></ul></aside></section><section class="tsd-panel tsd-member tsd-kind-property tsd-parent-kind-interface tsd-is-inherited"><a id="plugins" class="tsd-anchor"></a><h3 class="tsd-anchor-link">plugins<a href="#plugins" aria-label="Permalink" class="tsd-anchor-icon"><svg xmlns="http://www.w3.org/2000/svg" class="icon icon-tabler icon-tabler-link" viewBox="0 0 24 24" stroke-width="2" stroke="currentColor" fill="none" stroke-linecap="round" stroke-linejoin="round"><path stroke="none" d="M0 0h24v24H0z" fill="none"></path><path d="M10 14a3.5 3.5 0 0 0 5 0l4 -4a3.5 3.5 0 0 0 -5 -5l-.5 .5"></path><path d="M14 10a3.5 3.5 0 0 0 -5 0l-4 4a3.5 3.5 0 0 0 5 5l.5 -.5"></path></svg></a></h3><div class="tsd-signature tsd-kind-icon">plugins<span class="tsd-signature-symbol">:</span> <a href="../modules.html#TypeRecordOfPlugin" class="tsd-signature-type" data-tsd-kind="Type alias">TypeRecordOfPlugin</a><span class="tsd-signature-symbol"> = {}</span></div><aside class="tsd-sources"><p>Inherited from Plugin.plugins</p><ul><li>Defined in <a href="https://github.com/jolevesq/GeoView-OL/blob/d4243fd/packages/geoview-core/src/api/plugin.ts#L38">packages/geoview-core/src/api/plugin.ts:38</a></li></ul></aside></section><section class="tsd-panel tsd-member tsd-kind-property tsd-parent-kind-interface tsd-is-inherited"><a id="pluginsLoaded" class="tsd-anchor"></a><h3 class="tsd-anchor-link">plugins<wbr/>Loaded<a href="#pluginsLoaded" aria-label="Permalink" class="tsd-anchor-icon"><svg xmlns="http://www.w3.org/2000/svg" class="icon icon-tabler icon-tabler-link" viewBox="0 0 24 24" stroke-width="2" stroke="currentColor" fill="none" stroke-linecap="round" stroke-linejoin="round"><path stroke="none" d="M0 0h24v24H0z" fill="none"></path><path d="M10 14a3.5 3.5 0 0 0 5 0l4 -4a3.5 3.5 0 0 0 -5 -5l-.5 .5"></path><path d="M14 10a3.5 3.5 0 0 0 -5 0l-4 4a3.5 3.5 0 0 0 5 5l.5 -.5"></path></svg></a></h3><div class="tsd-signature tsd-kind-icon">plugins<wbr/>Loaded<span class="tsd-signature-symbol">:</span> <span class="tsd-signature-type">boolean</span><span class="tsd-signature-symbol"> = false</span></div><aside class="tsd-sources"><p>Inherited from Plugin.pluginsLoaded</p><ul><li>Defined in <a href="https://github.com/jolevesq/GeoView-OL/blob/d4243fd/packages/geoview-core/src/api/plugin.ts#L36">packages/geoview-core/src/api/plugin.ts:36</a></li></ul></aside></section><section class="tsd-panel tsd-member tsd-kind-property tsd-parent-kind-interface tsd-is-inherited"><a id="projectNames" class="tsd-anchor"></a><h3 class="tsd-anchor-link">project<wbr/>Names<a href="#projectNames" aria-label="Permalink" class="tsd-anchor-icon"><svg xmlns="http://www.w3.org/2000/svg" class="icon icon-tabler icon-tabler-link" viewBox="0 0 24 24" stroke-width="2" stroke="currentColor" fill="none" stroke-linecap="round" stroke-linejoin="round"><path stroke="none" d="M0 0h24v24H0z" fill="none"></path><path d="M10 14a3.5 3.5 0 0 0 5 0l4 -4a3.5 3.5 0 0 0 -5 -5l-.5 .5"></path><path d="M14 10a3.5 3.5 0 0 0 -5 0l-4 4a3.5 3.5 0 0 0 5 5l.5 -.5"></path></svg></a></h3><div class="tsd-signature tsd-kind-icon">project<wbr/>Names<span class="tsd-signature-symbol">:</span> <span class="tsd-signature-symbol">{ </span>LATLNG<span class="tsd-signature-symbol">: </span><span class="tsd-signature-type">string</span><span class="tsd-signature-symbol">; </span>LCC<span class="tsd-signature-symbol">: </span><span class="tsd-signature-type">string</span><span class="tsd-signature-symbol">; </span>WM<span class="tsd-signature-symbol">: </span><span class="tsd-signature-type">string</span><span class="tsd-signature-symbol"> }</span><span class="tsd-signature-symbol"> = PROJECTION_NAMES</span></div><aside class="tsd-sources"><p>Inherited from API.projectNames</p><ul><li>Defined in <a href="https://github.com/jolevesq/GeoView-OL/blob/d4243fd/packages/geoview-core/src/api/api.ts#L32">packages/geoview-core/src/api/api.ts:32</a></li></ul></aside><div class="tsd-type-declaration"><h4>Type declaration</h4><ul class="tsd-parameters"><li class="tsd-parameter"><h5>LATLNG<span class="tsd-signature-symbol">: </span><span class="tsd-signature-type">string</span></h5></li><li class="tsd-parameter"><h5>LCC<span class="tsd-signature-symbol">: </span><span class="tsd-signature-type">string</span></h5></li><li class="tsd-parameter"><h5>WM<span class="tsd-signature-symbol">: </span><span class="tsd-signature-type">string</span></h5></li></ul></div></section><section class="tsd-panel tsd-member tsd-kind-property tsd-parent-kind-interface tsd-is-inherited"><a id="projection" class="tsd-anchor"></a><h3 class="tsd-anchor-link">projection<a href="#projection" aria-label="Permalink" class="tsd-anchor-icon"><svg xmlns="http://www.w3.org/2000/svg" class="icon icon-tabler icon-tabler-link" viewBox="0 0 24 24" stroke-width="2" stroke="currentColor" fill="none" stroke-linecap="round" stroke-linejoin="round"><path stroke="none" d="M0 0h24v24H0z" fill="none"></path><path d="M10 14a3.5 3.5 0 0 0 5 0l4 -4a3.5 3.5 0 0 0 -5 -5l-.5 .5"></path><path d="M14 10a3.5 3.5 0 0 0 -5 0l-4 4a3.5 3.5 0 0 0 5 5l.5 -.5"></path></svg></a></h3><div class="tsd-signature tsd-kind-icon">projection<span class="tsd-signature-symbol">:</span> <span class="tsd-signature-type">Projection</span></div><aside class="tsd-sources"><p>Inherited from API.projection</p><ul><li>Defined in <a href="https://github.com/jolevesq/GeoView-OL/blob/d4243fd/packages/geoview-core/src/api/api.ts#L29">packages/geoview-core/src/api/api.ts:29</a></li></ul></aside></section><section class="tsd-panel tsd-member tsd-kind-property tsd-parent-kind-interface tsd-is-inherited"><a id="readyCallback" class="tsd-anchor"></a><h3 class="tsd-anchor-link"><span class="tsd-flag ts-flagOptional">Optional</span> ready<wbr/>Callback<a href="#readyCallback" aria-label="Permalink" class="tsd-anchor-icon"><svg xmlns="http://www.w3.org/2000/svg" class="icon icon-tabler icon-tabler-link" viewBox="0 0 24 24" stroke-width="2" stroke="currentColor" fill="none" stroke-linecap="round" stroke-linejoin="round"><path stroke="none" d="M0 0h24v24H0z" fill="none"></path><path d="M10 14a3.5 3.5 0 0 0 5 0l4 -4a3.5 3.5 0 0 0 -5 -5l-.5 .5"></path><path d="M14 10a3.5 3.5 0 0 0 -5 0l-4 4a3.5 3.5 0 0 0 5 5l.5 -.5"></path></svg></a></h3><div class="tsd-signature tsd-kind-icon">ready<wbr/>Callback<span class="tsd-signature-symbol">?:</span> <span class="tsd-signature-symbol">(</span><span class="tsd-signature-symbol">(</span><span class="tsd-signature-symbol">)</span><span class="tsd-signature-symbol"> =&gt; </span><span class="tsd-signature-type">void</span><span class="tsd-signature-symbol">)</span></div><aside class="tsd-sources"><p>Inherited from API.readyCallback</p><ul><li>Defined in <a href="https://github.com/jolevesq/GeoView-OL/blob/d4243fd/packages/geoview-core/src/api/api.ts#L44">packages/geoview-core/src/api/api.ts:44</a></li></ul></aside><div class="tsd-type-declaration"><h4>Type declaration</h4><ul class="tsd-parameters"><li class="tsd-parameter-signature"><ul class="tsd-signatures tsd-kind-type-literal tsd-parent-kind-interface"><li class="tsd-signature tsd-kind-icon"><span class="tsd-signature-symbol">(</span><span class="tsd-signature-symbol">)</span><span class="tsd-signature-symbol">: </span><span class="tsd-signature-type">void</span></li></ul><ul class="tsd-descriptions"><li class="tsd-description"><h4 class="tsd-returns-title">Returns <span class="tsd-signature-type">void</span></h4></li></ul></li></ul></div></section><section class="tsd-panel tsd-member tsd-kind-property tsd-parent-kind-interface tsd-is-inherited tsd-is-external"><a id="returnValue" class="tsd-anchor"></a><h3 class="tsd-anchor-link">return<wbr/>Value<a href="#returnValue" aria-label="Permalink" class="tsd-anchor-icon"><svg xmlns="http://www.w3.org/2000/svg" class="icon icon-tabler icon-tabler-link" viewBox="0 0 24 24" stroke-width="2" stroke="currentColor" fill="none" stroke-linecap="round" stroke-linejoin="round"><path stroke="none" d="M0 0h24v24H0z" fill="none"></path><path d="M10 14a3.5 3.5 0 0 0 5 0l4 -4a3.5 3.5 0 0 0 -5 -5l-.5 .5"></path><path d="M14 10a3.5 3.5 0 0 0 -5 0l-4 4a3.5 3.5 0 0 0 5 5l.5 -.5"></path></svg></a></h3><div class="tsd-signature tsd-kind-icon">return<wbr/>Value<span class="tsd-signature-symbol">:</span> <span class="tsd-signature-type">boolean</span></div><aside class="tsd-sources"><p>Inherited from Event.returnValue</p><ul><li>Defined in common/temp/node_modules/.pnpm/typescript@4.6.4/node_modules/typescript/lib/lib.dom.d.ts:4935</li></ul></aside><div class="tsd-comment tsd-typography"><dl class="tsd-comment-tags"><dt>deprecated</dt><dd></dd></dl></div></section><section class="tsd-panel tsd-member tsd-kind-property tsd-parent-kind-interface tsd-is-inherited tsd-is-external"><a id="srcElement" class="tsd-anchor"></a><h3 class="tsd-anchor-link"><span class="tsd-flag ts-flagReadonly">Readonly</span> src<wbr/>Element<a href="#srcElement" aria-label="Permalink" class="tsd-anchor-icon"><svg xmlns="http://www.w3.org/2000/svg" class="icon icon-tabler icon-tabler-link" viewBox="0 0 24 24" stroke-width="2" stroke="currentColor" fill="none" stroke-linecap="round" stroke-linejoin="round"><path stroke="none" d="M0 0h24v24H0z" fill="none"></path><path d="M10 14a3.5 3.5 0 0 0 5 0l4 -4a3.5 3.5 0 0 0 -5 -5l-.5 .5"></path><path d="M14 10a3.5 3.5 0 0 0 -5 0l-4 4a3.5 3.5 0 0 0 5 5l.5 -.5"></path></svg></a></h3><div class="tsd-signature tsd-kind-icon">src<wbr/>Element<span class="tsd-signature-symbol">:</span> <span class="tsd-signature-type">null</span><span class="tsd-signature-symbol"> | </span><span class="tsd-signature-type">EventTarget</span></div><aside class="tsd-sources"><p>Inherited from Event.srcElement</p><ul><li>Defined in common/temp/node_modules/.pnpm/typescript@4.6.4/node_modules/typescript/lib/lib.dom.d.ts:4937</li></ul></aside><div class="tsd-comment tsd-typography"><dl class="tsd-comment-tags"><dt>deprecated</dt><dd></dd></dl></div></section><section class="tsd-panel tsd-member tsd-kind-property tsd-parent-kind-interface tsd-is-inherited tsd-is-external"><a id="target" class="tsd-anchor"></a><h3 class="tsd-anchor-link"><span class="tsd-flag ts-flagReadonly">Readonly</span> target<a href="#target" aria-label="Permalink" class="tsd-anchor-icon"><svg xmlns="http://www.w3.org/2000/svg" class="icon icon-tabler icon-tabler-link" viewBox="0 0 24 24" stroke-width="2" stroke="currentColor" fill="none" stroke-linecap="round" stroke-linejoin="round"><path stroke="none" d="M0 0h24v24H0z" fill="none"></path><path d="M10 14a3.5 3.5 0 0 0 5 0l4 -4a3.5 3.5 0 0 0 -5 -5l-.5 .5"></path><path d="M14 10a3.5 3.5 0 0 0 -5 0l-4 4a3.5 3.5 0 0 0 5 5l.5 -.5"></path></svg></a></h3><div class="tsd-signature tsd-kind-icon">target<span class="tsd-signature-symbol">:</span> <span class="tsd-signature-type">null</span><span class="tsd-signature-symbol"> | </span><span class="tsd-signature-type">EventTarget</span></div><aside class="tsd-sources"><p>Inherited from Event.target</p><ul><li>Defined in common/temp/node_modules/.pnpm/typescript@4.6.4/node_modules/typescript/lib/lib.dom.d.ts:4939</li></ul></aside><div class="tsd-comment tsd-typography"><div class="lead">
->>>>>>> 00bda9ba
-<p>Returns the object to which event is dispatched (its target).</p>
-</div></div></section><section class="tsd-panel tsd-member tsd-kind-property tsd-parent-kind-interface tsd-is-inherited tsd-is-external"><a id="timeStamp" class="tsd-anchor"></a><h3 class="tsd-anchor-link"><span class="tsd-flag ts-flagReadonly">Readonly</span> time<wbr/>Stamp<a href="#timeStamp" aria-label="Permalink" class="tsd-anchor-icon"><svg xmlns="http://www.w3.org/2000/svg" class="icon icon-tabler icon-tabler-link" viewBox="0 0 24 24" stroke-width="2" stroke="currentColor" fill="none" stroke-linecap="round" stroke-linejoin="round"><path stroke="none" d="M0 0h24v24H0z" fill="none"></path><path d="M10 14a3.5 3.5 0 0 0 5 0l4 -4a3.5 3.5 0 0 0 -5 -5l-.5 .5"></path><path d="M14 10a3.5 3.5 0 0 0 -5 0l-4 4a3.5 3.5 0 0 0 5 5l.5 -.5"></path></svg></a></h3><div class="tsd-signature tsd-kind-icon">time<wbr/>Stamp<span class="tsd-signature-symbol">:</span> <span class="tsd-signature-type">number</span></div><aside class="tsd-sources"><p>Inherited from Event.timeStamp</p><ul><li>Defined in common/temp/node_modules/.pnpm/typescript@4.6.4/node_modules/typescript/lib/lib.dom.d.ts:4941</li></ul></aside><div class="tsd-comment tsd-typography"><div class="lead">
-<p>Returns the event&#39;s timestamp as the number of milliseconds measured relative to the time origin.</p>
-</div></div></section><section class="tsd-panel tsd-member tsd-kind-property tsd-parent-kind-interface tsd-is-inherited tsd-is-external"><a id="type" class="tsd-anchor"></a><h3 class="tsd-anchor-link"><span class="tsd-flag ts-flagReadonly">Readonly</span> type<a href="#type" aria-label="Permalink" class="tsd-anchor-icon"><svg xmlns="http://www.w3.org/2000/svg" class="icon icon-tabler icon-tabler-link" viewBox="0 0 24 24" stroke-width="2" stroke="currentColor" fill="none" stroke-linecap="round" stroke-linejoin="round"><path stroke="none" d="M0 0h24v24H0z" fill="none"></path><path d="M10 14a3.5 3.5 0 0 0 5 0l4 -4a3.5 3.5 0 0 0 -5 -5l-.5 .5"></path><path d="M14 10a3.5 3.5 0 0 0 -5 0l-4 4a3.5 3.5 0 0 0 5 5l.5 -.5"></path></svg></a></h3><div class="tsd-signature tsd-kind-icon">type<span class="tsd-signature-symbol">:</span> <span class="tsd-signature-type">string</span></div><aside class="tsd-sources"><p>Inherited from Event.type</p><ul><li>Defined in common/temp/node_modules/.pnpm/typescript@4.6.4/node_modules/typescript/lib/lib.dom.d.ts:4943</li></ul></aside><div class="tsd-comment tsd-typography"><div class="lead">
-<p>Returns the type of event, e.g. &quot;click&quot;, &quot;hashchange&quot;, or &quot;submit&quot;.</p>
-<<<<<<< HEAD
-</div></div></section></section><section class="tsd-panel-group tsd-member-group tsd-is-inherited"><h2>Methods</h2><section class="tsd-panel tsd-member tsd-kind-method tsd-parent-kind-interface tsd-is-inherited"><a id="addPlugin" class="tsd-anchor"></a><h3 class="tsd-anchor-link">add<wbr/>Plugin<a href="#addPlugin" aria-label="Permalink" class="tsd-anchor-icon"><svg xmlns="http://www.w3.org/2000/svg" class="icon icon-tabler icon-tabler-link" viewBox="0 0 24 24" stroke-width="2" stroke="currentColor" fill="none" stroke-linecap="round" stroke-linejoin="round"><path stroke="none" d="M0 0h24v24H0z" fill="none"></path><path d="M10 14a3.5 3.5 0 0 0 5 0l4 -4a3.5 3.5 0 0 0 -5 -5l-.5 .5"></path><path d="M14 10a3.5 3.5 0 0 0 -5 0l-4 4a3.5 3.5 0 0 0 5 5l.5 -.5"></path></svg></a></h3><ul class="tsd-signatures tsd-kind-method tsd-parent-kind-interface tsd-is-inherited"><li class="tsd-signature tsd-kind-icon">add<wbr/>Plugin<span class="tsd-signature-symbol">(</span>pluginId<span class="tsd-signature-symbol">: </span><span class="tsd-signature-type">string</span>, mapId<span class="tsd-signature-symbol">: </span><span class="tsd-signature-type">string</span>, constructor<span class="tsd-signature-symbol">?: </span><a href="../classes/AbstractPluginClass.html" class="tsd-signature-type" data-tsd-kind="Class">AbstractPluginClass</a><span class="tsd-signature-symbol"> | </span><span class="tsd-signature-symbol">(</span><span class="tsd-signature-symbol">(</span>pluginId<span class="tsd-signature-symbol">: </span><span class="tsd-signature-type">string</span>, props<span class="tsd-signature-symbol">: </span><a href="../modules.html#TypeJsonObject" class="tsd-signature-type" data-tsd-kind="Type alias">TypeJsonObject</a><span class="tsd-signature-symbol">)</span><span class="tsd-signature-symbol"> =&gt; </span><a href="../modules.html#TypeJsonValue" class="tsd-signature-type" data-tsd-kind="Type alias">TypeJsonValue</a><span class="tsd-signature-symbol">)</span>, props<span class="tsd-signature-symbol">?: </span><a href="../modules.html#TypeJsonObject" class="tsd-signature-type" data-tsd-kind="Type alias">TypeJsonObject</a><span class="tsd-signature-symbol">)</span><span class="tsd-signature-symbol">: </span><span class="tsd-signature-type">Promise</span><span class="tsd-signature-symbol">&lt;</span><span class="tsd-signature-type">void</span><span class="tsd-signature-symbol">&gt;</span></li></ul><ul class="tsd-descriptions"><li class="tsd-description"><aside class="tsd-sources"><p>Inherited from Plugin.addPlugin</p><ul><li>Defined in <a href="https://github.com/yass0016/GeoView-OL/blob/a69e139/packages/geoview-core/src/api/plugin.ts#L99">packages/geoview-core/src/api/plugin.ts:99</a></li></ul></aside><div class="tsd-comment tsd-typography"><div class="lead">
-=======
-</div></div></section></section><section class="tsd-panel-group tsd-member-group tsd-is-inherited"><h2>Methods</h2><section class="tsd-panel tsd-member tsd-kind-method tsd-parent-kind-interface tsd-is-inherited"><a id="addPlugin" class="tsd-anchor"></a><h3 class="tsd-anchor-link">add<wbr/>Plugin<a href="#addPlugin" aria-label="Permalink" class="tsd-anchor-icon"><svg xmlns="http://www.w3.org/2000/svg" class="icon icon-tabler icon-tabler-link" viewBox="0 0 24 24" stroke-width="2" stroke="currentColor" fill="none" stroke-linecap="round" stroke-linejoin="round"><path stroke="none" d="M0 0h24v24H0z" fill="none"></path><path d="M10 14a3.5 3.5 0 0 0 5 0l4 -4a3.5 3.5 0 0 0 -5 -5l-.5 .5"></path><path d="M14 10a3.5 3.5 0 0 0 -5 0l-4 4a3.5 3.5 0 0 0 5 5l.5 -.5"></path></svg></a></h3><ul class="tsd-signatures tsd-kind-method tsd-parent-kind-interface tsd-is-inherited"><li class="tsd-signature tsd-kind-icon">add<wbr/>Plugin<span class="tsd-signature-symbol">(</span>pluginId<span class="tsd-signature-symbol">: </span><span class="tsd-signature-type">string</span>, mapId<span class="tsd-signature-symbol">: </span><span class="tsd-signature-type">string</span>, constructor<span class="tsd-signature-symbol">?: </span><a href="../classes/AbstractPluginClass.html" class="tsd-signature-type" data-tsd-kind="Class">AbstractPluginClass</a><span class="tsd-signature-symbol"> | </span><span class="tsd-signature-symbol">(</span><span class="tsd-signature-symbol">(</span>pluginId<span class="tsd-signature-symbol">: </span><span class="tsd-signature-type">string</span>, props<span class="tsd-signature-symbol">: </span><a href="../modules.html#TypeJsonObject" class="tsd-signature-type" data-tsd-kind="Type alias">TypeJsonObject</a><span class="tsd-signature-symbol">)</span><span class="tsd-signature-symbol"> =&gt; </span><a href="../modules.html#TypeJsonValue" class="tsd-signature-type" data-tsd-kind="Type alias">TypeJsonValue</a><span class="tsd-signature-symbol">)</span>, props<span class="tsd-signature-symbol">?: </span><a href="../modules.html#TypeJsonObject" class="tsd-signature-type" data-tsd-kind="Type alias">TypeJsonObject</a><span class="tsd-signature-symbol">)</span><span class="tsd-signature-symbol">: </span><span class="tsd-signature-type">Promise</span><span class="tsd-signature-symbol">&lt;</span><span class="tsd-signature-type">void</span><span class="tsd-signature-symbol">&gt;</span></li></ul><ul class="tsd-descriptions"><li class="tsd-description"><aside class="tsd-sources"><p>Inherited from Plugin.addPlugin</p><ul><li>Defined in <a href="https://github.com/jolevesq/GeoView-OL/blob/d4243fd/packages/geoview-core/src/api/plugin.ts#L99">packages/geoview-core/src/api/plugin.ts:99</a></li></ul></aside><div class="tsd-comment tsd-typography"><div class="lead">
->>>>>>> 00bda9ba
-<p>Add new plugin</p>
-</div></div><h4 class="tsd-parameters-title">Parameters</h4><ul class="tsd-parameters"><li><h5>pluginId: <span class="tsd-signature-type">string</span></h5><div class="tsd-comment tsd-typography"><div class="lead">
-<p>the plugin id</p>
-</div></div></li><li><h5>mapId: <span class="tsd-signature-type">string</span></h5><div class="tsd-comment tsd-typography"><div class="lead">
-<p>id of map to add this plugin to</p>
-</div></div></li><li><h5><span class="tsd-flag ts-flagOptional">Optional</span> constructor: <a href="../classes/AbstractPluginClass.html" class="tsd-signature-type" data-tsd-kind="Class">AbstractPluginClass</a><span class="tsd-signature-symbol"> | </span><span class="tsd-signature-symbol">(</span><span class="tsd-signature-symbol">(</span>pluginId<span class="tsd-signature-symbol">: </span><span class="tsd-signature-type">string</span>, props<span class="tsd-signature-symbol">: </span><a href="../modules.html#TypeJsonObject" class="tsd-signature-type" data-tsd-kind="Type alias">TypeJsonObject</a><span class="tsd-signature-symbol">)</span><span class="tsd-signature-symbol"> =&gt; </span><a href="../modules.html#TypeJsonValue" class="tsd-signature-type" data-tsd-kind="Type alias">TypeJsonValue</a><span class="tsd-signature-symbol">)</span></h5><div class="tsd-comment tsd-typography"><div class="lead">
-<p>the plugin class (React Component)</p>
-</div></div></li><li><h5><span class="tsd-flag ts-flagOptional">Optional</span> props: <a href="../modules.html#TypeJsonObject" class="tsd-signature-type" data-tsd-kind="Type alias">TypeJsonObject</a></h5><div class="tsd-comment tsd-typography"><div class="lead">
-<p>the plugin properties</p>
-<<<<<<< HEAD
-</div></div></li></ul><h4 class="tsd-returns-title">Returns <span class="tsd-signature-type">Promise</span><span class="tsd-signature-symbol">&lt;</span><span class="tsd-signature-type">void</span><span class="tsd-signature-symbol">&gt;</span></h4></li></ul></section><section class="tsd-panel tsd-member tsd-kind-method tsd-parent-kind-interface tsd-is-inherited"><a id="callInitCallback" class="tsd-anchor"></a><h3 class="tsd-anchor-link">call<wbr/>Init<wbr/>Callback<a href="#callInitCallback" aria-label="Permalink" class="tsd-anchor-icon"><svg xmlns="http://www.w3.org/2000/svg" class="icon icon-tabler icon-tabler-link" viewBox="0 0 24 24" stroke-width="2" stroke="currentColor" fill="none" stroke-linecap="round" stroke-linejoin="round"><path stroke="none" d="M0 0h24v24H0z" fill="none"></path><path d="M10 14a3.5 3.5 0 0 0 5 0l4 -4a3.5 3.5 0 0 0 -5 -5l-.5 .5"></path><path d="M14 10a3.5 3.5 0 0 0 -5 0l-4 4a3.5 3.5 0 0 0 5 5l.5 -.5"></path></svg></a></h3><ul class="tsd-signatures tsd-kind-method tsd-parent-kind-interface tsd-is-inherited"><li class="tsd-signature tsd-kind-icon">call<wbr/>Init<wbr/>Callback<span class="tsd-signature-symbol">(</span><span class="tsd-signature-symbol">)</span><span class="tsd-signature-symbol">: </span><span class="tsd-signature-type">void</span></li></ul><ul class="tsd-descriptions"><li class="tsd-description"><aside class="tsd-sources"><p>Inherited from API.callInitCallback</p><ul><li>Defined in <a href="https://github.com/yass0016/GeoView-OL/blob/a69e139/packages/geoview-core/src/api/api.ts#L100">packages/geoview-core/src/api/api.ts:100</a></li></ul></aside><div class="tsd-comment tsd-typography"><div class="lead">
-=======
-</div></div></li></ul><h4 class="tsd-returns-title">Returns <span class="tsd-signature-type">Promise</span><span class="tsd-signature-symbol">&lt;</span><span class="tsd-signature-type">void</span><span class="tsd-signature-symbol">&gt;</span></h4></li></ul></section><section class="tsd-panel tsd-member tsd-kind-method tsd-parent-kind-interface tsd-is-inherited"><a id="callInitCallback" class="tsd-anchor"></a><h3 class="tsd-anchor-link">call<wbr/>Init<wbr/>Callback<a href="#callInitCallback" aria-label="Permalink" class="tsd-anchor-icon"><svg xmlns="http://www.w3.org/2000/svg" class="icon icon-tabler icon-tabler-link" viewBox="0 0 24 24" stroke-width="2" stroke="currentColor" fill="none" stroke-linecap="round" stroke-linejoin="round"><path stroke="none" d="M0 0h24v24H0z" fill="none"></path><path d="M10 14a3.5 3.5 0 0 0 5 0l4 -4a3.5 3.5 0 0 0 -5 -5l-.5 .5"></path><path d="M14 10a3.5 3.5 0 0 0 -5 0l-4 4a3.5 3.5 0 0 0 5 5l.5 -.5"></path></svg></a></h3><ul class="tsd-signatures tsd-kind-method tsd-parent-kind-interface tsd-is-inherited"><li class="tsd-signature tsd-kind-icon">call<wbr/>Init<wbr/>Callback<span class="tsd-signature-symbol">(</span><span class="tsd-signature-symbol">)</span><span class="tsd-signature-symbol">: </span><span class="tsd-signature-type">void</span></li></ul><ul class="tsd-descriptions"><li class="tsd-description"><aside class="tsd-sources"><p>Inherited from API.callInitCallback</p><ul><li>Defined in <a href="https://github.com/jolevesq/GeoView-OL/blob/d4243fd/packages/geoview-core/src/api/api.ts#L100">packages/geoview-core/src/api/api.ts:100</a></li></ul></aside><div class="tsd-comment tsd-typography"><div class="lead">
->>>>>>> 00bda9ba
-<p>Call map ready functions and the init callback once everything is done loading
-including plugins</p>
-</div></div><h4 class="tsd-returns-title">Returns <span class="tsd-signature-type">void</span></h4></li></ul></section><section class="tsd-panel tsd-member tsd-kind-method tsd-parent-kind-interface tsd-is-inherited tsd-is-external"><a id="composedPath" class="tsd-anchor"></a><h3 class="tsd-anchor-link">composed<wbr/>Path<a href="#composedPath" aria-label="Permalink" class="tsd-anchor-icon"><svg xmlns="http://www.w3.org/2000/svg" class="icon icon-tabler icon-tabler-link" viewBox="0 0 24 24" stroke-width="2" stroke="currentColor" fill="none" stroke-linecap="round" stroke-linejoin="round"><path stroke="none" d="M0 0h24v24H0z" fill="none"></path><path d="M10 14a3.5 3.5 0 0 0 5 0l4 -4a3.5 3.5 0 0 0 -5 -5l-.5 .5"></path><path d="M14 10a3.5 3.5 0 0 0 -5 0l-4 4a3.5 3.5 0 0 0 5 5l.5 -.5"></path></svg></a></h3><ul class="tsd-signatures tsd-kind-method tsd-parent-kind-interface tsd-is-inherited tsd-is-external"><li class="tsd-signature tsd-kind-icon">composed<wbr/>Path<span class="tsd-signature-symbol">(</span><span class="tsd-signature-symbol">)</span><span class="tsd-signature-symbol">: </span><span class="tsd-signature-type">EventTarget</span><span class="tsd-signature-symbol">[]</span></li></ul><ul class="tsd-descriptions"><li class="tsd-description"><aside class="tsd-sources"><p>Inherited from Event.composedPath</p><ul><li>Defined in common/temp/node_modules/.pnpm/typescript@4.6.4/node_modules/typescript/lib/lib.dom.d.ts:4945</li></ul></aside><div class="tsd-comment tsd-typography"><div class="lead">
-<p>Returns the invocation target objects of event&#39;s path (objects on which listeners will be invoked), except for any nodes in shadow trees of which the shadow root&#39;s mode is &quot;closed&quot; that are not reachable from event&#39;s currentTarget.</p>
-<<<<<<< HEAD
-</div></div><h4 class="tsd-returns-title">Returns <span class="tsd-signature-type">EventTarget</span><span class="tsd-signature-symbol">[]</span></h4></li></ul></section><section class="tsd-panel tsd-member tsd-kind-method tsd-parent-kind-interface tsd-is-inherited tsd-is-external"><a id="initEvent" class="tsd-anchor"></a><h3 class="tsd-anchor-link">init<wbr/>Event<a href="#initEvent" aria-label="Permalink" class="tsd-anchor-icon"><svg xmlns="http://www.w3.org/2000/svg" class="icon icon-tabler icon-tabler-link" viewBox="0 0 24 24" stroke-width="2" stroke="currentColor" fill="none" stroke-linecap="round" stroke-linejoin="round"><path stroke="none" d="M0 0h24v24H0z" fill="none"></path><path d="M10 14a3.5 3.5 0 0 0 5 0l4 -4a3.5 3.5 0 0 0 -5 -5l-.5 .5"></path><path d="M14 10a3.5 3.5 0 0 0 -5 0l-4 4a3.5 3.5 0 0 0 5 5l.5 -.5"></path></svg></a></h3><ul class="tsd-signatures tsd-kind-method tsd-parent-kind-interface tsd-is-inherited tsd-is-external"><li class="tsd-signature tsd-kind-icon">init<wbr/>Event<span class="tsd-signature-symbol">(</span>type<span class="tsd-signature-symbol">: </span><span class="tsd-signature-type">string</span>, bubbles<span class="tsd-signature-symbol">?: </span><span class="tsd-signature-type">boolean</span>, cancelable<span class="tsd-signature-symbol">?: </span><span class="tsd-signature-type">boolean</span><span class="tsd-signature-symbol">)</span><span class="tsd-signature-symbol">: </span><span class="tsd-signature-type">void</span></li></ul><ul class="tsd-descriptions"><li class="tsd-description"><aside class="tsd-sources"><p>Inherited from Event.initEvent</p><ul><li>Defined in common/temp/node_modules/.pnpm/typescript@4.6.4/node_modules/typescript/lib/lib.dom.d.ts:4947</li></ul></aside><div class="tsd-comment tsd-typography"><dl class="tsd-comment-tags"><dt>deprecated</dt><dd></dd></dl></div><h4 class="tsd-parameters-title">Parameters</h4><ul class="tsd-parameters"><li><h5>type: <span class="tsd-signature-type">string</span></h5></li><li><h5><span class="tsd-flag ts-flagOptional">Optional</span> bubbles: <span class="tsd-signature-type">boolean</span></h5></li><li><h5><span class="tsd-flag ts-flagOptional">Optional</span> cancelable: <span class="tsd-signature-type">boolean</span></h5></li></ul><h4 class="tsd-returns-title">Returns <span class="tsd-signature-type">void</span></h4></li></ul></section><section class="tsd-panel tsd-member tsd-kind-method tsd-parent-kind-interface tsd-is-inherited"><a id="loadPlugin" class="tsd-anchor"></a><h3 class="tsd-anchor-link">load<wbr/>Plugin<a href="#loadPlugin" aria-label="Permalink" class="tsd-anchor-icon"><svg xmlns="http://www.w3.org/2000/svg" class="icon icon-tabler icon-tabler-link" viewBox="0 0 24 24" stroke-width="2" stroke="currentColor" fill="none" stroke-linecap="round" stroke-linejoin="round"><path stroke="none" d="M0 0h24v24H0z" fill="none"></path><path d="M10 14a3.5 3.5 0 0 0 5 0l4 -4a3.5 3.5 0 0 0 -5 -5l-.5 .5"></path><path d="M14 10a3.5 3.5 0 0 0 -5 0l-4 4a3.5 3.5 0 0 0 5 5l.5 -.5"></path></svg></a></h3><ul class="tsd-signatures tsd-kind-method tsd-parent-kind-interface tsd-is-inherited"><li class="tsd-signature tsd-kind-icon">load<wbr/>Plugin<span class="tsd-signature-symbol">(</span>mapIndex<span class="tsd-signature-symbol">: </span><span class="tsd-signature-type">number</span>, pluginIndex<span class="tsd-signature-symbol">: </span><span class="tsd-signature-type">number</span><span class="tsd-signature-symbol">)</span><span class="tsd-signature-symbol">: </span><span class="tsd-signature-type">void</span></li></ul><ul class="tsd-descriptions"><li class="tsd-description"><aside class="tsd-sources"><p>Inherited from Plugin.loadPlugin</p><ul><li>Defined in <a href="https://github.com/yass0016/GeoView-OL/blob/a69e139/packages/geoview-core/src/api/plugin.ts#L294">packages/geoview-core/src/api/plugin.ts:294</a></li></ul></aside><div class="tsd-comment tsd-typography"><div class="lead">
-=======
-</div></div><h4 class="tsd-returns-title">Returns <span class="tsd-signature-type">EventTarget</span><span class="tsd-signature-symbol">[]</span></h4></li></ul></section><section class="tsd-panel tsd-member tsd-kind-method tsd-parent-kind-interface tsd-is-inherited tsd-is-external"><a id="initEvent" class="tsd-anchor"></a><h3 class="tsd-anchor-link">init<wbr/>Event<a href="#initEvent" aria-label="Permalink" class="tsd-anchor-icon"><svg xmlns="http://www.w3.org/2000/svg" class="icon icon-tabler icon-tabler-link" viewBox="0 0 24 24" stroke-width="2" stroke="currentColor" fill="none" stroke-linecap="round" stroke-linejoin="round"><path stroke="none" d="M0 0h24v24H0z" fill="none"></path><path d="M10 14a3.5 3.5 0 0 0 5 0l4 -4a3.5 3.5 0 0 0 -5 -5l-.5 .5"></path><path d="M14 10a3.5 3.5 0 0 0 -5 0l-4 4a3.5 3.5 0 0 0 5 5l.5 -.5"></path></svg></a></h3><ul class="tsd-signatures tsd-kind-method tsd-parent-kind-interface tsd-is-inherited tsd-is-external"><li class="tsd-signature tsd-kind-icon">init<wbr/>Event<span class="tsd-signature-symbol">(</span>type<span class="tsd-signature-symbol">: </span><span class="tsd-signature-type">string</span>, bubbles<span class="tsd-signature-symbol">?: </span><span class="tsd-signature-type">boolean</span>, cancelable<span class="tsd-signature-symbol">?: </span><span class="tsd-signature-type">boolean</span><span class="tsd-signature-symbol">)</span><span class="tsd-signature-symbol">: </span><span class="tsd-signature-type">void</span></li></ul><ul class="tsd-descriptions"><li class="tsd-description"><aside class="tsd-sources"><p>Inherited from Event.initEvent</p><ul><li>Defined in common/temp/node_modules/.pnpm/typescript@4.6.4/node_modules/typescript/lib/lib.dom.d.ts:4947</li></ul></aside><div class="tsd-comment tsd-typography"><dl class="tsd-comment-tags"><dt>deprecated</dt><dd></dd></dl></div><h4 class="tsd-parameters-title">Parameters</h4><ul class="tsd-parameters"><li><h5>type: <span class="tsd-signature-type">string</span></h5></li><li><h5><span class="tsd-flag ts-flagOptional">Optional</span> bubbles: <span class="tsd-signature-type">boolean</span></h5></li><li><h5><span class="tsd-flag ts-flagOptional">Optional</span> cancelable: <span class="tsd-signature-type">boolean</span></h5></li></ul><h4 class="tsd-returns-title">Returns <span class="tsd-signature-type">void</span></h4></li></ul></section><section class="tsd-panel tsd-member tsd-kind-method tsd-parent-kind-interface tsd-is-inherited"><a id="loadPlugin" class="tsd-anchor"></a><h3 class="tsd-anchor-link">load<wbr/>Plugin<a href="#loadPlugin" aria-label="Permalink" class="tsd-anchor-icon"><svg xmlns="http://www.w3.org/2000/svg" class="icon icon-tabler icon-tabler-link" viewBox="0 0 24 24" stroke-width="2" stroke="currentColor" fill="none" stroke-linecap="round" stroke-linejoin="round"><path stroke="none" d="M0 0h24v24H0z" fill="none"></path><path d="M10 14a3.5 3.5 0 0 0 5 0l4 -4a3.5 3.5 0 0 0 -5 -5l-.5 .5"></path><path d="M14 10a3.5 3.5 0 0 0 -5 0l-4 4a3.5 3.5 0 0 0 5 5l.5 -.5"></path></svg></a></h3><ul class="tsd-signatures tsd-kind-method tsd-parent-kind-interface tsd-is-inherited"><li class="tsd-signature tsd-kind-icon">load<wbr/>Plugin<span class="tsd-signature-symbol">(</span>mapIndex<span class="tsd-signature-symbol">: </span><span class="tsd-signature-type">number</span>, pluginIndex<span class="tsd-signature-symbol">: </span><span class="tsd-signature-type">number</span><span class="tsd-signature-symbol">)</span><span class="tsd-signature-symbol">: </span><span class="tsd-signature-type">void</span></li></ul><ul class="tsd-descriptions"><li class="tsd-description"><aside class="tsd-sources"><p>Inherited from Plugin.loadPlugin</p><ul><li>Defined in <a href="https://github.com/jolevesq/GeoView-OL/blob/d4243fd/packages/geoview-core/src/api/plugin.ts#L294">packages/geoview-core/src/api/plugin.ts:294</a></li></ul></aside><div class="tsd-comment tsd-typography"><div class="lead">
->>>>>>> 00bda9ba
-<p>A function that will load each plugin on a map then checks if there are a next plugin to load</p>
-</div></div><h4 class="tsd-parameters-title">Parameters</h4><ul class="tsd-parameters"><li><h5>mapIndex: <span class="tsd-signature-type">number</span></h5><div class="tsd-comment tsd-typography"><div class="lead">
-<p>the map index to load the plugin at</p>
-</div></div></li><li><h5>pluginIndex: <span class="tsd-signature-type">number</span></h5><div class="tsd-comment tsd-typography"><div class="lead">
-<p>the plugin index to load</p>
-<<<<<<< HEAD
-</div></div></li></ul><h4 class="tsd-returns-title">Returns <span class="tsd-signature-type">void</span></h4></li></ul></section><section class="tsd-panel tsd-member tsd-kind-method tsd-parent-kind-interface tsd-is-inherited"><a id="loadPlugins" class="tsd-anchor"></a><h3 class="tsd-anchor-link">load<wbr/>Plugins<a href="#loadPlugins" aria-label="Permalink" class="tsd-anchor-icon"><svg xmlns="http://www.w3.org/2000/svg" class="icon icon-tabler icon-tabler-link" viewBox="0 0 24 24" stroke-width="2" stroke="currentColor" fill="none" stroke-linecap="round" stroke-linejoin="round"><path stroke="none" d="M0 0h24v24H0z" fill="none"></path><path d="M10 14a3.5 3.5 0 0 0 5 0l4 -4a3.5 3.5 0 0 0 -5 -5l-.5 .5"></path><path d="M14 10a3.5 3.5 0 0 0 -5 0l-4 4a3.5 3.5 0 0 0 5 5l.5 -.5"></path></svg></a></h3><ul class="tsd-signatures tsd-kind-method tsd-parent-kind-interface tsd-is-inherited"><li class="tsd-signature tsd-kind-icon">load<wbr/>Plugins<span class="tsd-signature-symbol">(</span><span class="tsd-signature-symbol">)</span><span class="tsd-signature-symbol">: </span><span class="tsd-signature-type">void</span></li></ul><ul class="tsd-descriptions"><li class="tsd-description"><aside class="tsd-sources"><p>Inherited from Plugin.loadPlugins</p><ul><li>Defined in <a href="https://github.com/yass0016/GeoView-OL/blob/a69e139/packages/geoview-core/src/api/plugin.ts#L337">packages/geoview-core/src/api/plugin.ts:337</a></li></ul></aside><div class="tsd-comment tsd-typography"><div class="lead">
-<p>Load plugins provided by map config</p>
-</div></div><h4 class="tsd-returns-title">Returns <span class="tsd-signature-type">void</span></h4></li></ul></section><section class="tsd-panel tsd-member tsd-kind-method tsd-parent-kind-interface tsd-is-inherited"><a id="loadScript" class="tsd-anchor"></a><h3 class="tsd-anchor-link">load<wbr/>Script<a href="#loadScript" aria-label="Permalink" class="tsd-anchor-icon"><svg xmlns="http://www.w3.org/2000/svg" class="icon icon-tabler icon-tabler-link" viewBox="0 0 24 24" stroke-width="2" stroke="currentColor" fill="none" stroke-linecap="round" stroke-linejoin="round"><path stroke="none" d="M0 0h24v24H0z" fill="none"></path><path d="M10 14a3.5 3.5 0 0 0 5 0l4 -4a3.5 3.5 0 0 0 -5 -5l-.5 .5"></path><path d="M14 10a3.5 3.5 0 0 0 -5 0l-4 4a3.5 3.5 0 0 0 5 5l.5 -.5"></path></svg></a></h3><ul class="tsd-signatures tsd-kind-method tsd-parent-kind-interface tsd-is-inherited"><li class="tsd-signature tsd-kind-icon">load<wbr/>Script<span class="tsd-signature-symbol">(</span>id<span class="tsd-signature-symbol">: </span><span class="tsd-signature-type">string</span><span class="tsd-signature-symbol">)</span><span class="tsd-signature-symbol">: </span><span class="tsd-signature-type">Promise</span><span class="tsd-signature-symbol">&lt;</span><span class="tsd-signature-type">any</span><span class="tsd-signature-symbol">&gt;</span></li></ul><ul class="tsd-descriptions"><li class="tsd-description"><aside class="tsd-sources"><p>Inherited from Plugin.loadScript</p><ul><li>Defined in <a href="https://github.com/yass0016/GeoView-OL/blob/a69e139/packages/geoview-core/src/api/plugin.ts#L46">packages/geoview-core/src/api/plugin.ts:46</a></li></ul></aside><div class="tsd-comment tsd-typography"><div class="lead">
-<p>Load a package script on runtime</p>
-</div></div><h4 class="tsd-parameters-title">Parameters</h4><ul class="tsd-parameters"><li><h5>id: <span class="tsd-signature-type">string</span></h5><div class="tsd-comment tsd-typography"><div class="lead">
-<p>the package id to load</p>
-</div></div></li></ul><h4 class="tsd-returns-title">Returns <span class="tsd-signature-type">Promise</span><span class="tsd-signature-symbol">&lt;</span><span class="tsd-signature-type">any</span><span class="tsd-signature-symbol">&gt;</span></h4></li></ul></section><section class="tsd-panel tsd-member tsd-kind-method tsd-parent-kind-interface tsd-is-inherited"><a id="map" class="tsd-anchor"></a><h3 class="tsd-anchor-link">map<a href="#map" aria-label="Permalink" class="tsd-anchor-icon"><svg xmlns="http://www.w3.org/2000/svg" class="icon icon-tabler icon-tabler-link" viewBox="0 0 24 24" stroke-width="2" stroke="currentColor" fill="none" stroke-linecap="round" stroke-linejoin="round"><path stroke="none" d="M0 0h24v24H0z" fill="none"></path><path d="M10 14a3.5 3.5 0 0 0 5 0l4 -4a3.5 3.5 0 0 0 -5 -5l-.5 .5"></path><path d="M14 10a3.5 3.5 0 0 0 -5 0l-4 4a3.5 3.5 0 0 0 5 5l.5 -.5"></path></svg></a></h3><ul class="tsd-signatures tsd-kind-method tsd-parent-kind-interface tsd-is-inherited"><li class="tsd-signature tsd-kind-icon">map<span class="tsd-signature-symbol">(</span>id<span class="tsd-signature-symbol">: </span><span class="tsd-signature-type">string</span><span class="tsd-signature-symbol">)</span><span class="tsd-signature-symbol">: </span><span class="tsd-signature-type">MapViewer</span></li></ul><ul class="tsd-descriptions"><li class="tsd-description"><aside class="tsd-sources"><p>Inherited from API.map</p><ul><li>Defined in <a href="https://github.com/yass0016/GeoView-OL/blob/a69e139/packages/geoview-core/src/api/api.ts#L119">packages/geoview-core/src/api/api.ts:119</a></li></ul></aside><div class="tsd-comment tsd-typography"><div class="lead">
-=======
-</div></div></li></ul><h4 class="tsd-returns-title">Returns <span class="tsd-signature-type">void</span></h4></li></ul></section><section class="tsd-panel tsd-member tsd-kind-method tsd-parent-kind-interface tsd-is-inherited"><a id="loadPlugins" class="tsd-anchor"></a><h3 class="tsd-anchor-link">load<wbr/>Plugins<a href="#loadPlugins" aria-label="Permalink" class="tsd-anchor-icon"><svg xmlns="http://www.w3.org/2000/svg" class="icon icon-tabler icon-tabler-link" viewBox="0 0 24 24" stroke-width="2" stroke="currentColor" fill="none" stroke-linecap="round" stroke-linejoin="round"><path stroke="none" d="M0 0h24v24H0z" fill="none"></path><path d="M10 14a3.5 3.5 0 0 0 5 0l4 -4a3.5 3.5 0 0 0 -5 -5l-.5 .5"></path><path d="M14 10a3.5 3.5 0 0 0 -5 0l-4 4a3.5 3.5 0 0 0 5 5l.5 -.5"></path></svg></a></h3><ul class="tsd-signatures tsd-kind-method tsd-parent-kind-interface tsd-is-inherited"><li class="tsd-signature tsd-kind-icon">load<wbr/>Plugins<span class="tsd-signature-symbol">(</span><span class="tsd-signature-symbol">)</span><span class="tsd-signature-symbol">: </span><span class="tsd-signature-type">void</span></li></ul><ul class="tsd-descriptions"><li class="tsd-description"><aside class="tsd-sources"><p>Inherited from Plugin.loadPlugins</p><ul><li>Defined in <a href="https://github.com/jolevesq/GeoView-OL/blob/d4243fd/packages/geoview-core/src/api/plugin.ts#L337">packages/geoview-core/src/api/plugin.ts:337</a></li></ul></aside><div class="tsd-comment tsd-typography"><div class="lead">
-<p>Load plugins provided by map config</p>
-</div></div><h4 class="tsd-returns-title">Returns <span class="tsd-signature-type">void</span></h4></li></ul></section><section class="tsd-panel tsd-member tsd-kind-method tsd-parent-kind-interface tsd-is-inherited"><a id="loadScript" class="tsd-anchor"></a><h3 class="tsd-anchor-link">load<wbr/>Script<a href="#loadScript" aria-label="Permalink" class="tsd-anchor-icon"><svg xmlns="http://www.w3.org/2000/svg" class="icon icon-tabler icon-tabler-link" viewBox="0 0 24 24" stroke-width="2" stroke="currentColor" fill="none" stroke-linecap="round" stroke-linejoin="round"><path stroke="none" d="M0 0h24v24H0z" fill="none"></path><path d="M10 14a3.5 3.5 0 0 0 5 0l4 -4a3.5 3.5 0 0 0 -5 -5l-.5 .5"></path><path d="M14 10a3.5 3.5 0 0 0 -5 0l-4 4a3.5 3.5 0 0 0 5 5l.5 -.5"></path></svg></a></h3><ul class="tsd-signatures tsd-kind-method tsd-parent-kind-interface tsd-is-inherited"><li class="tsd-signature tsd-kind-icon">load<wbr/>Script<span class="tsd-signature-symbol">(</span>id<span class="tsd-signature-symbol">: </span><span class="tsd-signature-type">string</span><span class="tsd-signature-symbol">)</span><span class="tsd-signature-symbol">: </span><span class="tsd-signature-type">Promise</span><span class="tsd-signature-symbol">&lt;</span><span class="tsd-signature-type">any</span><span class="tsd-signature-symbol">&gt;</span></li></ul><ul class="tsd-descriptions"><li class="tsd-description"><aside class="tsd-sources"><p>Inherited from Plugin.loadScript</p><ul><li>Defined in <a href="https://github.com/jolevesq/GeoView-OL/blob/d4243fd/packages/geoview-core/src/api/plugin.ts#L46">packages/geoview-core/src/api/plugin.ts:46</a></li></ul></aside><div class="tsd-comment tsd-typography"><div class="lead">
-<p>Load a package script on runtime</p>
-</div></div><h4 class="tsd-parameters-title">Parameters</h4><ul class="tsd-parameters"><li><h5>id: <span class="tsd-signature-type">string</span></h5><div class="tsd-comment tsd-typography"><div class="lead">
-<p>the package id to load</p>
-</div></div></li></ul><h4 class="tsd-returns-title">Returns <span class="tsd-signature-type">Promise</span><span class="tsd-signature-symbol">&lt;</span><span class="tsd-signature-type">any</span><span class="tsd-signature-symbol">&gt;</span></h4></li></ul></section><section class="tsd-panel tsd-member tsd-kind-method tsd-parent-kind-interface tsd-is-inherited"><a id="map" class="tsd-anchor"></a><h3 class="tsd-anchor-link">map<a href="#map" aria-label="Permalink" class="tsd-anchor-icon"><svg xmlns="http://www.w3.org/2000/svg" class="icon icon-tabler icon-tabler-link" viewBox="0 0 24 24" stroke-width="2" stroke="currentColor" fill="none" stroke-linecap="round" stroke-linejoin="round"><path stroke="none" d="M0 0h24v24H0z" fill="none"></path><path d="M10 14a3.5 3.5 0 0 0 5 0l4 -4a3.5 3.5 0 0 0 -5 -5l-.5 .5"></path><path d="M14 10a3.5 3.5 0 0 0 -5 0l-4 4a3.5 3.5 0 0 0 5 5l.5 -.5"></path></svg></a></h3><ul class="tsd-signatures tsd-kind-method tsd-parent-kind-interface tsd-is-inherited"><li class="tsd-signature tsd-kind-icon">map<span class="tsd-signature-symbol">(</span>id<span class="tsd-signature-symbol">: </span><span class="tsd-signature-type">string</span><span class="tsd-signature-symbol">)</span><span class="tsd-signature-symbol">: </span><span class="tsd-signature-type">MapViewer</span></li></ul><ul class="tsd-descriptions"><li class="tsd-description"><aside class="tsd-sources"><p>Inherited from API.map</p><ul><li>Defined in <a href="https://github.com/jolevesq/GeoView-OL/blob/d4243fd/packages/geoview-core/src/api/api.ts#L119">packages/geoview-core/src/api/api.ts:119</a></li></ul></aside><div class="tsd-comment tsd-typography"><div class="lead">
->>>>>>> 00bda9ba
-<p>Get the instance of a map by it&#39;s ID to access API functions</p>
-</div></div><h4 class="tsd-parameters-title">Parameters</h4><ul class="tsd-parameters"><li><h5>id: <span class="tsd-signature-type">string</span></h5><div class="tsd-comment tsd-typography"><div class="lead">
-<p>the map id</p>
-</div></div></li></ul><h4 class="tsd-returns-title">Returns <span class="tsd-signature-type">MapViewer</span></h4><div><p>map api functions</p>
-</div></li></ul></section><section class="tsd-panel tsd-member tsd-kind-method tsd-parent-kind-interface tsd-is-inherited tsd-is-external"><a id="preventDefault" class="tsd-anchor"></a><h3 class="tsd-anchor-link">prevent<wbr/>Default<a href="#preventDefault" aria-label="Permalink" class="tsd-anchor-icon"><svg xmlns="http://www.w3.org/2000/svg" class="icon icon-tabler icon-tabler-link" viewBox="0 0 24 24" stroke-width="2" stroke="currentColor" fill="none" stroke-linecap="round" stroke-linejoin="round"><path stroke="none" d="M0 0h24v24H0z" fill="none"></path><path d="M10 14a3.5 3.5 0 0 0 5 0l4 -4a3.5 3.5 0 0 0 -5 -5l-.5 .5"></path><path d="M14 10a3.5 3.5 0 0 0 -5 0l-4 4a3.5 3.5 0 0 0 5 5l.5 -.5"></path></svg></a></h3><ul class="tsd-signatures tsd-kind-method tsd-parent-kind-interface tsd-is-inherited tsd-is-external"><li class="tsd-signature tsd-kind-icon">prevent<wbr/>Default<span class="tsd-signature-symbol">(</span><span class="tsd-signature-symbol">)</span><span class="tsd-signature-symbol">: </span><span class="tsd-signature-type">void</span></li></ul><ul class="tsd-descriptions"><li class="tsd-description"><aside class="tsd-sources"><p>Inherited from Event.preventDefault</p><ul><li>Defined in common/temp/node_modules/.pnpm/typescript@4.6.4/node_modules/typescript/lib/lib.dom.d.ts:4949</li></ul></aside><div class="tsd-comment tsd-typography"><div class="lead">
-<p>If invoked when the cancelable attribute value is true, and while executing a listener for the event with passive set to false, signals to the operation that caused event to be dispatched that it needs to be canceled.</p>
-<<<<<<< HEAD
-</div></div><h4 class="tsd-returns-title">Returns <span class="tsd-signature-type">void</span></h4></li></ul></section><section class="tsd-panel tsd-member tsd-kind-method tsd-parent-kind-interface tsd-is-inherited"><a id="ready" class="tsd-anchor"></a><h3 class="tsd-anchor-link">ready<a href="#ready" aria-label="Permalink" class="tsd-anchor-icon"><svg xmlns="http://www.w3.org/2000/svg" class="icon icon-tabler icon-tabler-link" viewBox="0 0 24 24" stroke-width="2" stroke="currentColor" fill="none" stroke-linecap="round" stroke-linejoin="round"><path stroke="none" d="M0 0h24v24H0z" fill="none"></path><path d="M10 14a3.5 3.5 0 0 0 5 0l4 -4a3.5 3.5 0 0 0 -5 -5l-.5 .5"></path><path d="M14 10a3.5 3.5 0 0 0 -5 0l-4 4a3.5 3.5 0 0 0 5 5l.5 -.5"></path></svg></a></h3><ul class="tsd-signatures tsd-kind-method tsd-parent-kind-interface tsd-is-inherited"><li class="tsd-signature tsd-kind-icon">ready<span class="tsd-signature-symbol">(</span>callback<span class="tsd-signature-symbol">: </span><span class="tsd-signature-symbol">(</span><span class="tsd-signature-symbol">(</span><span class="tsd-signature-symbol">)</span><span class="tsd-signature-symbol"> =&gt; </span><span class="tsd-signature-type">void</span><span class="tsd-signature-symbol">)</span><span class="tsd-signature-symbol">)</span><span class="tsd-signature-symbol">: </span><span class="tsd-signature-type">void</span></li></ul><ul class="tsd-descriptions"><li class="tsd-description"><aside class="tsd-sources"><p>Inherited from API.ready</p><ul><li>Defined in <a href="https://github.com/yass0016/GeoView-OL/blob/a69e139/packages/geoview-core/src/api/api.ts#L84">packages/geoview-core/src/api/api.ts:84</a></li></ul></aside><div class="tsd-comment tsd-typography"><div class="lead">
-=======
-</div></div><h4 class="tsd-returns-title">Returns <span class="tsd-signature-type">void</span></h4></li></ul></section><section class="tsd-panel tsd-member tsd-kind-method tsd-parent-kind-interface tsd-is-inherited"><a id="ready" class="tsd-anchor"></a><h3 class="tsd-anchor-link">ready<a href="#ready" aria-label="Permalink" class="tsd-anchor-icon"><svg xmlns="http://www.w3.org/2000/svg" class="icon icon-tabler icon-tabler-link" viewBox="0 0 24 24" stroke-width="2" stroke="currentColor" fill="none" stroke-linecap="round" stroke-linejoin="round"><path stroke="none" d="M0 0h24v24H0z" fill="none"></path><path d="M10 14a3.5 3.5 0 0 0 5 0l4 -4a3.5 3.5 0 0 0 -5 -5l-.5 .5"></path><path d="M14 10a3.5 3.5 0 0 0 -5 0l-4 4a3.5 3.5 0 0 0 5 5l.5 -.5"></path></svg></a></h3><ul class="tsd-signatures tsd-kind-method tsd-parent-kind-interface tsd-is-inherited"><li class="tsd-signature tsd-kind-icon">ready<span class="tsd-signature-symbol">(</span>callback<span class="tsd-signature-symbol">: </span><span class="tsd-signature-symbol">(</span><span class="tsd-signature-symbol">(</span><span class="tsd-signature-symbol">)</span><span class="tsd-signature-symbol"> =&gt; </span><span class="tsd-signature-type">void</span><span class="tsd-signature-symbol">)</span><span class="tsd-signature-symbol">)</span><span class="tsd-signature-symbol">: </span><span class="tsd-signature-type">void</span></li></ul><ul class="tsd-descriptions"><li class="tsd-description"><aside class="tsd-sources"><p>Inherited from API.ready</p><ul><li>Defined in <a href="https://github.com/jolevesq/GeoView-OL/blob/d4243fd/packages/geoview-core/src/api/api.ts#L84">packages/geoview-core/src/api/api.ts:84</a></li></ul></aside><div class="tsd-comment tsd-typography"><div class="lead">
->>>>>>> 00bda9ba
-<p>Check if map rendering / drawing is ready then run the callback function
-Timeout does not effect rendering speed, each map will cancel the previous timer after it renders
-so timing of rendering will be based on device specs.</p>
-</div></div><h4 class="tsd-parameters-title">Parameters</h4><ul class="tsd-parameters"><li><h5>callback: <span class="tsd-signature-symbol">(</span><span class="tsd-signature-symbol">(</span><span class="tsd-signature-symbol">)</span><span class="tsd-signature-symbol"> =&gt; </span><span class="tsd-signature-type">void</span><span class="tsd-signature-symbol">)</span></h5><div class="tsd-comment tsd-typography"><div class="lead">
-<p>a callback to make once the map has rendered</p>
-<<<<<<< HEAD
-</div></div><ul class="tsd-parameters"><li class="tsd-parameter-signature"><ul class="tsd-signatures tsd-kind-type-literal"><li class="tsd-signature tsd-kind-icon"><span class="tsd-signature-symbol">(</span><span class="tsd-signature-symbol">)</span><span class="tsd-signature-symbol">: </span><span class="tsd-signature-type">void</span></li></ul><ul class="tsd-descriptions"><li class="tsd-description"><h4 class="tsd-returns-title">Returns <span class="tsd-signature-type">void</span></h4></li></ul></li></ul></li></ul><h4 class="tsd-returns-title">Returns <span class="tsd-signature-type">void</span></h4></li></ul></section><section class="tsd-panel tsd-member tsd-kind-method tsd-parent-kind-interface tsd-is-inherited"><a id="removePlugin" class="tsd-anchor"></a><h3 class="tsd-anchor-link">remove<wbr/>Plugin<a href="#removePlugin" aria-label="Permalink" class="tsd-anchor-icon"><svg xmlns="http://www.w3.org/2000/svg" class="icon icon-tabler icon-tabler-link" viewBox="0 0 24 24" stroke-width="2" stroke="currentColor" fill="none" stroke-linecap="round" stroke-linejoin="round"><path stroke="none" d="M0 0h24v24H0z" fill="none"></path><path d="M10 14a3.5 3.5 0 0 0 5 0l4 -4a3.5 3.5 0 0 0 -5 -5l-.5 .5"></path><path d="M14 10a3.5 3.5 0 0 0 -5 0l-4 4a3.5 3.5 0 0 0 5 5l.5 -.5"></path></svg></a></h3><ul class="tsd-signatures tsd-kind-method tsd-parent-kind-interface tsd-is-inherited"><li class="tsd-signature tsd-kind-icon">remove<wbr/>Plugin<span class="tsd-signature-symbol">(</span>pluginId<span class="tsd-signature-symbol">: </span><span class="tsd-signature-type">string</span>, mapId<span class="tsd-signature-symbol">?: </span><span class="tsd-signature-type">string</span><span class="tsd-signature-symbol">)</span><span class="tsd-signature-symbol">: </span><span class="tsd-signature-type">void</span></li></ul><ul class="tsd-descriptions"><li class="tsd-description"><aside class="tsd-sources"><p>Inherited from Plugin.removePlugin</p><ul><li>Defined in <a href="https://github.com/yass0016/GeoView-OL/blob/a69e139/packages/geoview-core/src/api/plugin.ts#L242">packages/geoview-core/src/api/plugin.ts:242</a></li></ul></aside><div class="tsd-comment tsd-typography"><div class="lead">
-=======
-</div></div><ul class="tsd-parameters"><li class="tsd-parameter-signature"><ul class="tsd-signatures tsd-kind-type-literal"><li class="tsd-signature tsd-kind-icon"><span class="tsd-signature-symbol">(</span><span class="tsd-signature-symbol">)</span><span class="tsd-signature-symbol">: </span><span class="tsd-signature-type">void</span></li></ul><ul class="tsd-descriptions"><li class="tsd-description"><h4 class="tsd-returns-title">Returns <span class="tsd-signature-type">void</span></h4></li></ul></li></ul></li></ul><h4 class="tsd-returns-title">Returns <span class="tsd-signature-type">void</span></h4></li></ul></section><section class="tsd-panel tsd-member tsd-kind-method tsd-parent-kind-interface tsd-is-inherited"><a id="removePlugin" class="tsd-anchor"></a><h3 class="tsd-anchor-link">remove<wbr/>Plugin<a href="#removePlugin" aria-label="Permalink" class="tsd-anchor-icon"><svg xmlns="http://www.w3.org/2000/svg" class="icon icon-tabler icon-tabler-link" viewBox="0 0 24 24" stroke-width="2" stroke="currentColor" fill="none" stroke-linecap="round" stroke-linejoin="round"><path stroke="none" d="M0 0h24v24H0z" fill="none"></path><path d="M10 14a3.5 3.5 0 0 0 5 0l4 -4a3.5 3.5 0 0 0 -5 -5l-.5 .5"></path><path d="M14 10a3.5 3.5 0 0 0 -5 0l-4 4a3.5 3.5 0 0 0 5 5l.5 -.5"></path></svg></a></h3><ul class="tsd-signatures tsd-kind-method tsd-parent-kind-interface tsd-is-inherited"><li class="tsd-signature tsd-kind-icon">remove<wbr/>Plugin<span class="tsd-signature-symbol">(</span>pluginId<span class="tsd-signature-symbol">: </span><span class="tsd-signature-type">string</span>, mapId<span class="tsd-signature-symbol">?: </span><span class="tsd-signature-type">string</span><span class="tsd-signature-symbol">)</span><span class="tsd-signature-symbol">: </span><span class="tsd-signature-type">void</span></li></ul><ul class="tsd-descriptions"><li class="tsd-description"><aside class="tsd-sources"><p>Inherited from Plugin.removePlugin</p><ul><li>Defined in <a href="https://github.com/jolevesq/GeoView-OL/blob/d4243fd/packages/geoview-core/src/api/plugin.ts#L242">packages/geoview-core/src/api/plugin.ts:242</a></li></ul></aside><div class="tsd-comment tsd-typography"><div class="lead">
->>>>>>> 00bda9ba
-<p>Delete a plugin</p>
-</div></div><h4 class="tsd-parameters-title">Parameters</h4><ul class="tsd-parameters"><li><h5>pluginId: <span class="tsd-signature-type">string</span></h5><div class="tsd-comment tsd-typography"><div class="lead">
-<p>the id of the plugin to delete</p>
-</div></div></li><li><h5><span class="tsd-flag ts-flagOptional">Optional</span> mapId: <span class="tsd-signature-type">string</span></h5><div class="tsd-comment tsd-typography"><div class="lead">
-<p>the map id to remove the plugin from (if not provided then plugin will be removed from all maps)</p>
-<<<<<<< HEAD
-</div></div></li></ul><h4 class="tsd-returns-title">Returns <span class="tsd-signature-type">void</span></h4></li></ul></section><section class="tsd-panel tsd-member tsd-kind-method tsd-parent-kind-interface tsd-is-inherited"><a id="removePlugins" class="tsd-anchor"></a><h3 class="tsd-anchor-link">remove<wbr/>Plugins<a href="#removePlugins" aria-label="Permalink" class="tsd-anchor-icon"><svg xmlns="http://www.w3.org/2000/svg" class="icon icon-tabler icon-tabler-link" viewBox="0 0 24 24" stroke-width="2" stroke="currentColor" fill="none" stroke-linecap="round" stroke-linejoin="round"><path stroke="none" d="M0 0h24v24H0z" fill="none"></path><path d="M10 14a3.5 3.5 0 0 0 5 0l4 -4a3.5 3.5 0 0 0 -5 -5l-.5 .5"></path><path d="M14 10a3.5 3.5 0 0 0 -5 0l-4 4a3.5 3.5 0 0 0 5 5l.5 -.5"></path></svg></a></h3><ul class="tsd-signatures tsd-kind-method tsd-parent-kind-interface tsd-is-inherited"><li class="tsd-signature tsd-kind-icon">remove<wbr/>Plugins<span class="tsd-signature-symbol">(</span>mapId<span class="tsd-signature-symbol">: </span><span class="tsd-signature-type">string</span><span class="tsd-signature-symbol">)</span><span class="tsd-signature-symbol">: </span><span class="tsd-signature-type">void</span></li></ul><ul class="tsd-descriptions"><li class="tsd-description"><aside class="tsd-sources"><p>Inherited from Plugin.removePlugins</p><ul><li>Defined in <a href="https://github.com/yass0016/GeoView-OL/blob/a69e139/packages/geoview-core/src/api/plugin.ts#L273">packages/geoview-core/src/api/plugin.ts:273</a></li></ul></aside><div class="tsd-comment tsd-typography"><div class="lead">
-=======
-</div></div></li></ul><h4 class="tsd-returns-title">Returns <span class="tsd-signature-type">void</span></h4></li></ul></section><section class="tsd-panel tsd-member tsd-kind-method tsd-parent-kind-interface tsd-is-inherited"><a id="removePlugins" class="tsd-anchor"></a><h3 class="tsd-anchor-link">remove<wbr/>Plugins<a href="#removePlugins" aria-label="Permalink" class="tsd-anchor-icon"><svg xmlns="http://www.w3.org/2000/svg" class="icon icon-tabler icon-tabler-link" viewBox="0 0 24 24" stroke-width="2" stroke="currentColor" fill="none" stroke-linecap="round" stroke-linejoin="round"><path stroke="none" d="M0 0h24v24H0z" fill="none"></path><path d="M10 14a3.5 3.5 0 0 0 5 0l4 -4a3.5 3.5 0 0 0 -5 -5l-.5 .5"></path><path d="M14 10a3.5 3.5 0 0 0 -5 0l-4 4a3.5 3.5 0 0 0 5 5l.5 -.5"></path></svg></a></h3><ul class="tsd-signatures tsd-kind-method tsd-parent-kind-interface tsd-is-inherited"><li class="tsd-signature tsd-kind-icon">remove<wbr/>Plugins<span class="tsd-signature-symbol">(</span>mapId<span class="tsd-signature-symbol">: </span><span class="tsd-signature-type">string</span><span class="tsd-signature-symbol">)</span><span class="tsd-signature-symbol">: </span><span class="tsd-signature-type">void</span></li></ul><ul class="tsd-descriptions"><li class="tsd-description"><aside class="tsd-sources"><p>Inherited from Plugin.removePlugins</p><ul><li>Defined in <a href="https://github.com/jolevesq/GeoView-OL/blob/d4243fd/packages/geoview-core/src/api/plugin.ts#L273">packages/geoview-core/src/api/plugin.ts:273</a></li></ul></aside><div class="tsd-comment tsd-typography"><div class="lead">
->>>>>>> 00bda9ba
-<p>Delete all plugins loaded in a map</p>
-</div></div><h4 class="tsd-parameters-title">Parameters</h4><ul class="tsd-parameters"><li><h5>mapId: <span class="tsd-signature-type">string</span></h5><div class="tsd-comment tsd-typography"><div class="lead">
-<p>the map id to remove the plugin from (if not provided then plugin will be removed from all maps)</p>
-</div></div></li></ul><h4 class="tsd-returns-title">Returns <span class="tsd-signature-type">void</span></h4></li></ul></section><section class="tsd-panel tsd-member tsd-kind-method tsd-parent-kind-interface tsd-is-inherited tsd-is-external"><a id="stopImmediatePropagation" class="tsd-anchor"></a><h3 class="tsd-anchor-link">stop<wbr/>Immediate<wbr/>Propagation<a href="#stopImmediatePropagation" aria-label="Permalink" class="tsd-anchor-icon"><svg xmlns="http://www.w3.org/2000/svg" class="icon icon-tabler icon-tabler-link" viewBox="0 0 24 24" stroke-width="2" stroke="currentColor" fill="none" stroke-linecap="round" stroke-linejoin="round"><path stroke="none" d="M0 0h24v24H0z" fill="none"></path><path d="M10 14a3.5 3.5 0 0 0 5 0l4 -4a3.5 3.5 0 0 0 -5 -5l-.5 .5"></path><path d="M14 10a3.5 3.5 0 0 0 -5 0l-4 4a3.5 3.5 0 0 0 5 5l.5 -.5"></path></svg></a></h3><ul class="tsd-signatures tsd-kind-method tsd-parent-kind-interface tsd-is-inherited tsd-is-external"><li class="tsd-signature tsd-kind-icon">stop<wbr/>Immediate<wbr/>Propagation<span class="tsd-signature-symbol">(</span><span class="tsd-signature-symbol">)</span><span class="tsd-signature-symbol">: </span><span class="tsd-signature-type">void</span></li></ul><ul class="tsd-descriptions"><li class="tsd-description"><aside class="tsd-sources"><p>Inherited from Event.stopImmediatePropagation</p><ul><li>Defined in common/temp/node_modules/.pnpm/typescript@4.6.4/node_modules/typescript/lib/lib.dom.d.ts:4951</li></ul></aside><div class="tsd-comment tsd-typography"><div class="lead">
-<p>Invoking this method prevents event from reaching any registered event listeners after the current one finishes running and, when dispatched in a tree, also prevents event from reaching any other objects.</p>
-</div></div><h4 class="tsd-returns-title">Returns <span class="tsd-signature-type">void</span></h4></li></ul></section><section class="tsd-panel tsd-member tsd-kind-method tsd-parent-kind-interface tsd-is-inherited tsd-is-external"><a id="stopPropagation" class="tsd-anchor"></a><h3 class="tsd-anchor-link">stop<wbr/>Propagation<a href="#stopPropagation" aria-label="Permalink" class="tsd-anchor-icon"><svg xmlns="http://www.w3.org/2000/svg" class="icon icon-tabler icon-tabler-link" viewBox="0 0 24 24" stroke-width="2" stroke="currentColor" fill="none" stroke-linecap="round" stroke-linejoin="round"><path stroke="none" d="M0 0h24v24H0z" fill="none"></path><path d="M10 14a3.5 3.5 0 0 0 5 0l4 -4a3.5 3.5 0 0 0 -5 -5l-.5 .5"></path><path d="M14 10a3.5 3.5 0 0 0 -5 0l-4 4a3.5 3.5 0 0 0 5 5l.5 -.5"></path></svg></a></h3><ul class="tsd-signatures tsd-kind-method tsd-parent-kind-interface tsd-is-inherited tsd-is-external"><li class="tsd-signature tsd-kind-icon">stop<wbr/>Propagation<span class="tsd-signature-symbol">(</span><span class="tsd-signature-symbol">)</span><span class="tsd-signature-symbol">: </span><span class="tsd-signature-type">void</span></li></ul><ul class="tsd-descriptions"><li class="tsd-description"><aside class="tsd-sources"><p>Inherited from Event.stopPropagation</p><ul><li>Defined in common/temp/node_modules/.pnpm/typescript@4.6.4/node_modules/typescript/lib/lib.dom.d.ts:4953</li></ul></aside><div class="tsd-comment tsd-typography"><div class="lead">
-<p>When dispatched in a tree, invoking this method prevents event from reaching any objects other than the current object.</p>
-</div></div><h4 class="tsd-returns-title">Returns <span class="tsd-signature-type">void</span></h4></li></ul></section></section></div><div class="col-4 col-menu menu-sticky-wrap menu-highlight"><nav class="tsd-navigation primary"><ul><li class=""><a href="../modules.html">Exports</a></li></ul></nav><nav class="tsd-navigation secondary menu-sticky"><ul><li class="current tsd-kind-interface"><a href="TypeApi.html" class="tsd-kind-icon">Type<wbr/>Api</a><ul><li class="tsd-kind-property tsd-parent-kind-interface tsd-is-inherited tsd-is-private"><a href="TypeApi.html#_pluginsReady" class="tsd-kind-icon">#plugins<wbr/>Ready</a></li><li class="tsd-kind-property tsd-parent-kind-interface tsd-is-inherited tsd-is-external"><a href="TypeApi.html#AT_TARGET" class="tsd-kind-icon">AT_<wbr/>TARGET</a></li><li class="tsd-kind-property tsd-parent-kind-interface tsd-is-inherited tsd-is-external"><a href="TypeApi.html#BUBBLING_PHASE" class="tsd-kind-icon">BUBBLING_<wbr/>PHASE</a></li><li class="tsd-kind-property tsd-parent-kind-interface tsd-is-inherited tsd-is-external"><a href="TypeApi.html#CAPTURING_PHASE" class="tsd-kind-icon">CAPTURING_<wbr/>PHASE</a></li><li class="tsd-kind-property tsd-parent-kind-interface tsd-is-inherited tsd-is-external"><a href="TypeApi.html#NONE" class="tsd-kind-icon">NONE</a></li><li class="tsd-kind-property tsd-parent-kind-interface tsd-is-inherited"><a href="TypeApi.html#addUiComponent" class="tsd-kind-icon">add<wbr/>Ui<wbr/>Component</a></li><li class="tsd-kind-property tsd-parent-kind-interface tsd-is-inherited tsd-is-external"><a href="TypeApi.html#bubbles" class="tsd-kind-icon">bubbles</a></li><li class="tsd-kind-property tsd-parent-kind-interface tsd-is-inherited tsd-is-external"><a href="TypeApi.html#cancelBubble" class="tsd-kind-icon">cancel<wbr/>Bubble</a></li><li class="tsd-kind-property tsd-parent-kind-interface tsd-is-inherited tsd-is-external"><a href="TypeApi.html#cancelable" class="tsd-kind-icon">cancelable</a></li><li class="tsd-kind-property tsd-parent-kind-interface tsd-is-inherited tsd-is-external"><a href="TypeApi.html#composed" class="tsd-kind-icon">composed</a></li><li class="tsd-kind-property tsd-parent-kind-interface tsd-is-inherited tsd-is-external"><a href="TypeApi.html#currentTarget" class="tsd-kind-icon">current<wbr/>Target</a></li><li class="tsd-kind-property tsd-parent-kind-interface tsd-is-inherited"><a href="TypeApi.html#dateUtilities" class="tsd-kind-icon">date<wbr/>Utilities</a></li><li class="tsd-kind-property tsd-parent-kind-interface tsd-is-inherited tsd-is-external"><a href="TypeApi.html#defaultPrevented" class="tsd-kind-icon">default<wbr/>Prevented</a></li><li class="tsd-kind-property tsd-parent-kind-interface tsd-is-inherited"><a href="TypeApi.html#event" class="tsd-kind-icon">event</a></li><li class="tsd-kind-property tsd-parent-kind-interface tsd-is-inherited"><a href="TypeApi.html#eventNames" class="tsd-kind-icon">event<wbr/>Names</a></li><li class="tsd-kind-property tsd-parent-kind-interface tsd-is-inherited tsd-is-external"><a href="TypeApi.html#eventPhase" class="tsd-kind-icon">event<wbr/>Phase</a></li><li class="tsd-kind-property tsd-parent-kind-interface tsd-is-inherited"><a href="TypeApi.html#generateId" class="tsd-kind-icon">generate<wbr/>Id</a></li><li class="tsd-kind-property tsd-parent-kind-interface tsd-is-inherited"><a href="TypeApi.html#geoUtilities" class="tsd-kind-icon">geo<wbr/>Utilities</a></li><li class="tsd-kind-property tsd-parent-kind-interface tsd-is-inherited"><a href="TypeApi.html#isReady" class="tsd-kind-icon">is<wbr/>Ready</a></li><li class="tsd-kind-property tsd-parent-kind-interface tsd-is-inherited tsd-is-external"><a href="TypeApi.html#isTrusted" class="tsd-kind-icon">is<wbr/>Trusted</a></li><li class="tsd-kind-property tsd-parent-kind-interface tsd-is-inherited"><a href="TypeApi.html#layerTypes" class="tsd-kind-icon">layer<wbr/>Types</a></li><li class="tsd-kind-property tsd-parent-kind-interface tsd-is-inherited"><a href="TypeApi.html#maps" class="tsd-kind-icon">maps</a></li><li class="tsd-kind-property tsd-parent-kind-interface tsd-is-inherited"><a href="TypeApi.html#markerDefinitions" class="tsd-kind-icon">marker<wbr/>Definitions</a></li><li class="tsd-kind-property tsd-parent-kind-interface tsd-is-inherited"><a href="TypeApi.html#plugin" class="tsd-kind-icon">plugin</a></li><li class="tsd-kind-property tsd-parent-kind-interface tsd-is-inherited"><a href="TypeApi.html#plugins" class="tsd-kind-icon">plugins</a></li><li class="tsd-kind-property tsd-parent-kind-interface tsd-is-inherited"><a href="TypeApi.html#pluginsLoaded" class="tsd-kind-icon">plugins<wbr/>Loaded</a></li><li class="tsd-kind-property tsd-parent-kind-interface tsd-is-inherited"><a href="TypeApi.html#projectNames" class="tsd-kind-icon">project<wbr/>Names</a></li><li class="tsd-kind-property tsd-parent-kind-interface tsd-is-inherited"><a href="TypeApi.html#projection" class="tsd-kind-icon">projection</a></li><li class="tsd-kind-property tsd-parent-kind-interface tsd-is-inherited"><a href="TypeApi.html#readyCallback" class="tsd-kind-icon">ready<wbr/>Callback</a></li><li class="tsd-kind-property tsd-parent-kind-interface tsd-is-inherited tsd-is-external"><a href="TypeApi.html#returnValue" class="tsd-kind-icon">return<wbr/>Value</a></li><li class="tsd-kind-property tsd-parent-kind-interface tsd-is-inherited tsd-is-external"><a href="TypeApi.html#srcElement" class="tsd-kind-icon">src<wbr/>Element</a></li><li class="tsd-kind-property tsd-parent-kind-interface tsd-is-inherited tsd-is-external"><a href="TypeApi.html#target" class="tsd-kind-icon">target</a></li><li class="tsd-kind-property tsd-parent-kind-interface tsd-is-inherited tsd-is-external"><a href="TypeApi.html#timeStamp" class="tsd-kind-icon">time<wbr/>Stamp</a></li><li class="tsd-kind-property tsd-parent-kind-interface tsd-is-inherited tsd-is-external"><a href="TypeApi.html#type" class="tsd-kind-icon">type</a></li><li class="tsd-kind-method tsd-parent-kind-interface tsd-is-inherited"><a href="TypeApi.html#addPlugin" class="tsd-kind-icon">add<wbr/>Plugin</a></li><li class="tsd-kind-method tsd-parent-kind-interface tsd-is-inherited"><a href="TypeApi.html#callInitCallback" class="tsd-kind-icon">call<wbr/>Init<wbr/>Callback</a></li><li class="tsd-kind-method tsd-parent-kind-interface tsd-is-inherited tsd-is-external"><a href="TypeApi.html#composedPath" class="tsd-kind-icon">composed<wbr/>Path</a></li><li class="tsd-kind-method tsd-parent-kind-interface tsd-is-inherited tsd-is-external"><a href="TypeApi.html#initEvent" class="tsd-kind-icon">init<wbr/>Event</a></li><li class="tsd-kind-method tsd-parent-kind-interface tsd-is-inherited"><a href="TypeApi.html#loadPlugin" class="tsd-kind-icon">load<wbr/>Plugin</a></li><li class="tsd-kind-method tsd-parent-kind-interface tsd-is-inherited"><a href="TypeApi.html#loadPlugins" class="tsd-kind-icon">load<wbr/>Plugins</a></li><li class="tsd-kind-method tsd-parent-kind-interface tsd-is-inherited"><a href="TypeApi.html#loadScript" class="tsd-kind-icon">load<wbr/>Script</a></li><li class="tsd-kind-method tsd-parent-kind-interface tsd-is-inherited"><a href="TypeApi.html#map" class="tsd-kind-icon">map</a></li><li class="tsd-kind-method tsd-parent-kind-interface tsd-is-inherited tsd-is-external"><a href="TypeApi.html#preventDefault" class="tsd-kind-icon">prevent<wbr/>Default</a></li><li class="tsd-kind-method tsd-parent-kind-interface tsd-is-inherited"><a href="TypeApi.html#ready" class="tsd-kind-icon">ready</a></li><li class="tsd-kind-method tsd-parent-kind-interface tsd-is-inherited"><a href="TypeApi.html#removePlugin" class="tsd-kind-icon">remove<wbr/>Plugin</a></li><li class="tsd-kind-method tsd-parent-kind-interface tsd-is-inherited"><a href="TypeApi.html#removePlugins" class="tsd-kind-icon">remove<wbr/>Plugins</a></li><li class="tsd-kind-method tsd-parent-kind-interface tsd-is-inherited tsd-is-external"><a href="TypeApi.html#stopImmediatePropagation" class="tsd-kind-icon">stop<wbr/>Immediate<wbr/>Propagation</a></li><li class="tsd-kind-method tsd-parent-kind-interface tsd-is-inherited tsd-is-external"><a href="TypeApi.html#stopPropagation" class="tsd-kind-icon">stop<wbr/>Propagation</a></li></ul></li></ul></nav></div></div></div><footer class="with-border-bottom"><div class="container"><h2>Legend</h2><div class="tsd-legend-group"><ul class="tsd-legend"><li class="tsd-kind-constructor tsd-parent-kind-class"><span class="tsd-kind-icon">Constructor</span></li><li class="tsd-kind-property tsd-parent-kind-class"><span class="tsd-kind-icon">Property</span></li><li class="tsd-kind-method tsd-parent-kind-class"><span class="tsd-kind-icon">Method</span></li></ul><ul class="tsd-legend"><li class="tsd-kind-property tsd-parent-kind-interface"><span class="tsd-kind-icon">Property</span></li><li class="tsd-kind-method tsd-parent-kind-interface"><span class="tsd-kind-icon">Method</span></li></ul><ul class="tsd-legend"><li class="tsd-kind-property tsd-parent-kind-class tsd-is-inherited"><span class="tsd-kind-icon">Inherited property</span></li><li class="tsd-kind-method tsd-parent-kind-class tsd-is-inherited"><span class="tsd-kind-icon">Inherited method</span></li></ul><ul class="tsd-legend"><li class="tsd-kind-property tsd-parent-kind-class tsd-is-private"><span class="tsd-kind-icon">Private property</span></li><li class="tsd-kind-method tsd-parent-kind-class tsd-is-private"><span class="tsd-kind-icon">Private method</span></li></ul><ul class="tsd-legend"><li class="tsd-kind-property tsd-parent-kind-class tsd-is-protected"><span class="tsd-kind-icon">Protected property</span></li></ul><ul class="tsd-legend"><li class="tsd-kind-method tsd-parent-kind-class tsd-is-static"><span class="tsd-kind-icon">Static method</span></li></ul></div><h2>Settings</h2><p>Theme <select id="theme"><option value="os">OS</option><option value="light">Light</option><option value="dark">Dark</option></select></p></div></footer><div class="container tsd-generator"><p>Generated using <a href="https://typedoc.org/" target="_blank">TypeDoc</a></p></div><div class="overlay"></div><script src="../assets/main.js"></script></body></html>+<!DOCTYPE html>
+<html class="default">
+  <head>
+    <meta charset="utf-8" />
+    <meta http-equiv="x-ua-compatible" content="IE=edge" />
+    <title>TypeApi | geoview-core</title>
+    <meta name="description" content="Documentation for geoview-core" />
+    <meta name="viewport" content="width=device-width, initial-scale=1" />
+    <link rel="stylesheet" href="../assets/style.css" />
+    <link rel="stylesheet" href="../assets/highlight.css" />
+    <script async src="../assets/search.js" id="search-script"></script>
+  </head>
+  <body>
+    <script>
+      document.body.classList.add(localStorage.getItem('tsd-theme') || 'os');
+    </script>
+    <header>
+      <div class="tsd-page-toolbar">
+        <div class="container">
+          <div class="table-wrap">
+            <div class="table-cell" id="tsd-search" data-base="..">
+              <div class="field">
+                <label for="tsd-search-field" class="tsd-widget search no-caption">Search</label><input type="text" id="tsd-search-field" />
+              </div>
+              <ul class="results">
+                <li class="state loading">Preparing search index...</li>
+                <li class="state failure">The search index is not available</li>
+              </ul>
+              <a href="../index.html" class="title">geoview-core</a>
+            </div>
+            <div class="table-cell" id="tsd-widgets">
+              <div id="tsd-filter">
+                <a href="#" class="tsd-widget options no-caption" data-toggle="options">Options</a>
+                <div class="tsd-filter-group">
+                  <div class="tsd-select" id="tsd-filter-visibility">
+                    <span class="tsd-select-label">All</span>
+                    <ul class="tsd-select-list">
+                      <li data-value="public">Public</li>
+                      <li data-value="protected">Public/Protected</li>
+                      <li data-value="private" class="selected">All</li>
+                    </ul>
+                  </div>
+                  <input type="checkbox" id="tsd-filter-inherited" checked /><label class="tsd-widget" for="tsd-filter-inherited"
+                    >Inherited</label
+                  ><input type="checkbox" id="tsd-filter-externals" checked /><label class="tsd-widget" for="tsd-filter-externals"
+                    >Externals</label
+                  >
+                </div>
+              </div>
+              <a href="#" class="tsd-widget menu no-caption" data-toggle="menu">Menu</a>
+            </div>
+          </div>
+        </div>
+      </div>
+      <div class="tsd-page-title">
+        <div class="container">
+          <ul class="tsd-breadcrumb">
+            <li><a href="../modules.html">geoview-core</a></li>
+            <li><a href="TypeApi.html">TypeApi</a></li>
+          </ul>
+          <h1>Interface TypeApi</h1>
+        </div>
+      </div>
+    </header>
+    <div class="container container-main">
+      <div class="row">
+        <div class="col-8 col-content">
+          <section class="tsd-panel tsd-comment">
+            <div class="tsd-comment tsd-typography">
+              <div class="lead">
+                <p>export interface TypeApi extends API, Event, Projection, Plugin {} //#427</p>
+              </div>
+            </div>
+          </section>
+          <section class="tsd-panel tsd-hierarchy">
+            <h3>Hierarchy</h3>
+            <ul class="tsd-hierarchy">
+              <li><span class="tsd-signature-type">API</span></li>
+              <li><span class="tsd-signature-type">Event</span></li>
+              <li>
+                <span class="tsd-signature-type">Plugin</span>
+                <ul class="tsd-hierarchy">
+                  <li><span class="target">TypeApi</span></li>
+                </ul>
+              </li>
+            </ul>
+          </section>
+          <section class="tsd-panel-group tsd-index-group">
+            <h2>Index</h2>
+            <section class="tsd-panel tsd-index-panel">
+              <div class="tsd-index-content">
+                <section class="tsd-index-section tsd-is-inherited">
+                  <h3>Properties</h3>
+                  <ul class="tsd-index-list">
+                    <li class="tsd-kind-property tsd-parent-kind-interface tsd-is-inherited tsd-is-private">
+                      <a href="TypeApi.html#_pluginsReady" class="tsd-kind-icon">#plugins<wbr />Ready</a>
+                    </li>
+                    <li class="tsd-kind-property tsd-parent-kind-interface tsd-is-inherited tsd-is-external">
+                      <a href="TypeApi.html#AT_TARGET" class="tsd-kind-icon">AT_<wbr />TARGET</a>
+                    </li>
+                    <li class="tsd-kind-property tsd-parent-kind-interface tsd-is-inherited tsd-is-external">
+                      <a href="TypeApi.html#BUBBLING_PHASE" class="tsd-kind-icon">BUBBLING_<wbr />PHASE</a>
+                    </li>
+                    <li class="tsd-kind-property tsd-parent-kind-interface tsd-is-inherited tsd-is-external">
+                      <a href="TypeApi.html#CAPTURING_PHASE" class="tsd-kind-icon">CAPTURING_<wbr />PHASE</a>
+                    </li>
+                    <li class="tsd-kind-property tsd-parent-kind-interface tsd-is-inherited tsd-is-external">
+                      <a href="TypeApi.html#NONE" class="tsd-kind-icon">NONE</a>
+                    </li>
+                    <li class="tsd-kind-property tsd-parent-kind-interface tsd-is-inherited">
+                      <a href="TypeApi.html#addUiComponent" class="tsd-kind-icon">add<wbr />Ui<wbr />Component</a>
+                    </li>
+                    <li class="tsd-kind-property tsd-parent-kind-interface tsd-is-inherited tsd-is-external">
+                      <a href="TypeApi.html#bubbles" class="tsd-kind-icon">bubbles</a>
+                    </li>
+                    <li class="tsd-kind-property tsd-parent-kind-interface tsd-is-inherited tsd-is-external">
+                      <a href="TypeApi.html#cancelBubble" class="tsd-kind-icon">cancel<wbr />Bubble</a>
+                    </li>
+                    <li class="tsd-kind-property tsd-parent-kind-interface tsd-is-inherited tsd-is-external">
+                      <a href="TypeApi.html#cancelable" class="tsd-kind-icon">cancelable</a>
+                    </li>
+                    <li class="tsd-kind-property tsd-parent-kind-interface tsd-is-inherited tsd-is-external">
+                      <a href="TypeApi.html#composed" class="tsd-kind-icon">composed</a>
+                    </li>
+                    <li class="tsd-kind-property tsd-parent-kind-interface tsd-is-inherited tsd-is-external">
+                      <a href="TypeApi.html#currentTarget" class="tsd-kind-icon">current<wbr />Target</a>
+                    </li>
+                    <li class="tsd-kind-property tsd-parent-kind-interface tsd-is-inherited">
+                      <a href="TypeApi.html#dateUtilities" class="tsd-kind-icon">date<wbr />Utilities</a>
+                    </li>
+                    <li class="tsd-kind-property tsd-parent-kind-interface tsd-is-inherited tsd-is-external">
+                      <a href="TypeApi.html#defaultPrevented" class="tsd-kind-icon">default<wbr />Prevented</a>
+                    </li>
+                    <li class="tsd-kind-property tsd-parent-kind-interface tsd-is-inherited">
+                      <a href="TypeApi.html#event" class="tsd-kind-icon">event</a>
+                    </li>
+                    <li class="tsd-kind-property tsd-parent-kind-interface tsd-is-inherited">
+                      <a href="TypeApi.html#eventNames" class="tsd-kind-icon">event<wbr />Names</a>
+                    </li>
+                    <li class="tsd-kind-property tsd-parent-kind-interface tsd-is-inherited tsd-is-external">
+                      <a href="TypeApi.html#eventPhase" class="tsd-kind-icon">event<wbr />Phase</a>
+                    </li>
+                    <li class="tsd-kind-property tsd-parent-kind-interface tsd-is-inherited">
+                      <a href="TypeApi.html#generateId" class="tsd-kind-icon">generate<wbr />Id</a>
+                    </li>
+                    <li class="tsd-kind-property tsd-parent-kind-interface tsd-is-inherited">
+                      <a href="TypeApi.html#geoUtilities" class="tsd-kind-icon">geo<wbr />Utilities</a>
+                    </li>
+                    <li class="tsd-kind-property tsd-parent-kind-interface tsd-is-inherited">
+                      <a href="TypeApi.html#isReady" class="tsd-kind-icon">is<wbr />Ready</a>
+                    </li>
+                    <li class="tsd-kind-property tsd-parent-kind-interface tsd-is-inherited tsd-is-external">
+                      <a href="TypeApi.html#isTrusted" class="tsd-kind-icon">is<wbr />Trusted</a>
+                    </li>
+                    <li class="tsd-kind-property tsd-parent-kind-interface tsd-is-inherited">
+                      <a href="TypeApi.html#layerTypes" class="tsd-kind-icon">layer<wbr />Types</a>
+                    </li>
+                    <li class="tsd-kind-property tsd-parent-kind-interface tsd-is-inherited">
+                      <a href="TypeApi.html#maps" class="tsd-kind-icon">maps</a>
+                    </li>
+                    <li class="tsd-kind-property tsd-parent-kind-interface tsd-is-inherited">
+                      <a href="TypeApi.html#markerDefinitions" class="tsd-kind-icon">marker<wbr />Definitions</a>
+                    </li>
+                    <li class="tsd-kind-property tsd-parent-kind-interface tsd-is-inherited">
+                      <a href="TypeApi.html#plugin" class="tsd-kind-icon">plugin</a>
+                    </li>
+                    <li class="tsd-kind-property tsd-parent-kind-interface tsd-is-inherited">
+                      <a href="TypeApi.html#plugins" class="tsd-kind-icon">plugins</a>
+                    </li>
+                    <li class="tsd-kind-property tsd-parent-kind-interface tsd-is-inherited">
+                      <a href="TypeApi.html#pluginsLoaded" class="tsd-kind-icon">plugins<wbr />Loaded</a>
+                    </li>
+                    <li class="tsd-kind-property tsd-parent-kind-interface tsd-is-inherited">
+                      <a href="TypeApi.html#projectNames" class="tsd-kind-icon">project<wbr />Names</a>
+                    </li>
+                    <li class="tsd-kind-property tsd-parent-kind-interface tsd-is-inherited">
+                      <a href="TypeApi.html#projection" class="tsd-kind-icon">projection</a>
+                    </li>
+                    <li class="tsd-kind-property tsd-parent-kind-interface tsd-is-inherited">
+                      <a href="TypeApi.html#readyCallback" class="tsd-kind-icon">ready<wbr />Callback</a>
+                    </li>
+                    <li class="tsd-kind-property tsd-parent-kind-interface tsd-is-inherited tsd-is-external">
+                      <a href="TypeApi.html#returnValue" class="tsd-kind-icon">return<wbr />Value</a>
+                    </li>
+                    <li class="tsd-kind-property tsd-parent-kind-interface tsd-is-inherited tsd-is-external">
+                      <a href="TypeApi.html#srcElement" class="tsd-kind-icon">src<wbr />Element</a>
+                    </li>
+                    <li class="tsd-kind-property tsd-parent-kind-interface tsd-is-inherited tsd-is-external">
+                      <a href="TypeApi.html#target" class="tsd-kind-icon">target</a>
+                    </li>
+                    <li class="tsd-kind-property tsd-parent-kind-interface tsd-is-inherited tsd-is-external">
+                      <a href="TypeApi.html#timeStamp" class="tsd-kind-icon">time<wbr />Stamp</a>
+                    </li>
+                    <li class="tsd-kind-property tsd-parent-kind-interface tsd-is-inherited tsd-is-external">
+                      <a href="TypeApi.html#type" class="tsd-kind-icon">type</a>
+                    </li>
+                  </ul>
+                </section>
+                <section class="tsd-index-section tsd-is-inherited">
+                  <h3>Methods</h3>
+                  <ul class="tsd-index-list">
+                    <li class="tsd-kind-method tsd-parent-kind-interface tsd-is-inherited">
+                      <a href="TypeApi.html#addPlugin" class="tsd-kind-icon">add<wbr />Plugin</a>
+                    </li>
+                    <li class="tsd-kind-method tsd-parent-kind-interface tsd-is-inherited">
+                      <a href="TypeApi.html#callInitCallback" class="tsd-kind-icon">call<wbr />Init<wbr />Callback</a>
+                    </li>
+                    <li class="tsd-kind-method tsd-parent-kind-interface tsd-is-inherited tsd-is-external">
+                      <a href="TypeApi.html#composedPath" class="tsd-kind-icon">composed<wbr />Path</a>
+                    </li>
+                    <li class="tsd-kind-method tsd-parent-kind-interface tsd-is-inherited tsd-is-external">
+                      <a href="TypeApi.html#initEvent" class="tsd-kind-icon">init<wbr />Event</a>
+                    </li>
+                    <li class="tsd-kind-method tsd-parent-kind-interface tsd-is-inherited">
+                      <a href="TypeApi.html#loadPlugin" class="tsd-kind-icon">load<wbr />Plugin</a>
+                    </li>
+                    <li class="tsd-kind-method tsd-parent-kind-interface tsd-is-inherited">
+                      <a href="TypeApi.html#loadPlugins" class="tsd-kind-icon">load<wbr />Plugins</a>
+                    </li>
+                    <li class="tsd-kind-method tsd-parent-kind-interface tsd-is-inherited">
+                      <a href="TypeApi.html#loadScript" class="tsd-kind-icon">load<wbr />Script</a>
+                    </li>
+                    <li class="tsd-kind-method tsd-parent-kind-interface tsd-is-inherited">
+                      <a href="TypeApi.html#map" class="tsd-kind-icon">map</a>
+                    </li>
+                    <li class="tsd-kind-method tsd-parent-kind-interface tsd-is-inherited tsd-is-external">
+                      <a href="TypeApi.html#preventDefault" class="tsd-kind-icon">prevent<wbr />Default</a>
+                    </li>
+                    <li class="tsd-kind-method tsd-parent-kind-interface tsd-is-inherited">
+                      <a href="TypeApi.html#ready" class="tsd-kind-icon">ready</a>
+                    </li>
+                    <li class="tsd-kind-method tsd-parent-kind-interface tsd-is-inherited">
+                      <a href="TypeApi.html#removePlugin" class="tsd-kind-icon">remove<wbr />Plugin</a>
+                    </li>
+                    <li class="tsd-kind-method tsd-parent-kind-interface tsd-is-inherited">
+                      <a href="TypeApi.html#removePlugins" class="tsd-kind-icon">remove<wbr />Plugins</a>
+                    </li>
+                    <li class="tsd-kind-method tsd-parent-kind-interface tsd-is-inherited tsd-is-external">
+                      <a href="TypeApi.html#stopImmediatePropagation" class="tsd-kind-icon">stop<wbr />Immediate<wbr />Propagation</a>
+                    </li>
+                    <li class="tsd-kind-method tsd-parent-kind-interface tsd-is-inherited tsd-is-external">
+                      <a href="TypeApi.html#stopPropagation" class="tsd-kind-icon">stop<wbr />Propagation</a>
+                    </li>
+                  </ul>
+                </section>
+              </div>
+            </section>
+          </section>
+          <section class="tsd-panel-group tsd-member-group tsd-is-inherited">
+            <h2>Properties</h2>
+            <section class="tsd-panel tsd-member tsd-kind-property tsd-parent-kind-interface tsd-is-inherited tsd-is-private">
+              <a id="_pluginsReady" class="tsd-anchor"></a>
+              <h3 class="tsd-anchor-link">
+                <span class="tsd-flag ts-flagPrivate">Private</span> #plugins<wbr />Ready<a
+                  href="#_pluginsReady"
+                  aria-label="Permalink"
+                  class="tsd-anchor-icon"
+                  ><svg
+                    xmlns="http://www.w3.org/2000/svg"
+                    class="icon icon-tabler icon-tabler-link"
+                    viewBox="0 0 24 24"
+                    stroke-width="2"
+                    stroke="currentColor"
+                    fill="none"
+                    stroke-linecap="round"
+                    stroke-linejoin="round"
+                  >
+                    <path stroke="none" d="M0 0h24v24H0z" fill="none"></path>
+                    <path d="M10 14a3.5 3.5 0 0 0 5 0l4 -4a3.5 3.5 0 0 0 -5 -5l-.5 .5"></path>
+                    <path d="M14 10a3.5 3.5 0 0 0 -5 0l-4 4a3.5 3.5 0 0 0 5 5l.5 -.5"></path></svg
+                ></a>
+              </h3>
+              <div class="tsd-signature tsd-kind-icon">
+                #plugins<wbr />Ready<span class="tsd-signature-symbol">:</span> <span class="tsd-signature-type">number</span
+                ><span class="tsd-signature-symbol"> = 0</span>
+              </div>
+              <aside class="tsd-sources">
+                <p>Inherited from Plugin.#pluginsReady</p>
+                <ul>
+                  <li>
+                    Defined in
+                    <a href="https://github.com/jolevesq/GeoView-OL/blob/d4243fd/packages/geoview-core/src/api/plugin.ts#L33"
+                      >packages/geoview-core/src/api/plugin.ts:33</a
+                    >
+                  </li>
+                </ul>
+              </aside>
+            </section>
+            <section class="tsd-panel tsd-member tsd-kind-property tsd-parent-kind-interface tsd-is-inherited tsd-is-external">
+              <a id="AT_TARGET" class="tsd-anchor"></a>
+              <h3 class="tsd-anchor-link">
+                <span class="tsd-flag ts-flagReadonly">Readonly</span> AT_<wbr />TARGET<a
+                  href="#AT_TARGET"
+                  aria-label="Permalink"
+                  class="tsd-anchor-icon"
+                  ><svg
+                    xmlns="http://www.w3.org/2000/svg"
+                    class="icon icon-tabler icon-tabler-link"
+                    viewBox="0 0 24 24"
+                    stroke-width="2"
+                    stroke="currentColor"
+                    fill="none"
+                    stroke-linecap="round"
+                    stroke-linejoin="round"
+                  >
+                    <path stroke="none" d="M0 0h24v24H0z" fill="none"></path>
+                    <path d="M10 14a3.5 3.5 0 0 0 5 0l4 -4a3.5 3.5 0 0 0 -5 -5l-.5 .5"></path>
+                    <path d="M14 10a3.5 3.5 0 0 0 -5 0l-4 4a3.5 3.5 0 0 0 5 5l.5 -.5"></path></svg
+                ></a>
+              </h3>
+              <div class="tsd-signature tsd-kind-icon">
+                AT_<wbr />TARGET<span class="tsd-signature-symbol">:</span> <span class="tsd-signature-type">number</span>
+              </div>
+              <aside class="tsd-sources">
+                <p>Inherited from Event.AT_TARGET</p>
+                <ul>
+                  <li>Defined in common/temp/node_modules/.pnpm/typescript@4.6.4/node_modules/typescript/lib/lib.dom.d.ts:4954</li>
+                </ul>
+              </aside>
+            </section>
+            <section class="tsd-panel tsd-member tsd-kind-property tsd-parent-kind-interface tsd-is-inherited tsd-is-external">
+              <a id="BUBBLING_PHASE" class="tsd-anchor"></a>
+              <h3 class="tsd-anchor-link">
+                <span class="tsd-flag ts-flagReadonly">Readonly</span> BUBBLING_<wbr />PHASE<a
+                  href="#BUBBLING_PHASE"
+                  aria-label="Permalink"
+                  class="tsd-anchor-icon"
+                  ><svg
+                    xmlns="http://www.w3.org/2000/svg"
+                    class="icon icon-tabler icon-tabler-link"
+                    viewBox="0 0 24 24"
+                    stroke-width="2"
+                    stroke="currentColor"
+                    fill="none"
+                    stroke-linecap="round"
+                    stroke-linejoin="round"
+                  >
+                    <path stroke="none" d="M0 0h24v24H0z" fill="none"></path>
+                    <path d="M10 14a3.5 3.5 0 0 0 5 0l4 -4a3.5 3.5 0 0 0 -5 -5l-.5 .5"></path>
+                    <path d="M14 10a3.5 3.5 0 0 0 -5 0l-4 4a3.5 3.5 0 0 0 5 5l.5 -.5"></path></svg
+                ></a>
+              </h3>
+              <div class="tsd-signature tsd-kind-icon">
+                BUBBLING_<wbr />PHASE<span class="tsd-signature-symbol">:</span> <span class="tsd-signature-type">number</span>
+              </div>
+              <aside class="tsd-sources">
+                <p>Inherited from Event.BUBBLING_PHASE</p>
+                <ul>
+                  <li>Defined in common/temp/node_modules/.pnpm/typescript@4.6.4/node_modules/typescript/lib/lib.dom.d.ts:4955</li>
+                </ul>
+              </aside>
+            </section>
+            <section class="tsd-panel tsd-member tsd-kind-property tsd-parent-kind-interface tsd-is-inherited tsd-is-external">
+              <a id="CAPTURING_PHASE" class="tsd-anchor"></a>
+              <h3 class="tsd-anchor-link">
+                <span class="tsd-flag ts-flagReadonly">Readonly</span> CAPTURING_<wbr />PHASE<a
+                  href="#CAPTURING_PHASE"
+                  aria-label="Permalink"
+                  class="tsd-anchor-icon"
+                  ><svg
+                    xmlns="http://www.w3.org/2000/svg"
+                    class="icon icon-tabler icon-tabler-link"
+                    viewBox="0 0 24 24"
+                    stroke-width="2"
+                    stroke="currentColor"
+                    fill="none"
+                    stroke-linecap="round"
+                    stroke-linejoin="round"
+                  >
+                    <path stroke="none" d="M0 0h24v24H0z" fill="none"></path>
+                    <path d="M10 14a3.5 3.5 0 0 0 5 0l4 -4a3.5 3.5 0 0 0 -5 -5l-.5 .5"></path>
+                    <path d="M14 10a3.5 3.5 0 0 0 -5 0l-4 4a3.5 3.5 0 0 0 5 5l.5 -.5"></path></svg
+                ></a>
+              </h3>
+              <div class="tsd-signature tsd-kind-icon">
+                CAPTURING_<wbr />PHASE<span class="tsd-signature-symbol">:</span> <span class="tsd-signature-type">number</span>
+              </div>
+              <aside class="tsd-sources">
+                <p>Inherited from Event.CAPTURING_PHASE</p>
+                <ul>
+                  <li>Defined in common/temp/node_modules/.pnpm/typescript@4.6.4/node_modules/typescript/lib/lib.dom.d.ts:4956</li>
+                </ul>
+              </aside>
+            </section>
+            <section class="tsd-panel tsd-member tsd-kind-property tsd-parent-kind-interface tsd-is-inherited tsd-is-external">
+              <a id="NONE" class="tsd-anchor"></a>
+              <h3 class="tsd-anchor-link">
+                <span class="tsd-flag ts-flagReadonly">Readonly</span> NONE<a href="#NONE" aria-label="Permalink" class="tsd-anchor-icon"
+                  ><svg
+                    xmlns="http://www.w3.org/2000/svg"
+                    class="icon icon-tabler icon-tabler-link"
+                    viewBox="0 0 24 24"
+                    stroke-width="2"
+                    stroke="currentColor"
+                    fill="none"
+                    stroke-linecap="round"
+                    stroke-linejoin="round"
+                  >
+                    <path stroke="none" d="M0 0h24v24H0z" fill="none"></path>
+                    <path d="M10 14a3.5 3.5 0 0 0 5 0l4 -4a3.5 3.5 0 0 0 -5 -5l-.5 .5"></path>
+                    <path d="M14 10a3.5 3.5 0 0 0 -5 0l-4 4a3.5 3.5 0 0 0 5 5l.5 -.5"></path></svg
+                ></a>
+              </h3>
+              <div class="tsd-signature tsd-kind-icon">
+                NONE<span class="tsd-signature-symbol">:</span> <span class="tsd-signature-type">number</span>
+              </div>
+              <aside class="tsd-sources">
+                <p>Inherited from Event.NONE</p>
+                <ul>
+                  <li>Defined in common/temp/node_modules/.pnpm/typescript@4.6.4/node_modules/typescript/lib/lib.dom.d.ts:4957</li>
+                </ul>
+              </aside>
+            </section>
+            <section class="tsd-panel tsd-member tsd-kind-property tsd-parent-kind-interface tsd-is-inherited">
+              <a id="addUiComponent" class="tsd-anchor"></a>
+              <h3 class="tsd-anchor-link">
+                add<wbr />Ui<wbr />Component<a href="#addUiComponent" aria-label="Permalink" class="tsd-anchor-icon"
+                  ><svg
+                    xmlns="http://www.w3.org/2000/svg"
+                    class="icon icon-tabler icon-tabler-link"
+                    viewBox="0 0 24 24"
+                    stroke-width="2"
+                    stroke="currentColor"
+                    fill="none"
+                    stroke-linecap="round"
+                    stroke-linejoin="round"
+                  >
+                    <path stroke="none" d="M0 0h24v24H0z" fill="none"></path>
+                    <path d="M10 14a3.5 3.5 0 0 0 5 0l4 -4a3.5 3.5 0 0 0 -5 -5l-.5 .5"></path>
+                    <path d="M14 10a3.5 3.5 0 0 0 -5 0l-4 4a3.5 3.5 0 0 0 5 5l.5 -.5"></path></svg
+                ></a>
+              </h3>
+              <div class="tsd-signature tsd-kind-icon">
+                add<wbr />Ui<wbr />Component<span class="tsd-signature-symbol">:</span> <span class="tsd-signature-symbol">(</span
+                ><span class="tsd-signature-symbol">(</span>targetDivId<span class="tsd-signature-symbol">: </span
+                ><span class="tsd-signature-type">string</span>, component<span class="tsd-signature-symbol">: </span
+                ><span class="tsd-signature-type">ReactElement</span><span class="tsd-signature-symbol">&lt;</span
+                ><span class="tsd-signature-type">any</span><span class="tsd-signature-symbol">, </span
+                ><span class="tsd-signature-type">string</span><span class="tsd-signature-symbol"> | </span
+                ><span class="tsd-signature-type">JSXElementConstructor</span><span class="tsd-signature-symbol">&lt;</span
+                ><span class="tsd-signature-type">any</span><span class="tsd-signature-symbol">&gt;</span
+                ><span class="tsd-signature-symbol">&gt;</span><span class="tsd-signature-symbol">)</span
+                ><span class="tsd-signature-symbol"> =&gt; </span><span class="tsd-signature-type">void</span
+                ><span class="tsd-signature-symbol">)</span><span class="tsd-signature-symbol"> = addUiComponent</span>
+              </div>
+              <aside class="tsd-sources">
+                <p>Inherited from API.addUiComponent</p>
+                <ul>
+                  <li>
+                    Defined in
+                    <a href="https://github.com/jolevesq/GeoView-OL/blob/d4243fd/packages/geoview-core/src/api/api.ts#L62"
+                      >packages/geoview-core/src/api/api.ts:62</a
+                    >
+                  </li>
+                </ul>
+              </aside>
+              <div class="tsd-type-declaration">
+                <h4>Type declaration</h4>
+                <ul class="tsd-parameters">
+                  <li class="tsd-parameter-signature">
+                    <ul class="tsd-signatures tsd-kind-type-literal tsd-parent-kind-interface">
+                      <li class="tsd-signature tsd-kind-icon">
+                        <span class="tsd-signature-symbol">(</span>targetDivId<span class="tsd-signature-symbol">: </span
+                        ><span class="tsd-signature-type">string</span>, component<span class="tsd-signature-symbol">: </span
+                        ><span class="tsd-signature-type">ReactElement</span><span class="tsd-signature-symbol">&lt;</span
+                        ><span class="tsd-signature-type">any</span><span class="tsd-signature-symbol">, </span
+                        ><span class="tsd-signature-type">string</span><span class="tsd-signature-symbol"> | </span
+                        ><span class="tsd-signature-type">JSXElementConstructor</span><span class="tsd-signature-symbol">&lt;</span
+                        ><span class="tsd-signature-type">any</span><span class="tsd-signature-symbol">&gt;</span
+                        ><span class="tsd-signature-symbol">&gt;</span><span class="tsd-signature-symbol">)</span
+                        ><span class="tsd-signature-symbol">: </span><span class="tsd-signature-type">void</span>
+                      </li>
+                    </ul>
+                    <ul class="tsd-descriptions">
+                      <li class="tsd-description">
+                        <div class="tsd-comment tsd-typography">
+                          <div class="lead">
+                            <p>Add a UI component to a custom div. Do not listen to event from here, pass in the props</p>
+                          </div>
+                        </div>
+                        <h4 class="tsd-parameters-title">Parameters</h4>
+                        <ul class="tsd-parameters">
+                          <li>
+                            <h5>targetDivId: <span class="tsd-signature-type">string</span></h5>
+                            <div class="tsd-comment tsd-typography">
+                              <div class="lead">
+                                <p>the div id to insert the component in</p>
+                              </div>
+                            </div>
+                          </li>
+                          <li>
+                            <h5>
+                              component: <span class="tsd-signature-type">ReactElement</span><span class="tsd-signature-symbol">&lt;</span
+                              ><span class="tsd-signature-type">any</span><span class="tsd-signature-symbol">, </span
+                              ><span class="tsd-signature-type">string</span><span class="tsd-signature-symbol"> | </span
+                              ><span class="tsd-signature-type">JSXElementConstructor</span><span class="tsd-signature-symbol">&lt;</span
+                              ><span class="tsd-signature-type">any</span><span class="tsd-signature-symbol">&gt;</span
+                              ><span class="tsd-signature-symbol">&gt;</span>
+                            </h5>
+                            <div class="tsd-comment tsd-typography">
+                              <div class="lead">
+                                <p>the UI react component</p>
+                              </div>
+                            </div>
+                          </li>
+                        </ul>
+                        <h4 class="tsd-returns-title">Returns <span class="tsd-signature-type">void</span></h4>
+                      </li>
+                    </ul>
+                  </li>
+                </ul>
+              </div>
+            </section>
+            <section class="tsd-panel tsd-member tsd-kind-property tsd-parent-kind-interface tsd-is-inherited tsd-is-external">
+              <a id="bubbles" class="tsd-anchor"></a>
+              <h3 class="tsd-anchor-link">
+                <span class="tsd-flag ts-flagReadonly">Readonly</span> bubbles<a
+                  href="#bubbles"
+                  aria-label="Permalink"
+                  class="tsd-anchor-icon"
+                  ><svg
+                    xmlns="http://www.w3.org/2000/svg"
+                    class="icon icon-tabler icon-tabler-link"
+                    viewBox="0 0 24 24"
+                    stroke-width="2"
+                    stroke="currentColor"
+                    fill="none"
+                    stroke-linecap="round"
+                    stroke-linejoin="round"
+                  >
+                    <path stroke="none" d="M0 0h24v24H0z" fill="none"></path>
+                    <path d="M10 14a3.5 3.5 0 0 0 5 0l4 -4a3.5 3.5 0 0 0 -5 -5l-.5 .5"></path>
+                    <path d="M14 10a3.5 3.5 0 0 0 -5 0l-4 4a3.5 3.5 0 0 0 5 5l.5 -.5"></path></svg
+                ></a>
+              </h3>
+              <div class="tsd-signature tsd-kind-icon">
+                bubbles<span class="tsd-signature-symbol">:</span> <span class="tsd-signature-type">boolean</span>
+              </div>
+              <aside class="tsd-sources">
+                <p>Inherited from Event.bubbles</p>
+                <ul>
+                  <li>Defined in common/temp/node_modules/.pnpm/typescript@4.6.4/node_modules/typescript/lib/lib.dom.d.ts:4920</li>
+                </ul>
+              </aside>
+              <div class="tsd-comment tsd-typography">
+                <div class="lead">
+                  <p>
+                    Returns true or false depending on how event was initialized. True if event goes through its target&#39;s ancestors in
+                    reverse tree order, and false otherwise.
+                  </p>
+                </div>
+              </div>
+            </section>
+            <section class="tsd-panel tsd-member tsd-kind-property tsd-parent-kind-interface tsd-is-inherited tsd-is-external">
+              <a id="cancelBubble" class="tsd-anchor"></a>
+              <h3 class="tsd-anchor-link">
+                cancel<wbr />Bubble<a href="#cancelBubble" aria-label="Permalink" class="tsd-anchor-icon"
+                  ><svg
+                    xmlns="http://www.w3.org/2000/svg"
+                    class="icon icon-tabler icon-tabler-link"
+                    viewBox="0 0 24 24"
+                    stroke-width="2"
+                    stroke="currentColor"
+                    fill="none"
+                    stroke-linecap="round"
+                    stroke-linejoin="round"
+                  >
+                    <path stroke="none" d="M0 0h24v24H0z" fill="none"></path>
+                    <path d="M10 14a3.5 3.5 0 0 0 5 0l4 -4a3.5 3.5 0 0 0 -5 -5l-.5 .5"></path>
+                    <path d="M14 10a3.5 3.5 0 0 0 -5 0l-4 4a3.5 3.5 0 0 0 5 5l.5 -.5"></path></svg
+                ></a>
+              </h3>
+              <div class="tsd-signature tsd-kind-icon">
+                cancel<wbr />Bubble<span class="tsd-signature-symbol">:</span> <span class="tsd-signature-type">boolean</span>
+              </div>
+              <aside class="tsd-sources">
+                <p>Inherited from Event.cancelBubble</p>
+                <ul>
+                  <li>Defined in common/temp/node_modules/.pnpm/typescript@4.6.4/node_modules/typescript/lib/lib.dom.d.ts:4921</li>
+                </ul>
+              </aside>
+            </section>
+            <section class="tsd-panel tsd-member tsd-kind-property tsd-parent-kind-interface tsd-is-inherited tsd-is-external">
+              <a id="cancelable" class="tsd-anchor"></a>
+              <h3 class="tsd-anchor-link">
+                <span class="tsd-flag ts-flagReadonly">Readonly</span> cancelable<a
+                  href="#cancelable"
+                  aria-label="Permalink"
+                  class="tsd-anchor-icon"
+                  ><svg
+                    xmlns="http://www.w3.org/2000/svg"
+                    class="icon icon-tabler icon-tabler-link"
+                    viewBox="0 0 24 24"
+                    stroke-width="2"
+                    stroke="currentColor"
+                    fill="none"
+                    stroke-linecap="round"
+                    stroke-linejoin="round"
+                  >
+                    <path stroke="none" d="M0 0h24v24H0z" fill="none"></path>
+                    <path d="M10 14a3.5 3.5 0 0 0 5 0l4 -4a3.5 3.5 0 0 0 -5 -5l-.5 .5"></path>
+                    <path d="M14 10a3.5 3.5 0 0 0 -5 0l-4 4a3.5 3.5 0 0 0 5 5l.5 -.5"></path></svg
+                ></a>
+              </h3>
+              <div class="tsd-signature tsd-kind-icon">
+                cancelable<span class="tsd-signature-symbol">:</span> <span class="tsd-signature-type">boolean</span>
+              </div>
+              <aside class="tsd-sources">
+                <p>Inherited from Event.cancelable</p>
+                <ul>
+                  <li>Defined in common/temp/node_modules/.pnpm/typescript@4.6.4/node_modules/typescript/lib/lib.dom.d.ts:4923</li>
+                </ul>
+              </aside>
+              <div class="tsd-comment tsd-typography">
+                <div class="lead">
+                  <p>
+                    Returns true or false depending on how event was initialized. Its return value does not always carry meaning, but true
+                    can indicate that part of the operation during which event was dispatched, can be canceled by invoking the
+                    preventDefault() method.
+                  </p>
+                </div>
+              </div>
+            </section>
+            <section class="tsd-panel tsd-member tsd-kind-property tsd-parent-kind-interface tsd-is-inherited tsd-is-external">
+              <a id="composed" class="tsd-anchor"></a>
+              <h3 class="tsd-anchor-link">
+                <span class="tsd-flag ts-flagReadonly">Readonly</span> composed<a
+                  href="#composed"
+                  aria-label="Permalink"
+                  class="tsd-anchor-icon"
+                  ><svg
+                    xmlns="http://www.w3.org/2000/svg"
+                    class="icon icon-tabler icon-tabler-link"
+                    viewBox="0 0 24 24"
+                    stroke-width="2"
+                    stroke="currentColor"
+                    fill="none"
+                    stroke-linecap="round"
+                    stroke-linejoin="round"
+                  >
+                    <path stroke="none" d="M0 0h24v24H0z" fill="none"></path>
+                    <path d="M10 14a3.5 3.5 0 0 0 5 0l4 -4a3.5 3.5 0 0 0 -5 -5l-.5 .5"></path>
+                    <path d="M14 10a3.5 3.5 0 0 0 -5 0l-4 4a3.5 3.5 0 0 0 5 5l.5 -.5"></path></svg
+                ></a>
+              </h3>
+              <div class="tsd-signature tsd-kind-icon">
+                composed<span class="tsd-signature-symbol">:</span> <span class="tsd-signature-type">boolean</span>
+              </div>
+              <aside class="tsd-sources">
+                <p>Inherited from Event.composed</p>
+                <ul>
+                  <li>Defined in common/temp/node_modules/.pnpm/typescript@4.6.4/node_modules/typescript/lib/lib.dom.d.ts:4925</li>
+                </ul>
+              </aside>
+              <div class="tsd-comment tsd-typography">
+                <div class="lead">
+                  <p>
+                    Returns true or false depending on how event was initialized. True if event invokes listeners past a ShadowRoot node
+                    that is the root of its target, and false otherwise.
+                  </p>
+                </div>
+              </div>
+            </section>
+            <section class="tsd-panel tsd-member tsd-kind-property tsd-parent-kind-interface tsd-is-inherited tsd-is-external">
+              <a id="currentTarget" class="tsd-anchor"></a>
+              <h3 class="tsd-anchor-link">
+                <span class="tsd-flag ts-flagReadonly">Readonly</span> current<wbr />Target<a
+                  href="#currentTarget"
+                  aria-label="Permalink"
+                  class="tsd-anchor-icon"
+                  ><svg
+                    xmlns="http://www.w3.org/2000/svg"
+                    class="icon icon-tabler icon-tabler-link"
+                    viewBox="0 0 24 24"
+                    stroke-width="2"
+                    stroke="currentColor"
+                    fill="none"
+                    stroke-linecap="round"
+                    stroke-linejoin="round"
+                  >
+                    <path stroke="none" d="M0 0h24v24H0z" fill="none"></path>
+                    <path d="M10 14a3.5 3.5 0 0 0 5 0l4 -4a3.5 3.5 0 0 0 -5 -5l-.5 .5"></path>
+                    <path d="M14 10a3.5 3.5 0 0 0 -5 0l-4 4a3.5 3.5 0 0 0 5 5l.5 -.5"></path></svg
+                ></a>
+              </h3>
+              <div class="tsd-signature tsd-kind-icon">
+                current<wbr />Target<span class="tsd-signature-symbol">:</span> <span class="tsd-signature-type">null</span
+                ><span class="tsd-signature-symbol"> | </span><span class="tsd-signature-type">EventTarget</span>
+              </div>
+              <aside class="tsd-sources">
+                <p>Inherited from Event.currentTarget</p>
+                <ul>
+                  <li>Defined in common/temp/node_modules/.pnpm/typescript@4.6.4/node_modules/typescript/lib/lib.dom.d.ts:4927</li>
+                </ul>
+              </aside>
+              <div class="tsd-comment tsd-typography">
+                <div class="lead">
+                  <p>Returns the object whose event listener&#39;s callback is currently being invoked.</p>
+                </div>
+              </div>
+            </section>
+            <section class="tsd-panel tsd-member tsd-kind-property tsd-parent-kind-interface tsd-is-inherited">
+              <a id="dateUtilities" class="tsd-anchor"></a>
+              <h3 class="tsd-anchor-link">
+                date<wbr />Utilities<a href="#dateUtilities" aria-label="Permalink" class="tsd-anchor-icon"
+                  ><svg
+                    xmlns="http://www.w3.org/2000/svg"
+                    class="icon icon-tabler icon-tabler-link"
+                    viewBox="0 0 24 24"
+                    stroke-width="2"
+                    stroke="currentColor"
+                    fill="none"
+                    stroke-linecap="round"
+                    stroke-linejoin="round"
+                  >
+                    <path stroke="none" d="M0 0h24v24H0z" fill="none"></path>
+                    <path d="M10 14a3.5 3.5 0 0 0 5 0l4 -4a3.5 3.5 0 0 0 -5 -5l-.5 .5"></path>
+                    <path d="M14 10a3.5 3.5 0 0 0 -5 0l-4 4a3.5 3.5 0 0 0 5 5l.5 -.5"></path></svg
+                ></a>
+              </h3>
+              <div class="tsd-signature tsd-kind-icon">
+                date<wbr />Utilities<span class="tsd-signature-symbol">:</span> <span class="tsd-signature-type">DateMgt</span>
+              </div>
+              <aside class="tsd-sources">
+                <p>Inherited from API.dateUtilities</p>
+                <ul>
+                  <li>
+                    Defined in
+                    <a href="https://github.com/jolevesq/GeoView-OL/blob/d4243fd/packages/geoview-core/src/api/api.ts#L53"
+                      >packages/geoview-core/src/api/api.ts:53</a
+                    >
+                  </li>
+                </ul>
+              </aside>
+            </section>
+            <section class="tsd-panel tsd-member tsd-kind-property tsd-parent-kind-interface tsd-is-inherited tsd-is-external">
+              <a id="defaultPrevented" class="tsd-anchor"></a>
+              <h3 class="tsd-anchor-link">
+                <span class="tsd-flag ts-flagReadonly">Readonly</span> default<wbr />Prevented<a
+                  href="#defaultPrevented"
+                  aria-label="Permalink"
+                  class="tsd-anchor-icon"
+                  ><svg
+                    xmlns="http://www.w3.org/2000/svg"
+                    class="icon icon-tabler icon-tabler-link"
+                    viewBox="0 0 24 24"
+                    stroke-width="2"
+                    stroke="currentColor"
+                    fill="none"
+                    stroke-linecap="round"
+                    stroke-linejoin="round"
+                  >
+                    <path stroke="none" d="M0 0h24v24H0z" fill="none"></path>
+                    <path d="M10 14a3.5 3.5 0 0 0 5 0l4 -4a3.5 3.5 0 0 0 -5 -5l-.5 .5"></path>
+                    <path d="M14 10a3.5 3.5 0 0 0 -5 0l-4 4a3.5 3.5 0 0 0 5 5l.5 -.5"></path></svg
+                ></a>
+              </h3>
+              <div class="tsd-signature tsd-kind-icon">
+                default<wbr />Prevented<span class="tsd-signature-symbol">:</span> <span class="tsd-signature-type">boolean</span>
+              </div>
+              <aside class="tsd-sources">
+                <p>Inherited from Event.defaultPrevented</p>
+                <ul>
+                  <li>Defined in common/temp/node_modules/.pnpm/typescript@4.6.4/node_modules/typescript/lib/lib.dom.d.ts:4929</li>
+                </ul>
+              </aside>
+              <div class="tsd-comment tsd-typography">
+                <div class="lead">
+                  <p>Returns true if preventDefault() was invoked successfully to indicate cancelation, and false otherwise.</p>
+                </div>
+              </div>
+            </section>
+            <section class="tsd-panel tsd-member tsd-kind-property tsd-parent-kind-interface tsd-is-inherited">
+              <a id="event" class="tsd-anchor"></a>
+              <h3 class="tsd-anchor-link">
+                event<a href="#event" aria-label="Permalink" class="tsd-anchor-icon"
+                  ><svg
+                    xmlns="http://www.w3.org/2000/svg"
+                    class="icon icon-tabler icon-tabler-link"
+                    viewBox="0 0 24 24"
+                    stroke-width="2"
+                    stroke="currentColor"
+                    fill="none"
+                    stroke-linecap="round"
+                    stroke-linejoin="round"
+                  >
+                    <path stroke="none" d="M0 0h24v24H0z" fill="none"></path>
+                    <path d="M10 14a3.5 3.5 0 0 0 5 0l4 -4a3.5 3.5 0 0 0 -5 -5l-.5 .5"></path>
+                    <path d="M14 10a3.5 3.5 0 0 0 -5 0l-4 4a3.5 3.5 0 0 0 5 5l.5 -.5"></path></svg
+                ></a>
+              </h3>
+              <div class="tsd-signature tsd-kind-icon">
+                event<span class="tsd-signature-symbol">:</span> <span class="tsd-signature-type">Event</span>
+              </div>
+              <aside class="tsd-sources">
+                <p>Inherited from API.event</p>
+                <ul>
+                  <li>
+                    Defined in
+                    <a href="https://github.com/jolevesq/GeoView-OL/blob/d4243fd/packages/geoview-core/src/api/api.ts#L23"
+                      >packages/geoview-core/src/api/api.ts:23</a
+                    >
+                  </li>
+                </ul>
+              </aside>
+            </section>
+            <section class="tsd-panel tsd-member tsd-kind-property tsd-parent-kind-interface tsd-is-inherited">
+              <a id="eventNames" class="tsd-anchor"></a>
+              <h3 class="tsd-anchor-link">
+                event<wbr />Names<a href="#eventNames" aria-label="Permalink" class="tsd-anchor-icon"
+                  ><svg
+                    xmlns="http://www.w3.org/2000/svg"
+                    class="icon icon-tabler icon-tabler-link"
+                    viewBox="0 0 24 24"
+                    stroke-width="2"
+                    stroke="currentColor"
+                    fill="none"
+                    stroke-linecap="round"
+                    stroke-linejoin="round"
+                  >
+                    <path stroke="none" d="M0 0h24v24H0z" fill="none"></path>
+                    <path d="M10 14a3.5 3.5 0 0 0 5 0l4 -4a3.5 3.5 0 0 0 -5 -5l-.5 .5"></path>
+                    <path d="M14 10a3.5 3.5 0 0 0 -5 0l-4 4a3.5 3.5 0 0 0 5 5l.5 -.5"></path></svg
+                ></a>
+              </h3>
+              <div class="tsd-signature tsd-kind-icon">
+                event<wbr />Names<span class="tsd-signature-symbol">:</span> <span class="tsd-signature-symbol">{ </span>APPBAR<span
+                  class="tsd-signature-symbol"
+                  >: </span
+                ><span class="tsd-signature-type">Record</span><span class="tsd-signature-symbol">&lt;</span
+                ><span class="tsd-signature-type">AppbarEventKey</span><span class="tsd-signature-symbol">, </span
+                ><span class="tsd-signature-type">EventStringId</span><span class="tsd-signature-symbol">&gt;</span
+                ><span class="tsd-signature-symbol">; </span>ATTRIBUTION<span class="tsd-signature-symbol">: </span
+                ><span class="tsd-signature-type">Record</span><span class="tsd-signature-symbol">&lt;</span
+                ><span class="tsd-signature-type">&quot;EVENT_ATTRIBUTION_UPDATE&quot;</span><span class="tsd-signature-symbol">, </span
+                ><span class="tsd-signature-type">EventStringId</span><span class="tsd-signature-symbol">&gt;</span
+                ><span class="tsd-signature-symbol">; </span>BASEMAP<span class="tsd-signature-symbol">: </span
+                ><span class="tsd-signature-type">Record</span><span class="tsd-signature-symbol">&lt;</span
+                ><span class="tsd-signature-type">&quot;EVENT_BASEMAP_LAYERS_UPDATE&quot;</span><span class="tsd-signature-symbol">, </span
+                ><span class="tsd-signature-type">EventStringId</span><span class="tsd-signature-symbol">&gt;</span
+                ><span class="tsd-signature-symbol">; </span>DETAILS_PANEL<span class="tsd-signature-symbol">: </span
+                ><span class="tsd-signature-type">Record</span><span class="tsd-signature-symbol">&lt;</span
+                ><span class="tsd-signature-type">&quot;EVENT_DETAILS_PANEL_CROSSHAIR_ENTER&quot;</span
+                ><span class="tsd-signature-symbol">, </span><span class="tsd-signature-type">EventStringId</span
+                ><span class="tsd-signature-symbol">&gt;</span><span class="tsd-signature-symbol">; </span>DRAWER<span
+                  class="tsd-signature-symbol"
+                  >: </span
+                ><span class="tsd-signature-type">Record</span><span class="tsd-signature-symbol">&lt;</span
+                ><span class="tsd-signature-type">&quot;EVENT_DRAWER_OPEN_CLOSE&quot;</span><span class="tsd-signature-symbol">, </span
+                ><span class="tsd-signature-type">EventStringId</span><span class="tsd-signature-symbol">&gt;</span
+                ><span class="tsd-signature-symbol">; </span>LAYER<span class="tsd-signature-symbol">: </span
+                ><span class="tsd-signature-type">Record</span><span class="tsd-signature-symbol">&lt;</span
+                ><span class="tsd-signature-type">LayerEventKey</span><span class="tsd-signature-symbol">, </span
+                ><span class="tsd-signature-type">EventStringId</span><span class="tsd-signature-symbol">&gt;</span
+                ><span class="tsd-signature-symbol">; </span>MAP<span class="tsd-signature-symbol">: </span
+                ><span class="tsd-signature-type">Record</span><span class="tsd-signature-symbol">&lt;</span
+                ><span class="tsd-signature-type">MapEventKey</span><span class="tsd-signature-symbol">, </span
+                ><span class="tsd-signature-type">EventStringId</span><span class="tsd-signature-symbol">&gt;</span
+                ><span class="tsd-signature-symbol">; </span>MARKER_ICON<span class="tsd-signature-symbol">: </span
+                ><span class="tsd-signature-type">Record</span><span class="tsd-signature-symbol">&lt;</span
+                ><span class="tsd-signature-type">MarkerIconEventKey</span><span class="tsd-signature-symbol">, </span
+                ><span class="tsd-signature-type">EventStringId</span><span class="tsd-signature-symbol">&gt;</span
+                ><span class="tsd-signature-symbol">; </span>MODAL<span class="tsd-signature-symbol">: </span
+                ><span class="tsd-signature-type">Record</span><span class="tsd-signature-symbol">&lt;</span
+                ><span class="tsd-signature-type">ModalEventKey</span><span class="tsd-signature-symbol">, </span
+                ><span class="tsd-signature-type">EventStringId</span><span class="tsd-signature-symbol">&gt;</span
+                ><span class="tsd-signature-symbol">; </span>NAVBAR<span class="tsd-signature-symbol">: </span
+                ><span class="tsd-signature-type">Record</span><span class="tsd-signature-symbol">&lt;</span
+                ><span class="tsd-signature-type">NavbarEventKey</span><span class="tsd-signature-symbol">, </span
+                ><span class="tsd-signature-type">EventStringId</span><span class="tsd-signature-symbol">&gt;</span
+                ><span class="tsd-signature-symbol">; </span>OVERVIEW_MAP<span class="tsd-signature-symbol">: </span
+                ><span class="tsd-signature-type">Record</span><span class="tsd-signature-symbol">&lt;</span
+                ><span class="tsd-signature-type">&quot;EVENT_OVERVIEW_MAP_TOGGLE&quot;</span><span class="tsd-signature-symbol">, </span
+                ><span class="tsd-signature-type">EventStringId</span><span class="tsd-signature-symbol">&gt;</span
+                ><span class="tsd-signature-symbol">; </span>PANEL<span class="tsd-signature-symbol">: </span
+                ><span class="tsd-signature-type">Record</span><span class="tsd-signature-symbol">&lt;</span
+                ><span class="tsd-signature-type">PanelEventKey</span><span class="tsd-signature-symbol">, </span
+                ><span class="tsd-signature-type">EventStringId</span><span class="tsd-signature-symbol">&gt;</span
+                ><span class="tsd-signature-symbol">; </span>SLIDER<span class="tsd-signature-symbol">: </span
+                ><span class="tsd-signature-type">Record</span><span class="tsd-signature-symbol">&lt;</span
+                ><span class="tsd-signature-type">SliderEventKey</span><span class="tsd-signature-symbol">, </span
+                ><span class="tsd-signature-type">EventStringId</span><span class="tsd-signature-symbol">&gt;</span
+                ><span class="tsd-signature-symbol">; </span>SNACKBAR<span class="tsd-signature-symbol">: </span
+                ><span class="tsd-signature-type">Record</span><span class="tsd-signature-symbol">&lt;</span
+                ><span class="tsd-signature-type">&quot;EVENT_SNACKBAR_OPEN&quot;</span><span class="tsd-signature-symbol">, </span
+                ><span class="tsd-signature-type">EventStringId</span><span class="tsd-signature-symbol">&gt;</span
+                ><span class="tsd-signature-symbol">; </span>VECTOR<span class="tsd-signature-symbol">: </span
+                ><span class="tsd-signature-type">Record</span><span class="tsd-signature-symbol">&lt;</span
+                ><span class="tsd-signature-type">VectorEventKey</span><span class="tsd-signature-symbol">, </span
+                ><span class="tsd-signature-type">EventStringId</span><span class="tsd-signature-symbol">&gt;</span
+                ><span class="tsd-signature-symbol"> }</span><span class="tsd-signature-symbol"> = EVENT_NAMES</span>
+              </div>
+              <aside class="tsd-sources">
+                <p>Inherited from API.eventNames</p>
+                <ul>
+                  <li>
+                    Defined in
+                    <a href="https://github.com/jolevesq/GeoView-OL/blob/d4243fd/packages/geoview-core/src/api/api.ts#L26"
+                      >packages/geoview-core/src/api/api.ts:26</a
+                    >
+                  </li>
+                </ul>
+              </aside>
+              <div class="tsd-type-declaration">
+                <h4>Type declaration</h4>
+                <ul class="tsd-parameters">
+                  <li class="tsd-parameter">
+                    <h5>
+                      APPBAR<span class="tsd-signature-symbol">: </span><span class="tsd-signature-type">Record</span
+                      ><span class="tsd-signature-symbol">&lt;</span><span class="tsd-signature-type">AppbarEventKey</span
+                      ><span class="tsd-signature-symbol">, </span><span class="tsd-signature-type">EventStringId</span
+                      ><span class="tsd-signature-symbol">&gt;</span>
+                    </h5>
+                  </li>
+                  <li class="tsd-parameter">
+                    <h5>
+                      ATTRIBUTION<span class="tsd-signature-symbol">: </span><span class="tsd-signature-type">Record</span
+                      ><span class="tsd-signature-symbol">&lt;</span
+                      ><span class="tsd-signature-type">&quot;EVENT_ATTRIBUTION_UPDATE&quot;</span
+                      ><span class="tsd-signature-symbol">, </span><span class="tsd-signature-type">EventStringId</span
+                      ><span class="tsd-signature-symbol">&gt;</span>
+                    </h5>
+                  </li>
+                  <li class="tsd-parameter">
+                    <h5>
+                      BASEMAP<span class="tsd-signature-symbol">: </span><span class="tsd-signature-type">Record</span
+                      ><span class="tsd-signature-symbol">&lt;</span
+                      ><span class="tsd-signature-type">&quot;EVENT_BASEMAP_LAYERS_UPDATE&quot;</span
+                      ><span class="tsd-signature-symbol">, </span><span class="tsd-signature-type">EventStringId</span
+                      ><span class="tsd-signature-symbol">&gt;</span>
+                    </h5>
+                  </li>
+                  <li class="tsd-parameter">
+                    <h5>
+                      DETAILS_<wbr />PANEL<span class="tsd-signature-symbol">: </span><span class="tsd-signature-type">Record</span
+                      ><span class="tsd-signature-symbol">&lt;</span
+                      ><span class="tsd-signature-type">&quot;EVENT_DETAILS_PANEL_CROSSHAIR_ENTER&quot;</span
+                      ><span class="tsd-signature-symbol">, </span><span class="tsd-signature-type">EventStringId</span
+                      ><span class="tsd-signature-symbol">&gt;</span>
+                    </h5>
+                  </li>
+                  <li class="tsd-parameter">
+                    <h5>
+                      DRAWER<span class="tsd-signature-symbol">: </span><span class="tsd-signature-type">Record</span
+                      ><span class="tsd-signature-symbol">&lt;</span
+                      ><span class="tsd-signature-type">&quot;EVENT_DRAWER_OPEN_CLOSE&quot;</span
+                      ><span class="tsd-signature-symbol">, </span><span class="tsd-signature-type">EventStringId</span
+                      ><span class="tsd-signature-symbol">&gt;</span>
+                    </h5>
+                  </li>
+                  <li class="tsd-parameter">
+                    <h5>
+                      LAYER<span class="tsd-signature-symbol">: </span><span class="tsd-signature-type">Record</span
+                      ><span class="tsd-signature-symbol">&lt;</span><span class="tsd-signature-type">LayerEventKey</span
+                      ><span class="tsd-signature-symbol">, </span><span class="tsd-signature-type">EventStringId</span
+                      ><span class="tsd-signature-symbol">&gt;</span>
+                    </h5>
+                  </li>
+                  <li class="tsd-parameter">
+                    <h5>
+                      MAP<span class="tsd-signature-symbol">: </span><span class="tsd-signature-type">Record</span
+                      ><span class="tsd-signature-symbol">&lt;</span><span class="tsd-signature-type">MapEventKey</span
+                      ><span class="tsd-signature-symbol">, </span><span class="tsd-signature-type">EventStringId</span
+                      ><span class="tsd-signature-symbol">&gt;</span>
+                    </h5>
+                  </li>
+                  <li class="tsd-parameter">
+                    <h5>
+                      MARKER_<wbr />ICON<span class="tsd-signature-symbol">: </span><span class="tsd-signature-type">Record</span
+                      ><span class="tsd-signature-symbol">&lt;</span><span class="tsd-signature-type">MarkerIconEventKey</span
+                      ><span class="tsd-signature-symbol">, </span><span class="tsd-signature-type">EventStringId</span
+                      ><span class="tsd-signature-symbol">&gt;</span>
+                    </h5>
+                  </li>
+                  <li class="tsd-parameter">
+                    <h5>
+                      MODAL<span class="tsd-signature-symbol">: </span><span class="tsd-signature-type">Record</span
+                      ><span class="tsd-signature-symbol">&lt;</span><span class="tsd-signature-type">ModalEventKey</span
+                      ><span class="tsd-signature-symbol">, </span><span class="tsd-signature-type">EventStringId</span
+                      ><span class="tsd-signature-symbol">&gt;</span>
+                    </h5>
+                  </li>
+                  <li class="tsd-parameter">
+                    <h5>
+                      NAVBAR<span class="tsd-signature-symbol">: </span><span class="tsd-signature-type">Record</span
+                      ><span class="tsd-signature-symbol">&lt;</span><span class="tsd-signature-type">NavbarEventKey</span
+                      ><span class="tsd-signature-symbol">, </span><span class="tsd-signature-type">EventStringId</span
+                      ><span class="tsd-signature-symbol">&gt;</span>
+                    </h5>
+                  </li>
+                  <li class="tsd-parameter">
+                    <h5>
+                      OVERVIEW_<wbr />MAP<span class="tsd-signature-symbol">: </span><span class="tsd-signature-type">Record</span
+                      ><span class="tsd-signature-symbol">&lt;</span
+                      ><span class="tsd-signature-type">&quot;EVENT_OVERVIEW_MAP_TOGGLE&quot;</span
+                      ><span class="tsd-signature-symbol">, </span><span class="tsd-signature-type">EventStringId</span
+                      ><span class="tsd-signature-symbol">&gt;</span>
+                    </h5>
+                  </li>
+                  <li class="tsd-parameter">
+                    <h5>
+                      PANEL<span class="tsd-signature-symbol">: </span><span class="tsd-signature-type">Record</span
+                      ><span class="tsd-signature-symbol">&lt;</span><span class="tsd-signature-type">PanelEventKey</span
+                      ><span class="tsd-signature-symbol">, </span><span class="tsd-signature-type">EventStringId</span
+                      ><span class="tsd-signature-symbol">&gt;</span>
+                    </h5>
+                  </li>
+                  <li class="tsd-parameter">
+                    <h5>
+                      SLIDER<span class="tsd-signature-symbol">: </span><span class="tsd-signature-type">Record</span
+                      ><span class="tsd-signature-symbol">&lt;</span><span class="tsd-signature-type">SliderEventKey</span
+                      ><span class="tsd-signature-symbol">, </span><span class="tsd-signature-type">EventStringId</span
+                      ><span class="tsd-signature-symbol">&gt;</span>
+                    </h5>
+                  </li>
+                  <li class="tsd-parameter">
+                    <h5>
+                      SNACKBAR<span class="tsd-signature-symbol">: </span><span class="tsd-signature-type">Record</span
+                      ><span class="tsd-signature-symbol">&lt;</span><span class="tsd-signature-type">&quot;EVENT_SNACKBAR_OPEN&quot;</span
+                      ><span class="tsd-signature-symbol">, </span><span class="tsd-signature-type">EventStringId</span
+                      ><span class="tsd-signature-symbol">&gt;</span>
+                    </h5>
+                  </li>
+                  <li class="tsd-parameter">
+                    <h5>
+                      VECTOR<span class="tsd-signature-symbol">: </span><span class="tsd-signature-type">Record</span
+                      ><span class="tsd-signature-symbol">&lt;</span><span class="tsd-signature-type">VectorEventKey</span
+                      ><span class="tsd-signature-symbol">, </span><span class="tsd-signature-type">EventStringId</span
+                      ><span class="tsd-signature-symbol">&gt;</span>
+                    </h5>
+                  </li>
+                </ul>
+              </div>
+            </section>
+            <section class="tsd-panel tsd-member tsd-kind-property tsd-parent-kind-interface tsd-is-inherited tsd-is-external">
+              <a id="eventPhase" class="tsd-anchor"></a>
+              <h3 class="tsd-anchor-link">
+                <span class="tsd-flag ts-flagReadonly">Readonly</span> event<wbr />Phase<a
+                  href="#eventPhase"
+                  aria-label="Permalink"
+                  class="tsd-anchor-icon"
+                  ><svg
+                    xmlns="http://www.w3.org/2000/svg"
+                    class="icon icon-tabler icon-tabler-link"
+                    viewBox="0 0 24 24"
+                    stroke-width="2"
+                    stroke="currentColor"
+                    fill="none"
+                    stroke-linecap="round"
+                    stroke-linejoin="round"
+                  >
+                    <path stroke="none" d="M0 0h24v24H0z" fill="none"></path>
+                    <path d="M10 14a3.5 3.5 0 0 0 5 0l4 -4a3.5 3.5 0 0 0 -5 -5l-.5 .5"></path>
+                    <path d="M14 10a3.5 3.5 0 0 0 -5 0l-4 4a3.5 3.5 0 0 0 5 5l.5 -.5"></path></svg
+                ></a>
+              </h3>
+              <div class="tsd-signature tsd-kind-icon">
+                event<wbr />Phase<span class="tsd-signature-symbol">:</span> <span class="tsd-signature-type">number</span>
+              </div>
+              <aside class="tsd-sources">
+                <p>Inherited from Event.eventPhase</p>
+                <ul>
+                  <li>Defined in common/temp/node_modules/.pnpm/typescript@4.6.4/node_modules/typescript/lib/lib.dom.d.ts:4931</li>
+                </ul>
+              </aside>
+              <div class="tsd-comment tsd-typography">
+                <div class="lead">
+                  <p>Returns the event&#39;s phase, which is one of NONE, CAPTURING_PHASE, AT_TARGET, and BUBBLING_PHASE.</p>
+                </div>
+              </div>
+            </section>
+            <section class="tsd-panel tsd-member tsd-kind-property tsd-parent-kind-interface tsd-is-inherited">
+              <a id="generateId" class="tsd-anchor"></a>
+              <h3 class="tsd-anchor-link">
+                generate<wbr />Id<a href="#generateId" aria-label="Permalink" class="tsd-anchor-icon"
+                  ><svg
+                    xmlns="http://www.w3.org/2000/svg"
+                    class="icon icon-tabler icon-tabler-link"
+                    viewBox="0 0 24 24"
+                    stroke-width="2"
+                    stroke="currentColor"
+                    fill="none"
+                    stroke-linecap="round"
+                    stroke-linejoin="round"
+                  >
+                    <path stroke="none" d="M0 0h24v24H0z" fill="none"></path>
+                    <path d="M10 14a3.5 3.5 0 0 0 5 0l4 -4a3.5 3.5 0 0 0 -5 -5l-.5 .5"></path>
+                    <path d="M14 10a3.5 3.5 0 0 0 -5 0l-4 4a3.5 3.5 0 0 0 5 5l.5 -.5"></path></svg
+                ></a>
+              </h3>
+              <div class="tsd-signature tsd-kind-icon">
+                generate<wbr />Id<span class="tsd-signature-symbol">:</span> <span class="tsd-signature-symbol">(</span
+                ><span class="tsd-signature-symbol">(</span>id<span class="tsd-signature-symbol">?: </span
+                ><span class="tsd-signature-type">null</span><span class="tsd-signature-symbol"> | </span
+                ><span class="tsd-signature-type">string</span><span class="tsd-signature-symbol">)</span
+                ><span class="tsd-signature-symbol"> =&gt; </span><span class="tsd-signature-type">string</span
+                ><span class="tsd-signature-symbol">)</span><span class="tsd-signature-symbol"> = generateId</span>
+              </div>
+              <aside class="tsd-sources">
+                <p>Inherited from API.generateId</p>
+                <ul>
+                  <li>
+                    Defined in
+                    <a href="https://github.com/jolevesq/GeoView-OL/blob/d4243fd/packages/geoview-core/src/api/api.ts#L59"
+                      >packages/geoview-core/src/api/api.ts:59</a
+                    >
+                  </li>
+                </ul>
+              </aside>
+              <div class="tsd-type-declaration">
+                <h4>Type declaration</h4>
+                <ul class="tsd-parameters">
+                  <li class="tsd-parameter-signature">
+                    <ul class="tsd-signatures tsd-kind-type-literal tsd-parent-kind-interface">
+                      <li class="tsd-signature tsd-kind-icon">
+                        <span class="tsd-signature-symbol">(</span>id<span class="tsd-signature-symbol">?: </span
+                        ><span class="tsd-signature-type">null</span><span class="tsd-signature-symbol"> | </span
+                        ><span class="tsd-signature-type">string</span><span class="tsd-signature-symbol">)</span
+                        ><span class="tsd-signature-symbol">: </span><span class="tsd-signature-type">string</span>
+                      </li>
+                    </ul>
+                    <ul class="tsd-descriptions">
+                      <li class="tsd-description">
+                        <div class="tsd-comment tsd-typography">
+                          <div class="lead">
+                            <p>Generate a unique id if an id was not provided</p>
+                          </div>
+                        </div>
+                        <h4 class="tsd-parameters-title">Parameters</h4>
+                        <ul class="tsd-parameters">
+                          <li>
+                            <h5>
+                              <span class="tsd-flag ts-flagOptional">Optional</span> id: <span class="tsd-signature-type">null</span
+                              ><span class="tsd-signature-symbol"> | </span><span class="tsd-signature-type">string</span>
+                            </h5>
+                            <div class="tsd-comment tsd-typography">
+                              <div class="lead">
+                                <p>an id to return if it was already passed</p>
+                              </div>
+                            </div>
+                          </li>
+                        </ul>
+                        <h4 class="tsd-returns-title">Returns <span class="tsd-signature-type">string</span></h4>
+                        <div><p>the generated id</p></div>
+                      </li>
+                    </ul>
+                  </li>
+                </ul>
+              </div>
+            </section>
+            <section class="tsd-panel tsd-member tsd-kind-property tsd-parent-kind-interface tsd-is-inherited">
+              <a id="geoUtilities" class="tsd-anchor"></a>
+              <h3 class="tsd-anchor-link">
+                geo<wbr />Utilities<a href="#geoUtilities" aria-label="Permalink" class="tsd-anchor-icon"
+                  ><svg
+                    xmlns="http://www.w3.org/2000/svg"
+                    class="icon icon-tabler icon-tabler-link"
+                    viewBox="0 0 24 24"
+                    stroke-width="2"
+                    stroke="currentColor"
+                    fill="none"
+                    stroke-linecap="round"
+                    stroke-linejoin="round"
+                  >
+                    <path stroke="none" d="M0 0h24v24H0z" fill="none"></path>
+                    <path d="M10 14a3.5 3.5 0 0 0 5 0l4 -4a3.5 3.5 0 0 0 -5 -5l-.5 .5"></path>
+                    <path d="M14 10a3.5 3.5 0 0 0 -5 0l-4 4a3.5 3.5 0 0 0 5 5l.5 -.5"></path></svg
+                ></a>
+              </h3>
+              <div class="tsd-signature tsd-kind-icon">
+                geo<wbr />Utilities<span class="tsd-signature-symbol">:</span> <span class="tsd-signature-type">GeoUtilities</span>
+              </div>
+              <aside class="tsd-sources">
+                <p>Inherited from API.geoUtilities</p>
+                <ul>
+                  <li>
+                    Defined in
+                    <a href="https://github.com/jolevesq/GeoView-OL/blob/d4243fd/packages/geoview-core/src/api/api.ts#L50"
+                      >packages/geoview-core/src/api/api.ts:50</a
+                    >
+                  </li>
+                </ul>
+              </aside>
+            </section>
+            <section class="tsd-panel tsd-member tsd-kind-property tsd-parent-kind-interface tsd-is-inherited">
+              <a id="isReady" class="tsd-anchor"></a>
+              <h3 class="tsd-anchor-link">
+                is<wbr />Ready<a href="#isReady" aria-label="Permalink" class="tsd-anchor-icon"
+                  ><svg
+                    xmlns="http://www.w3.org/2000/svg"
+                    class="icon icon-tabler icon-tabler-link"
+                    viewBox="0 0 24 24"
+                    stroke-width="2"
+                    stroke="currentColor"
+                    fill="none"
+                    stroke-linecap="round"
+                    stroke-linejoin="round"
+                  >
+                    <path stroke="none" d="M0 0h24v24H0z" fill="none"></path>
+                    <path d="M10 14a3.5 3.5 0 0 0 5 0l4 -4a3.5 3.5 0 0 0 -5 -5l-.5 .5"></path>
+                    <path d="M14 10a3.5 3.5 0 0 0 -5 0l-4 4a3.5 3.5 0 0 0 5 5l.5 -.5"></path></svg
+                ></a>
+              </h3>
+              <div class="tsd-signature tsd-kind-icon">
+                is<wbr />Ready<span class="tsd-signature-symbol">:</span> <span class="tsd-signature-type">number</span
+                ><span class="tsd-signature-symbol"> = 0</span>
+              </div>
+              <aside class="tsd-sources">
+                <p>Inherited from API.isReady</p>
+                <ul>
+                  <li>
+                    Defined in
+                    <a href="https://github.com/jolevesq/GeoView-OL/blob/d4243fd/packages/geoview-core/src/api/api.ts#L41"
+                      >packages/geoview-core/src/api/api.ts:41</a
+                    >
+                  </li>
+                </ul>
+              </aside>
+            </section>
+            <section class="tsd-panel tsd-member tsd-kind-property tsd-parent-kind-interface tsd-is-inherited tsd-is-external">
+              <a id="isTrusted" class="tsd-anchor"></a>
+              <h3 class="tsd-anchor-link">
+                <span class="tsd-flag ts-flagReadonly">Readonly</span> is<wbr />Trusted<a
+                  href="#isTrusted"
+                  aria-label="Permalink"
+                  class="tsd-anchor-icon"
+                  ><svg
+                    xmlns="http://www.w3.org/2000/svg"
+                    class="icon icon-tabler icon-tabler-link"
+                    viewBox="0 0 24 24"
+                    stroke-width="2"
+                    stroke="currentColor"
+                    fill="none"
+                    stroke-linecap="round"
+                    stroke-linejoin="round"
+                  >
+                    <path stroke="none" d="M0 0h24v24H0z" fill="none"></path>
+                    <path d="M10 14a3.5 3.5 0 0 0 5 0l4 -4a3.5 3.5 0 0 0 -5 -5l-.5 .5"></path>
+                    <path d="M14 10a3.5 3.5 0 0 0 -5 0l-4 4a3.5 3.5 0 0 0 5 5l.5 -.5"></path></svg
+                ></a>
+              </h3>
+              <div class="tsd-signature tsd-kind-icon">
+                is<wbr />Trusted<span class="tsd-signature-symbol">:</span> <span class="tsd-signature-type">boolean</span>
+              </div>
+              <aside class="tsd-sources">
+                <p>Inherited from Event.isTrusted</p>
+                <ul>
+                  <li>Defined in common/temp/node_modules/.pnpm/typescript@4.6.4/node_modules/typescript/lib/lib.dom.d.ts:4933</li>
+                </ul>
+              </aside>
+              <div class="tsd-comment tsd-typography">
+                <div class="lead">
+                  <p>Returns true if event was dispatched by the user agent, and false otherwise.</p>
+                </div>
+              </div>
+            </section>
+            <section class="tsd-panel tsd-member tsd-kind-property tsd-parent-kind-interface tsd-is-inherited">
+              <a id="layerTypes" class="tsd-anchor"></a>
+              <h3 class="tsd-anchor-link">
+                layer<wbr />Types<a href="#layerTypes" aria-label="Permalink" class="tsd-anchor-icon"
+                  ><svg
+                    xmlns="http://www.w3.org/2000/svg"
+                    class="icon icon-tabler icon-tabler-link"
+                    viewBox="0 0 24 24"
+                    stroke-width="2"
+                    stroke="currentColor"
+                    fill="none"
+                    stroke-linecap="round"
+                    stroke-linejoin="round"
+                  >
+                    <path stroke="none" d="M0 0h24v24H0z" fill="none"></path>
+                    <path d="M10 14a3.5 3.5 0 0 0 5 0l4 -4a3.5 3.5 0 0 0 -5 -5l-.5 .5"></path>
+                    <path d="M14 10a3.5 3.5 0 0 0 -5 0l-4 4a3.5 3.5 0 0 0 5 5l.5 -.5"></path></svg
+                ></a>
+              </h3>
+              <div class="tsd-signature tsd-kind-icon">
+                layer<wbr />Types<span class="tsd-signature-symbol">:</span> <span class="tsd-signature-type">Record</span
+                ><span class="tsd-signature-symbol">&lt;</span
+                ><a href="../modules.html#LayerTypesKey" class="tsd-signature-type" data-tsd-kind="Type alias">LayerTypesKey</a
+                ><span class="tsd-signature-symbol">, </span
+                ><a href="../modules.html#TypeWebLayers" class="tsd-signature-type" data-tsd-kind="Type alias">TypeWebLayers</a
+                ><span class="tsd-signature-symbol">&gt;</span><span class="tsd-signature-symbol"> = CONST_LAYER_TYPES</span>
+              </div>
+              <aside class="tsd-sources">
+                <p>Inherited from API.layerTypes</p>
+                <ul>
+                  <li>
+                    Defined in
+                    <a href="https://github.com/jolevesq/GeoView-OL/blob/d4243fd/packages/geoview-core/src/api/api.ts#L35"
+                      >packages/geoview-core/src/api/api.ts:35</a
+                    >
+                  </li>
+                </ul>
+              </aside>
+            </section>
+            <section class="tsd-panel tsd-member tsd-kind-property tsd-parent-kind-interface tsd-is-inherited">
+              <a id="maps" class="tsd-anchor"></a>
+              <h3 class="tsd-anchor-link">
+                maps<a href="#maps" aria-label="Permalink" class="tsd-anchor-icon"
+                  ><svg
+                    xmlns="http://www.w3.org/2000/svg"
+                    class="icon icon-tabler icon-tabler-link"
+                    viewBox="0 0 24 24"
+                    stroke-width="2"
+                    stroke="currentColor"
+                    fill="none"
+                    stroke-linecap="round"
+                    stroke-linejoin="round"
+                  >
+                    <path stroke="none" d="M0 0h24v24H0z" fill="none"></path>
+                    <path d="M10 14a3.5 3.5 0 0 0 5 0l4 -4a3.5 3.5 0 0 0 -5 -5l-.5 .5"></path>
+                    <path d="M14 10a3.5 3.5 0 0 0 -5 0l-4 4a3.5 3.5 0 0 0 5 5l.5 -.5"></path></svg
+                ></a>
+              </h3>
+              <div class="tsd-signature tsd-kind-icon">
+                maps<span class="tsd-signature-symbol">:</span> <span class="tsd-signature-type">Record</span
+                ><span class="tsd-signature-symbol">&lt;</span><span class="tsd-signature-type">string</span
+                ><span class="tsd-signature-symbol">, </span><span class="tsd-signature-type">MapViewer</span
+                ><span class="tsd-signature-symbol">&gt;</span><span class="tsd-signature-symbol"> = {}</span>
+              </div>
+              <aside class="tsd-sources">
+                <p>Inherited from API.maps</p>
+                <ul>
+                  <li>
+                    Defined in
+                    <a href="https://github.com/jolevesq/GeoView-OL/blob/d4243fd/packages/geoview-core/src/api/api.ts#L38"
+                      >packages/geoview-core/src/api/api.ts:38</a
+                    >
+                  </li>
+                </ul>
+              </aside>
+            </section>
+            <section class="tsd-panel tsd-member tsd-kind-property tsd-parent-kind-interface tsd-is-inherited">
+              <a id="markerDefinitions" class="tsd-anchor"></a>
+              <h3 class="tsd-anchor-link">
+                marker<wbr />Definitions<a href="#markerDefinitions" aria-label="Permalink" class="tsd-anchor-icon"
+                  ><svg
+                    xmlns="http://www.w3.org/2000/svg"
+                    class="icon icon-tabler icon-tabler-link"
+                    viewBox="0 0 24 24"
+                    stroke-width="2"
+                    stroke="currentColor"
+                    fill="none"
+                    stroke-linecap="round"
+                    stroke-linejoin="round"
+                  >
+                    <path stroke="none" d="M0 0h24v24H0z" fill="none"></path>
+                    <path d="M10 14a3.5 3.5 0 0 0 5 0l4 -4a3.5 3.5 0 0 0 -5 -5l-.5 .5"></path>
+                    <path d="M14 10a3.5 3.5 0 0 0 -5 0l-4 4a3.5 3.5 0 0 0 5 5l.5 -.5"></path></svg
+                ></a>
+              </h3>
+              <div class="tsd-signature tsd-kind-icon">
+                marker<wbr />Definitions<span class="tsd-signature-symbol">:</span> <span class="tsd-signature-type">__module</span
+                ><span class="tsd-signature-symbol"> = MarkerDefinitions</span>
+              </div>
+              <aside class="tsd-sources">
+                <p>Inherited from API.markerDefinitions</p>
+                <ul>
+                  <li>
+                    Defined in
+                    <a href="https://github.com/jolevesq/GeoView-OL/blob/d4243fd/packages/geoview-core/src/api/api.ts#L56"
+                      >packages/geoview-core/src/api/api.ts:56</a
+                    >
+                  </li>
+                </ul>
+              </aside>
+            </section>
+            <section class="tsd-panel tsd-member tsd-kind-property tsd-parent-kind-interface tsd-is-inherited">
+              <a id="plugin" class="tsd-anchor"></a>
+              <h3 class="tsd-anchor-link">
+                plugin<a href="#plugin" aria-label="Permalink" class="tsd-anchor-icon"
+                  ><svg
+                    xmlns="http://www.w3.org/2000/svg"
+                    class="icon icon-tabler icon-tabler-link"
+                    viewBox="0 0 24 24"
+                    stroke-width="2"
+                    stroke="currentColor"
+                    fill="none"
+                    stroke-linecap="round"
+                    stroke-linejoin="round"
+                  >
+                    <path stroke="none" d="M0 0h24v24H0z" fill="none"></path>
+                    <path d="M10 14a3.5 3.5 0 0 0 5 0l4 -4a3.5 3.5 0 0 0 -5 -5l-.5 .5"></path>
+                    <path d="M14 10a3.5 3.5 0 0 0 -5 0l-4 4a3.5 3.5 0 0 0 5 5l.5 -.5"></path></svg
+                ></a>
+              </h3>
+              <div class="tsd-signature tsd-kind-icon">
+                plugin<span class="tsd-signature-symbol">:</span> <span class="tsd-signature-type">Plugin</span>
+              </div>
+              <aside class="tsd-sources">
+                <p>Inherited from API.plugin</p>
+                <ul>
+                  <li>
+                    Defined in
+                    <a href="https://github.com/jolevesq/GeoView-OL/blob/d4243fd/packages/geoview-core/src/api/api.ts#L47"
+                      >packages/geoview-core/src/api/api.ts:47</a
+                    >
+                  </li>
+                </ul>
+              </aside>
+            </section>
+            <section class="tsd-panel tsd-member tsd-kind-property tsd-parent-kind-interface tsd-is-inherited">
+              <a id="plugins" class="tsd-anchor"></a>
+              <h3 class="tsd-anchor-link">
+                plugins<a href="#plugins" aria-label="Permalink" class="tsd-anchor-icon"
+                  ><svg
+                    xmlns="http://www.w3.org/2000/svg"
+                    class="icon icon-tabler icon-tabler-link"
+                    viewBox="0 0 24 24"
+                    stroke-width="2"
+                    stroke="currentColor"
+                    fill="none"
+                    stroke-linecap="round"
+                    stroke-linejoin="round"
+                  >
+                    <path stroke="none" d="M0 0h24v24H0z" fill="none"></path>
+                    <path d="M10 14a3.5 3.5 0 0 0 5 0l4 -4a3.5 3.5 0 0 0 -5 -5l-.5 .5"></path>
+                    <path d="M14 10a3.5 3.5 0 0 0 -5 0l-4 4a3.5 3.5 0 0 0 5 5l.5 -.5"></path></svg
+                ></a>
+              </h3>
+              <div class="tsd-signature tsd-kind-icon">
+                plugins<span class="tsd-signature-symbol">:</span>
+                <a href="../modules.html#TypeRecordOfPlugin" class="tsd-signature-type" data-tsd-kind="Type alias">TypeRecordOfPlugin</a
+                ><span class="tsd-signature-symbol"> = {}</span>
+              </div>
+              <aside class="tsd-sources">
+                <p>Inherited from Plugin.plugins</p>
+                <ul>
+                  <li>
+                    Defined in
+                    <a href="https://github.com/jolevesq/GeoView-OL/blob/d4243fd/packages/geoview-core/src/api/plugin.ts#L38"
+                      >packages/geoview-core/src/api/plugin.ts:38</a
+                    >
+                  </li>
+                </ul>
+              </aside>
+            </section>
+            <section class="tsd-panel tsd-member tsd-kind-property tsd-parent-kind-interface tsd-is-inherited">
+              <a id="pluginsLoaded" class="tsd-anchor"></a>
+              <h3 class="tsd-anchor-link">
+                plugins<wbr />Loaded<a href="#pluginsLoaded" aria-label="Permalink" class="tsd-anchor-icon"
+                  ><svg
+                    xmlns="http://www.w3.org/2000/svg"
+                    class="icon icon-tabler icon-tabler-link"
+                    viewBox="0 0 24 24"
+                    stroke-width="2"
+                    stroke="currentColor"
+                    fill="none"
+                    stroke-linecap="round"
+                    stroke-linejoin="round"
+                  >
+                    <path stroke="none" d="M0 0h24v24H0z" fill="none"></path>
+                    <path d="M10 14a3.5 3.5 0 0 0 5 0l4 -4a3.5 3.5 0 0 0 -5 -5l-.5 .5"></path>
+                    <path d="M14 10a3.5 3.5 0 0 0 -5 0l-4 4a3.5 3.5 0 0 0 5 5l.5 -.5"></path></svg
+                ></a>
+              </h3>
+              <div class="tsd-signature tsd-kind-icon">
+                plugins<wbr />Loaded<span class="tsd-signature-symbol">:</span> <span class="tsd-signature-type">boolean</span
+                ><span class="tsd-signature-symbol"> = false</span>
+              </div>
+              <aside class="tsd-sources">
+                <p>Inherited from Plugin.pluginsLoaded</p>
+                <ul>
+                  <li>
+                    Defined in
+                    <a href="https://github.com/jolevesq/GeoView-OL/blob/d4243fd/packages/geoview-core/src/api/plugin.ts#L36"
+                      >packages/geoview-core/src/api/plugin.ts:36</a
+                    >
+                  </li>
+                </ul>
+              </aside>
+            </section>
+            <section class="tsd-panel tsd-member tsd-kind-property tsd-parent-kind-interface tsd-is-inherited">
+              <a id="projectNames" class="tsd-anchor"></a>
+              <h3 class="tsd-anchor-link">
+                project<wbr />Names<a href="#projectNames" aria-label="Permalink" class="tsd-anchor-icon"
+                  ><svg
+                    xmlns="http://www.w3.org/2000/svg"
+                    class="icon icon-tabler icon-tabler-link"
+                    viewBox="0 0 24 24"
+                    stroke-width="2"
+                    stroke="currentColor"
+                    fill="none"
+                    stroke-linecap="round"
+                    stroke-linejoin="round"
+                  >
+                    <path stroke="none" d="M0 0h24v24H0z" fill="none"></path>
+                    <path d="M10 14a3.5 3.5 0 0 0 5 0l4 -4a3.5 3.5 0 0 0 -5 -5l-.5 .5"></path>
+                    <path d="M14 10a3.5 3.5 0 0 0 -5 0l-4 4a3.5 3.5 0 0 0 5 5l.5 -.5"></path></svg
+                ></a>
+              </h3>
+              <div class="tsd-signature tsd-kind-icon">
+                project<wbr />Names<span class="tsd-signature-symbol">:</span> <span class="tsd-signature-symbol">{ </span>LATLNG<span
+                  class="tsd-signature-symbol"
+                  >: </span
+                ><span class="tsd-signature-type">string</span><span class="tsd-signature-symbol">; </span>LCC<span
+                  class="tsd-signature-symbol"
+                  >: </span
+                ><span class="tsd-signature-type">string</span><span class="tsd-signature-symbol">; </span>WM<span
+                  class="tsd-signature-symbol"
+                  >: </span
+                ><span class="tsd-signature-type">string</span><span class="tsd-signature-symbol"> }</span
+                ><span class="tsd-signature-symbol"> = PROJECTION_NAMES</span>
+              </div>
+              <aside class="tsd-sources">
+                <p>Inherited from API.projectNames</p>
+                <ul>
+                  <li>
+                    Defined in
+                    <a href="https://github.com/jolevesq/GeoView-OL/blob/d4243fd/packages/geoview-core/src/api/api.ts#L32"
+                      >packages/geoview-core/src/api/api.ts:32</a
+                    >
+                  </li>
+                </ul>
+              </aside>
+              <div class="tsd-type-declaration">
+                <h4>Type declaration</h4>
+                <ul class="tsd-parameters">
+                  <li class="tsd-parameter">
+                    <h5>LATLNG<span class="tsd-signature-symbol">: </span><span class="tsd-signature-type">string</span></h5>
+                  </li>
+                  <li class="tsd-parameter">
+                    <h5>LCC<span class="tsd-signature-symbol">: </span><span class="tsd-signature-type">string</span></h5>
+                  </li>
+                  <li class="tsd-parameter">
+                    <h5>WM<span class="tsd-signature-symbol">: </span><span class="tsd-signature-type">string</span></h5>
+                  </li>
+                </ul>
+              </div>
+            </section>
+            <section class="tsd-panel tsd-member tsd-kind-property tsd-parent-kind-interface tsd-is-inherited">
+              <a id="projection" class="tsd-anchor"></a>
+              <h3 class="tsd-anchor-link">
+                projection<a href="#projection" aria-label="Permalink" class="tsd-anchor-icon"
+                  ><svg
+                    xmlns="http://www.w3.org/2000/svg"
+                    class="icon icon-tabler icon-tabler-link"
+                    viewBox="0 0 24 24"
+                    stroke-width="2"
+                    stroke="currentColor"
+                    fill="none"
+                    stroke-linecap="round"
+                    stroke-linejoin="round"
+                  >
+                    <path stroke="none" d="M0 0h24v24H0z" fill="none"></path>
+                    <path d="M10 14a3.5 3.5 0 0 0 5 0l4 -4a3.5 3.5 0 0 0 -5 -5l-.5 .5"></path>
+                    <path d="M14 10a3.5 3.5 0 0 0 -5 0l-4 4a3.5 3.5 0 0 0 5 5l.5 -.5"></path></svg
+                ></a>
+              </h3>
+              <div class="tsd-signature tsd-kind-icon">
+                projection<span class="tsd-signature-symbol">:</span> <span class="tsd-signature-type">Projection</span>
+              </div>
+              <aside class="tsd-sources">
+                <p>Inherited from API.projection</p>
+                <ul>
+                  <li>
+                    Defined in
+                    <a href="https://github.com/jolevesq/GeoView-OL/blob/d4243fd/packages/geoview-core/src/api/api.ts#L29"
+                      >packages/geoview-core/src/api/api.ts:29</a
+                    >
+                  </li>
+                </ul>
+              </aside>
+            </section>
+            <section class="tsd-panel tsd-member tsd-kind-property tsd-parent-kind-interface tsd-is-inherited">
+              <a id="readyCallback" class="tsd-anchor"></a>
+              <h3 class="tsd-anchor-link">
+                <span class="tsd-flag ts-flagOptional">Optional</span> ready<wbr />Callback<a
+                  href="#readyCallback"
+                  aria-label="Permalink"
+                  class="tsd-anchor-icon"
+                  ><svg
+                    xmlns="http://www.w3.org/2000/svg"
+                    class="icon icon-tabler icon-tabler-link"
+                    viewBox="0 0 24 24"
+                    stroke-width="2"
+                    stroke="currentColor"
+                    fill="none"
+                    stroke-linecap="round"
+                    stroke-linejoin="round"
+                  >
+                    <path stroke="none" d="M0 0h24v24H0z" fill="none"></path>
+                    <path d="M10 14a3.5 3.5 0 0 0 5 0l4 -4a3.5 3.5 0 0 0 -5 -5l-.5 .5"></path>
+                    <path d="M14 10a3.5 3.5 0 0 0 -5 0l-4 4a3.5 3.5 0 0 0 5 5l.5 -.5"></path></svg
+                ></a>
+              </h3>
+              <div class="tsd-signature tsd-kind-icon">
+                ready<wbr />Callback<span class="tsd-signature-symbol">?:</span> <span class="tsd-signature-symbol">(</span
+                ><span class="tsd-signature-symbol">(</span><span class="tsd-signature-symbol">)</span
+                ><span class="tsd-signature-symbol"> =&gt; </span><span class="tsd-signature-type">void</span
+                ><span class="tsd-signature-symbol">)</span>
+              </div>
+              <aside class="tsd-sources">
+                <p>Inherited from API.readyCallback</p>
+                <ul>
+                  <li>
+                    Defined in
+                    <a href="https://github.com/jolevesq/GeoView-OL/blob/d4243fd/packages/geoview-core/src/api/api.ts#L44"
+                      >packages/geoview-core/src/api/api.ts:44</a
+                    >
+                  </li>
+                </ul>
+              </aside>
+              <div class="tsd-type-declaration">
+                <h4>Type declaration</h4>
+                <ul class="tsd-parameters">
+                  <li class="tsd-parameter-signature">
+                    <ul class="tsd-signatures tsd-kind-type-literal tsd-parent-kind-interface">
+                      <li class="tsd-signature tsd-kind-icon">
+                        <span class="tsd-signature-symbol">(</span><span class="tsd-signature-symbol">)</span
+                        ><span class="tsd-signature-symbol">: </span><span class="tsd-signature-type">void</span>
+                      </li>
+                    </ul>
+                    <ul class="tsd-descriptions">
+                      <li class="tsd-description">
+                        <h4 class="tsd-returns-title">Returns <span class="tsd-signature-type">void</span></h4>
+                      </li>
+                    </ul>
+                  </li>
+                </ul>
+              </div>
+            </section>
+            <section class="tsd-panel tsd-member tsd-kind-property tsd-parent-kind-interface tsd-is-inherited tsd-is-external">
+              <a id="returnValue" class="tsd-anchor"></a>
+              <h3 class="tsd-anchor-link">
+                return<wbr />Value<a href="#returnValue" aria-label="Permalink" class="tsd-anchor-icon"
+                  ><svg
+                    xmlns="http://www.w3.org/2000/svg"
+                    class="icon icon-tabler icon-tabler-link"
+                    viewBox="0 0 24 24"
+                    stroke-width="2"
+                    stroke="currentColor"
+                    fill="none"
+                    stroke-linecap="round"
+                    stroke-linejoin="round"
+                  >
+                    <path stroke="none" d="M0 0h24v24H0z" fill="none"></path>
+                    <path d="M10 14a3.5 3.5 0 0 0 5 0l4 -4a3.5 3.5 0 0 0 -5 -5l-.5 .5"></path>
+                    <path d="M14 10a3.5 3.5 0 0 0 -5 0l-4 4a3.5 3.5 0 0 0 5 5l.5 -.5"></path></svg
+                ></a>
+              </h3>
+              <div class="tsd-signature tsd-kind-icon">
+                return<wbr />Value<span class="tsd-signature-symbol">:</span> <span class="tsd-signature-type">boolean</span>
+              </div>
+              <aside class="tsd-sources">
+                <p>Inherited from Event.returnValue</p>
+                <ul>
+                  <li>Defined in common/temp/node_modules/.pnpm/typescript@4.6.4/node_modules/typescript/lib/lib.dom.d.ts:4935</li>
+                </ul>
+              </aside>
+              <div class="tsd-comment tsd-typography">
+                <dl class="tsd-comment-tags">
+                  <dt>deprecated</dt>
+                  <dd></dd>
+                </dl>
+              </div>
+            </section>
+            <section class="tsd-panel tsd-member tsd-kind-property tsd-parent-kind-interface tsd-is-inherited tsd-is-external">
+              <a id="srcElement" class="tsd-anchor"></a>
+              <h3 class="tsd-anchor-link">
+                <span class="tsd-flag ts-flagReadonly">Readonly</span> src<wbr />Element<a
+                  href="#srcElement"
+                  aria-label="Permalink"
+                  class="tsd-anchor-icon"
+                  ><svg
+                    xmlns="http://www.w3.org/2000/svg"
+                    class="icon icon-tabler icon-tabler-link"
+                    viewBox="0 0 24 24"
+                    stroke-width="2"
+                    stroke="currentColor"
+                    fill="none"
+                    stroke-linecap="round"
+                    stroke-linejoin="round"
+                  >
+                    <path stroke="none" d="M0 0h24v24H0z" fill="none"></path>
+                    <path d="M10 14a3.5 3.5 0 0 0 5 0l4 -4a3.5 3.5 0 0 0 -5 -5l-.5 .5"></path>
+                    <path d="M14 10a3.5 3.5 0 0 0 -5 0l-4 4a3.5 3.5 0 0 0 5 5l.5 -.5"></path></svg
+                ></a>
+              </h3>
+              <div class="tsd-signature tsd-kind-icon">
+                src<wbr />Element<span class="tsd-signature-symbol">:</span> <span class="tsd-signature-type">null</span
+                ><span class="tsd-signature-symbol"> | </span><span class="tsd-signature-type">EventTarget</span>
+              </div>
+              <aside class="tsd-sources">
+                <p>Inherited from Event.srcElement</p>
+                <ul>
+                  <li>Defined in common/temp/node_modules/.pnpm/typescript@4.6.4/node_modules/typescript/lib/lib.dom.d.ts:4937</li>
+                </ul>
+              </aside>
+              <div class="tsd-comment tsd-typography">
+                <dl class="tsd-comment-tags">
+                  <dt>deprecated</dt>
+                  <dd></dd>
+                </dl>
+              </div>
+            </section>
+            <section class="tsd-panel tsd-member tsd-kind-property tsd-parent-kind-interface tsd-is-inherited tsd-is-external">
+              <a id="target" class="tsd-anchor"></a>
+              <h3 class="tsd-anchor-link">
+                <span class="tsd-flag ts-flagReadonly">Readonly</span> target<a
+                  href="#target"
+                  aria-label="Permalink"
+                  class="tsd-anchor-icon"
+                  ><svg
+                    xmlns="http://www.w3.org/2000/svg"
+                    class="icon icon-tabler icon-tabler-link"
+                    viewBox="0 0 24 24"
+                    stroke-width="2"
+                    stroke="currentColor"
+                    fill="none"
+                    stroke-linecap="round"
+                    stroke-linejoin="round"
+                  >
+                    <path stroke="none" d="M0 0h24v24H0z" fill="none"></path>
+                    <path d="M10 14a3.5 3.5 0 0 0 5 0l4 -4a3.5 3.5 0 0 0 -5 -5l-.5 .5"></path>
+                    <path d="M14 10a3.5 3.5 0 0 0 -5 0l-4 4a3.5 3.5 0 0 0 5 5l.5 -.5"></path></svg
+                ></a>
+              </h3>
+              <div class="tsd-signature tsd-kind-icon">
+                target<span class="tsd-signature-symbol">:</span> <span class="tsd-signature-type">null</span
+                ><span class="tsd-signature-symbol"> | </span><span class="tsd-signature-type">EventTarget</span>
+              </div>
+              <aside class="tsd-sources">
+                <p>Inherited from Event.target</p>
+                <ul>
+                  <li>Defined in common/temp/node_modules/.pnpm/typescript@4.6.4/node_modules/typescript/lib/lib.dom.d.ts:4939</li>
+                </ul>
+              </aside>
+              <div class="tsd-comment tsd-typography">
+                <div class="lead">
+                  <p>Returns the object to which event is dispatched (its target).</p>
+                </div>
+              </div>
+            </section>
+            <section class="tsd-panel tsd-member tsd-kind-property tsd-parent-kind-interface tsd-is-inherited tsd-is-external">
+              <a id="timeStamp" class="tsd-anchor"></a>
+              <h3 class="tsd-anchor-link">
+                <span class="tsd-flag ts-flagReadonly">Readonly</span> time<wbr />Stamp<a
+                  href="#timeStamp"
+                  aria-label="Permalink"
+                  class="tsd-anchor-icon"
+                  ><svg
+                    xmlns="http://www.w3.org/2000/svg"
+                    class="icon icon-tabler icon-tabler-link"
+                    viewBox="0 0 24 24"
+                    stroke-width="2"
+                    stroke="currentColor"
+                    fill="none"
+                    stroke-linecap="round"
+                    stroke-linejoin="round"
+                  >
+                    <path stroke="none" d="M0 0h24v24H0z" fill="none"></path>
+                    <path d="M10 14a3.5 3.5 0 0 0 5 0l4 -4a3.5 3.5 0 0 0 -5 -5l-.5 .5"></path>
+                    <path d="M14 10a3.5 3.5 0 0 0 -5 0l-4 4a3.5 3.5 0 0 0 5 5l.5 -.5"></path></svg
+                ></a>
+              </h3>
+              <div class="tsd-signature tsd-kind-icon">
+                time<wbr />Stamp<span class="tsd-signature-symbol">:</span> <span class="tsd-signature-type">number</span>
+              </div>
+              <aside class="tsd-sources">
+                <p>Inherited from Event.timeStamp</p>
+                <ul>
+                  <li>Defined in common/temp/node_modules/.pnpm/typescript@4.6.4/node_modules/typescript/lib/lib.dom.d.ts:4941</li>
+                </ul>
+              </aside>
+              <div class="tsd-comment tsd-typography">
+                <div class="lead">
+                  <p>Returns the event&#39;s timestamp as the number of milliseconds measured relative to the time origin.</p>
+                </div>
+              </div>
+            </section>
+            <section class="tsd-panel tsd-member tsd-kind-property tsd-parent-kind-interface tsd-is-inherited tsd-is-external">
+              <a id="type" class="tsd-anchor"></a>
+              <h3 class="tsd-anchor-link">
+                <span class="tsd-flag ts-flagReadonly">Readonly</span> type<a href="#type" aria-label="Permalink" class="tsd-anchor-icon"
+                  ><svg
+                    xmlns="http://www.w3.org/2000/svg"
+                    class="icon icon-tabler icon-tabler-link"
+                    viewBox="0 0 24 24"
+                    stroke-width="2"
+                    stroke="currentColor"
+                    fill="none"
+                    stroke-linecap="round"
+                    stroke-linejoin="round"
+                  >
+                    <path stroke="none" d="M0 0h24v24H0z" fill="none"></path>
+                    <path d="M10 14a3.5 3.5 0 0 0 5 0l4 -4a3.5 3.5 0 0 0 -5 -5l-.5 .5"></path>
+                    <path d="M14 10a3.5 3.5 0 0 0 -5 0l-4 4a3.5 3.5 0 0 0 5 5l.5 -.5"></path></svg
+                ></a>
+              </h3>
+              <div class="tsd-signature tsd-kind-icon">
+                type<span class="tsd-signature-symbol">:</span> <span class="tsd-signature-type">string</span>
+              </div>
+              <aside class="tsd-sources">
+                <p>Inherited from Event.type</p>
+                <ul>
+                  <li>Defined in common/temp/node_modules/.pnpm/typescript@4.6.4/node_modules/typescript/lib/lib.dom.d.ts:4943</li>
+                </ul>
+              </aside>
+              <div class="tsd-comment tsd-typography">
+                <div class="lead">
+                  <p>Returns the type of event, e.g. &quot;click&quot;, &quot;hashchange&quot;, or &quot;submit&quot;.</p>
+                </div>
+              </div>
+            </section>
+          </section>
+          <section class="tsd-panel-group tsd-member-group tsd-is-inherited">
+            <h2>Methods</h2>
+            <section class="tsd-panel tsd-member tsd-kind-method tsd-parent-kind-interface tsd-is-inherited">
+              <a id="addPlugin" class="tsd-anchor"></a>
+              <h3 class="tsd-anchor-link">
+                add<wbr />Plugin<a href="#addPlugin" aria-label="Permalink" class="tsd-anchor-icon"
+                  ><svg
+                    xmlns="http://www.w3.org/2000/svg"
+                    class="icon icon-tabler icon-tabler-link"
+                    viewBox="0 0 24 24"
+                    stroke-width="2"
+                    stroke="currentColor"
+                    fill="none"
+                    stroke-linecap="round"
+                    stroke-linejoin="round"
+                  >
+                    <path stroke="none" d="M0 0h24v24H0z" fill="none"></path>
+                    <path d="M10 14a3.5 3.5 0 0 0 5 0l4 -4a3.5 3.5 0 0 0 -5 -5l-.5 .5"></path>
+                    <path d="M14 10a3.5 3.5 0 0 0 -5 0l-4 4a3.5 3.5 0 0 0 5 5l.5 -.5"></path></svg
+                ></a>
+              </h3>
+              <ul class="tsd-signatures tsd-kind-method tsd-parent-kind-interface tsd-is-inherited">
+                <li class="tsd-signature tsd-kind-icon">
+                  add<wbr />Plugin<span class="tsd-signature-symbol">(</span>pluginId<span class="tsd-signature-symbol">: </span
+                  ><span class="tsd-signature-type">string</span>, mapId<span class="tsd-signature-symbol">: </span
+                  ><span class="tsd-signature-type">string</span>, constructor<span class="tsd-signature-symbol">?: </span
+                  ><a href="../classes/AbstractPluginClass.html" class="tsd-signature-type" data-tsd-kind="Class">AbstractPluginClass</a
+                  ><span class="tsd-signature-symbol"> | </span><span class="tsd-signature-symbol">(</span
+                  ><span class="tsd-signature-symbol">(</span>pluginId<span class="tsd-signature-symbol">: </span
+                  ><span class="tsd-signature-type">string</span>, props<span class="tsd-signature-symbol">: </span
+                  ><a href="../modules.html#TypeJsonObject" class="tsd-signature-type" data-tsd-kind="Type alias">TypeJsonObject</a
+                  ><span class="tsd-signature-symbol">)</span><span class="tsd-signature-symbol"> =&gt; </span
+                  ><a href="../modules.html#TypeJsonValue" class="tsd-signature-type" data-tsd-kind="Type alias">TypeJsonValue</a
+                  ><span class="tsd-signature-symbol">)</span>, props<span class="tsd-signature-symbol">?: </span
+                  ><a href="../modules.html#TypeJsonObject" class="tsd-signature-type" data-tsd-kind="Type alias">TypeJsonObject</a
+                  ><span class="tsd-signature-symbol">)</span><span class="tsd-signature-symbol">: </span
+                  ><span class="tsd-signature-type">Promise</span><span class="tsd-signature-symbol">&lt;</span
+                  ><span class="tsd-signature-type">void</span><span class="tsd-signature-symbol">&gt;</span>
+                </li>
+              </ul>
+              <ul class="tsd-descriptions">
+                <li class="tsd-description">
+                  <aside class="tsd-sources">
+                    <p>Inherited from Plugin.addPlugin</p>
+                    <ul>
+                      <li>
+                        Defined in
+                        <a href="https://github.com/jolevesq/GeoView-OL/blob/d4243fd/packages/geoview-core/src/api/plugin.ts#L99"
+                          >packages/geoview-core/src/api/plugin.ts:99</a
+                        >
+                      </li>
+                    </ul>
+                  </aside>
+                  <div class="tsd-comment tsd-typography">
+                    <div class="lead">
+                      <p>Add new plugin</p>
+                    </div>
+                  </div>
+                  <h4 class="tsd-parameters-title">Parameters</h4>
+                  <ul class="tsd-parameters">
+                    <li>
+                      <h5>pluginId: <span class="tsd-signature-type">string</span></h5>
+                      <div class="tsd-comment tsd-typography">
+                        <div class="lead">
+                          <p>the plugin id</p>
+                        </div>
+                      </div>
+                    </li>
+                    <li>
+                      <h5>mapId: <span class="tsd-signature-type">string</span></h5>
+                      <div class="tsd-comment tsd-typography">
+                        <div class="lead">
+                          <p>id of map to add this plugin to</p>
+                        </div>
+                      </div>
+                    </li>
+                    <li>
+                      <h5>
+                        <span class="tsd-flag ts-flagOptional">Optional</span> constructor:
+                        <a href="../classes/AbstractPluginClass.html" class="tsd-signature-type" data-tsd-kind="Class"
+                          >AbstractPluginClass</a
+                        ><span class="tsd-signature-symbol"> | </span><span class="tsd-signature-symbol">(</span
+                        ><span class="tsd-signature-symbol">(</span>pluginId<span class="tsd-signature-symbol">: </span
+                        ><span class="tsd-signature-type">string</span>, props<span class="tsd-signature-symbol">: </span
+                        ><a href="../modules.html#TypeJsonObject" class="tsd-signature-type" data-tsd-kind="Type alias">TypeJsonObject</a
+                        ><span class="tsd-signature-symbol">)</span><span class="tsd-signature-symbol"> =&gt; </span
+                        ><a href="../modules.html#TypeJsonValue" class="tsd-signature-type" data-tsd-kind="Type alias">TypeJsonValue</a
+                        ><span class="tsd-signature-symbol">)</span>
+                      </h5>
+                      <div class="tsd-comment tsd-typography">
+                        <div class="lead">
+                          <p>the plugin class (React Component)</p>
+                        </div>
+                      </div>
+                    </li>
+                    <li>
+                      <h5>
+                        <span class="tsd-flag ts-flagOptional">Optional</span> props:
+                        <a href="../modules.html#TypeJsonObject" class="tsd-signature-type" data-tsd-kind="Type alias">TypeJsonObject</a>
+                      </h5>
+                      <div class="tsd-comment tsd-typography">
+                        <div class="lead">
+                          <p>the plugin properties</p>
+                        </div>
+                      </div>
+                    </li>
+                  </ul>
+                  <h4 class="tsd-returns-title">
+                    Returns <span class="tsd-signature-type">Promise</span><span class="tsd-signature-symbol">&lt;</span
+                    ><span class="tsd-signature-type">void</span><span class="tsd-signature-symbol">&gt;</span>
+                  </h4>
+                </li>
+              </ul>
+            </section>
+            <section class="tsd-panel tsd-member tsd-kind-method tsd-parent-kind-interface tsd-is-inherited">
+              <a id="callInitCallback" class="tsd-anchor"></a>
+              <h3 class="tsd-anchor-link">
+                call<wbr />Init<wbr />Callback<a href="#callInitCallback" aria-label="Permalink" class="tsd-anchor-icon"
+                  ><svg
+                    xmlns="http://www.w3.org/2000/svg"
+                    class="icon icon-tabler icon-tabler-link"
+                    viewBox="0 0 24 24"
+                    stroke-width="2"
+                    stroke="currentColor"
+                    fill="none"
+                    stroke-linecap="round"
+                    stroke-linejoin="round"
+                  >
+                    <path stroke="none" d="M0 0h24v24H0z" fill="none"></path>
+                    <path d="M10 14a3.5 3.5 0 0 0 5 0l4 -4a3.5 3.5 0 0 0 -5 -5l-.5 .5"></path>
+                    <path d="M14 10a3.5 3.5 0 0 0 -5 0l-4 4a3.5 3.5 0 0 0 5 5l.5 -.5"></path></svg
+                ></a>
+              </h3>
+              <ul class="tsd-signatures tsd-kind-method tsd-parent-kind-interface tsd-is-inherited">
+                <li class="tsd-signature tsd-kind-icon">
+                  call<wbr />Init<wbr />Callback<span class="tsd-signature-symbol">(</span><span class="tsd-signature-symbol">)</span
+                  ><span class="tsd-signature-symbol">: </span><span class="tsd-signature-type">void</span>
+                </li>
+              </ul>
+              <ul class="tsd-descriptions">
+                <li class="tsd-description">
+                  <aside class="tsd-sources">
+                    <p>Inherited from API.callInitCallback</p>
+                    <ul>
+                      <li>
+                        Defined in
+                        <a href="https://github.com/jolevesq/GeoView-OL/blob/d4243fd/packages/geoview-core/src/api/api.ts#L100"
+                          >packages/geoview-core/src/api/api.ts:100</a
+                        >
+                      </li>
+                    </ul>
+                  </aside>
+                  <div class="tsd-comment tsd-typography">
+                    <div class="lead">
+                      <p>Call map ready functions and the init callback once everything is done loading including plugins</p>
+                    </div>
+                  </div>
+                  <h4 class="tsd-returns-title">Returns <span class="tsd-signature-type">void</span></h4>
+                </li>
+              </ul>
+            </section>
+            <section class="tsd-panel tsd-member tsd-kind-method tsd-parent-kind-interface tsd-is-inherited tsd-is-external">
+              <a id="composedPath" class="tsd-anchor"></a>
+              <h3 class="tsd-anchor-link">
+                composed<wbr />Path<a href="#composedPath" aria-label="Permalink" class="tsd-anchor-icon"
+                  ><svg
+                    xmlns="http://www.w3.org/2000/svg"
+                    class="icon icon-tabler icon-tabler-link"
+                    viewBox="0 0 24 24"
+                    stroke-width="2"
+                    stroke="currentColor"
+                    fill="none"
+                    stroke-linecap="round"
+                    stroke-linejoin="round"
+                  >
+                    <path stroke="none" d="M0 0h24v24H0z" fill="none"></path>
+                    <path d="M10 14a3.5 3.5 0 0 0 5 0l4 -4a3.5 3.5 0 0 0 -5 -5l-.5 .5"></path>
+                    <path d="M14 10a3.5 3.5 0 0 0 -5 0l-4 4a3.5 3.5 0 0 0 5 5l.5 -.5"></path></svg
+                ></a>
+              </h3>
+              <ul class="tsd-signatures tsd-kind-method tsd-parent-kind-interface tsd-is-inherited tsd-is-external">
+                <li class="tsd-signature tsd-kind-icon">
+                  composed<wbr />Path<span class="tsd-signature-symbol">(</span><span class="tsd-signature-symbol">)</span
+                  ><span class="tsd-signature-symbol">: </span><span class="tsd-signature-type">EventTarget</span
+                  ><span class="tsd-signature-symbol">[]</span>
+                </li>
+              </ul>
+              <ul class="tsd-descriptions">
+                <li class="tsd-description">
+                  <aside class="tsd-sources">
+                    <p>Inherited from Event.composedPath</p>
+                    <ul>
+                      <li>Defined in common/temp/node_modules/.pnpm/typescript@4.6.4/node_modules/typescript/lib/lib.dom.d.ts:4945</li>
+                    </ul>
+                  </aside>
+                  <div class="tsd-comment tsd-typography">
+                    <div class="lead">
+                      <p>
+                        Returns the invocation target objects of event&#39;s path (objects on which listeners will be invoked), except for
+                        any nodes in shadow trees of which the shadow root&#39;s mode is &quot;closed&quot; that are not reachable from
+                        event&#39;s currentTarget.
+                      </p>
+                    </div>
+                  </div>
+                  <h4 class="tsd-returns-title">
+                    Returns <span class="tsd-signature-type">EventTarget</span><span class="tsd-signature-symbol">[]</span>
+                  </h4>
+                </li>
+              </ul>
+            </section>
+            <section class="tsd-panel tsd-member tsd-kind-method tsd-parent-kind-interface tsd-is-inherited tsd-is-external">
+              <a id="initEvent" class="tsd-anchor"></a>
+              <h3 class="tsd-anchor-link">
+                init<wbr />Event<a href="#initEvent" aria-label="Permalink" class="tsd-anchor-icon"
+                  ><svg
+                    xmlns="http://www.w3.org/2000/svg"
+                    class="icon icon-tabler icon-tabler-link"
+                    viewBox="0 0 24 24"
+                    stroke-width="2"
+                    stroke="currentColor"
+                    fill="none"
+                    stroke-linecap="round"
+                    stroke-linejoin="round"
+                  >
+                    <path stroke="none" d="M0 0h24v24H0z" fill="none"></path>
+                    <path d="M10 14a3.5 3.5 0 0 0 5 0l4 -4a3.5 3.5 0 0 0 -5 -5l-.5 .5"></path>
+                    <path d="M14 10a3.5 3.5 0 0 0 -5 0l-4 4a3.5 3.5 0 0 0 5 5l.5 -.5"></path></svg
+                ></a>
+              </h3>
+              <ul class="tsd-signatures tsd-kind-method tsd-parent-kind-interface tsd-is-inherited tsd-is-external">
+                <li class="tsd-signature tsd-kind-icon">
+                  init<wbr />Event<span class="tsd-signature-symbol">(</span>type<span class="tsd-signature-symbol">: </span
+                  ><span class="tsd-signature-type">string</span>, bubbles<span class="tsd-signature-symbol">?: </span
+                  ><span class="tsd-signature-type">boolean</span>, cancelable<span class="tsd-signature-symbol">?: </span
+                  ><span class="tsd-signature-type">boolean</span><span class="tsd-signature-symbol">)</span
+                  ><span class="tsd-signature-symbol">: </span><span class="tsd-signature-type">void</span>
+                </li>
+              </ul>
+              <ul class="tsd-descriptions">
+                <li class="tsd-description">
+                  <aside class="tsd-sources">
+                    <p>Inherited from Event.initEvent</p>
+                    <ul>
+                      <li>Defined in common/temp/node_modules/.pnpm/typescript@4.6.4/node_modules/typescript/lib/lib.dom.d.ts:4947</li>
+                    </ul>
+                  </aside>
+                  <div class="tsd-comment tsd-typography">
+                    <dl class="tsd-comment-tags">
+                      <dt>deprecated</dt>
+                      <dd></dd>
+                    </dl>
+                  </div>
+                  <h4 class="tsd-parameters-title">Parameters</h4>
+                  <ul class="tsd-parameters">
+                    <li>
+                      <h5>type: <span class="tsd-signature-type">string</span></h5>
+                    </li>
+                    <li>
+                      <h5>
+                        <span class="tsd-flag ts-flagOptional">Optional</span> bubbles: <span class="tsd-signature-type">boolean</span>
+                      </h5>
+                    </li>
+                    <li>
+                      <h5>
+                        <span class="tsd-flag ts-flagOptional">Optional</span> cancelable: <span class="tsd-signature-type">boolean</span>
+                      </h5>
+                    </li>
+                  </ul>
+                  <h4 class="tsd-returns-title">Returns <span class="tsd-signature-type">void</span></h4>
+                </li>
+              </ul>
+            </section>
+            <section class="tsd-panel tsd-member tsd-kind-method tsd-parent-kind-interface tsd-is-inherited">
+              <a id="loadPlugin" class="tsd-anchor"></a>
+              <h3 class="tsd-anchor-link">
+                load<wbr />Plugin<a href="#loadPlugin" aria-label="Permalink" class="tsd-anchor-icon"
+                  ><svg
+                    xmlns="http://www.w3.org/2000/svg"
+                    class="icon icon-tabler icon-tabler-link"
+                    viewBox="0 0 24 24"
+                    stroke-width="2"
+                    stroke="currentColor"
+                    fill="none"
+                    stroke-linecap="round"
+                    stroke-linejoin="round"
+                  >
+                    <path stroke="none" d="M0 0h24v24H0z" fill="none"></path>
+                    <path d="M10 14a3.5 3.5 0 0 0 5 0l4 -4a3.5 3.5 0 0 0 -5 -5l-.5 .5"></path>
+                    <path d="M14 10a3.5 3.5 0 0 0 -5 0l-4 4a3.5 3.5 0 0 0 5 5l.5 -.5"></path></svg
+                ></a>
+              </h3>
+              <ul class="tsd-signatures tsd-kind-method tsd-parent-kind-interface tsd-is-inherited">
+                <li class="tsd-signature tsd-kind-icon">
+                  load<wbr />Plugin<span class="tsd-signature-symbol">(</span>mapIndex<span class="tsd-signature-symbol">: </span
+                  ><span class="tsd-signature-type">number</span>, pluginIndex<span class="tsd-signature-symbol">: </span
+                  ><span class="tsd-signature-type">number</span><span class="tsd-signature-symbol">)</span
+                  ><span class="tsd-signature-symbol">: </span><span class="tsd-signature-type">void</span>
+                </li>
+              </ul>
+              <ul class="tsd-descriptions">
+                <li class="tsd-description">
+                  <aside class="tsd-sources">
+                    <p>Inherited from Plugin.loadPlugin</p>
+                    <ul>
+                      <li>
+                        Defined in
+                        <a href="https://github.com/jolevesq/GeoView-OL/blob/d4243fd/packages/geoview-core/src/api/plugin.ts#L294"
+                          >packages/geoview-core/src/api/plugin.ts:294</a
+                        >
+                      </li>
+                    </ul>
+                  </aside>
+                  <div class="tsd-comment tsd-typography">
+                    <div class="lead">
+                      <p>A function that will load each plugin on a map then checks if there are a next plugin to load</p>
+                    </div>
+                  </div>
+                  <h4 class="tsd-parameters-title">Parameters</h4>
+                  <ul class="tsd-parameters">
+                    <li>
+                      <h5>mapIndex: <span class="tsd-signature-type">number</span></h5>
+                      <div class="tsd-comment tsd-typography">
+                        <div class="lead">
+                          <p>the map index to load the plugin at</p>
+                        </div>
+                      </div>
+                    </li>
+                    <li>
+                      <h5>pluginIndex: <span class="tsd-signature-type">number</span></h5>
+                      <div class="tsd-comment tsd-typography">
+                        <div class="lead">
+                          <p>the plugin index to load</p>
+                        </div>
+                      </div>
+                    </li>
+                  </ul>
+                  <h4 class="tsd-returns-title">Returns <span class="tsd-signature-type">void</span></h4>
+                </li>
+              </ul>
+            </section>
+            <section class="tsd-panel tsd-member tsd-kind-method tsd-parent-kind-interface tsd-is-inherited">
+              <a id="loadPlugins" class="tsd-anchor"></a>
+              <h3 class="tsd-anchor-link">
+                load<wbr />Plugins<a href="#loadPlugins" aria-label="Permalink" class="tsd-anchor-icon"
+                  ><svg
+                    xmlns="http://www.w3.org/2000/svg"
+                    class="icon icon-tabler icon-tabler-link"
+                    viewBox="0 0 24 24"
+                    stroke-width="2"
+                    stroke="currentColor"
+                    fill="none"
+                    stroke-linecap="round"
+                    stroke-linejoin="round"
+                  >
+                    <path stroke="none" d="M0 0h24v24H0z" fill="none"></path>
+                    <path d="M10 14a3.5 3.5 0 0 0 5 0l4 -4a3.5 3.5 0 0 0 -5 -5l-.5 .5"></path>
+                    <path d="M14 10a3.5 3.5 0 0 0 -5 0l-4 4a3.5 3.5 0 0 0 5 5l.5 -.5"></path></svg
+                ></a>
+              </h3>
+              <ul class="tsd-signatures tsd-kind-method tsd-parent-kind-interface tsd-is-inherited">
+                <li class="tsd-signature tsd-kind-icon">
+                  load<wbr />Plugins<span class="tsd-signature-symbol">(</span><span class="tsd-signature-symbol">)</span
+                  ><span class="tsd-signature-symbol">: </span><span class="tsd-signature-type">void</span>
+                </li>
+              </ul>
+              <ul class="tsd-descriptions">
+                <li class="tsd-description">
+                  <aside class="tsd-sources">
+                    <p>Inherited from Plugin.loadPlugins</p>
+                    <ul>
+                      <li>
+                        Defined in
+                        <a href="https://github.com/jolevesq/GeoView-OL/blob/d4243fd/packages/geoview-core/src/api/plugin.ts#L337"
+                          >packages/geoview-core/src/api/plugin.ts:337</a
+                        >
+                      </li>
+                    </ul>
+                  </aside>
+                  <div class="tsd-comment tsd-typography">
+                    <div class="lead">
+                      <p>Load plugins provided by map config</p>
+                    </div>
+                  </div>
+                  <h4 class="tsd-returns-title">Returns <span class="tsd-signature-type">void</span></h4>
+                </li>
+              </ul>
+            </section>
+            <section class="tsd-panel tsd-member tsd-kind-method tsd-parent-kind-interface tsd-is-inherited">
+              <a id="loadScript" class="tsd-anchor"></a>
+              <h3 class="tsd-anchor-link">
+                load<wbr />Script<a href="#loadScript" aria-label="Permalink" class="tsd-anchor-icon"
+                  ><svg
+                    xmlns="http://www.w3.org/2000/svg"
+                    class="icon icon-tabler icon-tabler-link"
+                    viewBox="0 0 24 24"
+                    stroke-width="2"
+                    stroke="currentColor"
+                    fill="none"
+                    stroke-linecap="round"
+                    stroke-linejoin="round"
+                  >
+                    <path stroke="none" d="M0 0h24v24H0z" fill="none"></path>
+                    <path d="M10 14a3.5 3.5 0 0 0 5 0l4 -4a3.5 3.5 0 0 0 -5 -5l-.5 .5"></path>
+                    <path d="M14 10a3.5 3.5 0 0 0 -5 0l-4 4a3.5 3.5 0 0 0 5 5l.5 -.5"></path></svg
+                ></a>
+              </h3>
+              <ul class="tsd-signatures tsd-kind-method tsd-parent-kind-interface tsd-is-inherited">
+                <li class="tsd-signature tsd-kind-icon">
+                  load<wbr />Script<span class="tsd-signature-symbol">(</span>id<span class="tsd-signature-symbol">: </span
+                  ><span class="tsd-signature-type">string</span><span class="tsd-signature-symbol">)</span
+                  ><span class="tsd-signature-symbol">: </span><span class="tsd-signature-type">Promise</span
+                  ><span class="tsd-signature-symbol">&lt;</span><span class="tsd-signature-type">any</span
+                  ><span class="tsd-signature-symbol">&gt;</span>
+                </li>
+              </ul>
+              <ul class="tsd-descriptions">
+                <li class="tsd-description">
+                  <aside class="tsd-sources">
+                    <p>Inherited from Plugin.loadScript</p>
+                    <ul>
+                      <li>
+                        Defined in
+                        <a href="https://github.com/jolevesq/GeoView-OL/blob/d4243fd/packages/geoview-core/src/api/plugin.ts#L46"
+                          >packages/geoview-core/src/api/plugin.ts:46</a
+                        >
+                      </li>
+                    </ul>
+                  </aside>
+                  <div class="tsd-comment tsd-typography">
+                    <div class="lead">
+                      <p>Load a package script on runtime</p>
+                    </div>
+                  </div>
+                  <h4 class="tsd-parameters-title">Parameters</h4>
+                  <ul class="tsd-parameters">
+                    <li>
+                      <h5>id: <span class="tsd-signature-type">string</span></h5>
+                      <div class="tsd-comment tsd-typography">
+                        <div class="lead">
+                          <p>the package id to load</p>
+                        </div>
+                      </div>
+                    </li>
+                  </ul>
+                  <h4 class="tsd-returns-title">
+                    Returns <span class="tsd-signature-type">Promise</span><span class="tsd-signature-symbol">&lt;</span
+                    ><span class="tsd-signature-type">any</span><span class="tsd-signature-symbol">&gt;</span>
+                  </h4>
+                </li>
+              </ul>
+            </section>
+            <section class="tsd-panel tsd-member tsd-kind-method tsd-parent-kind-interface tsd-is-inherited">
+              <a id="map" class="tsd-anchor"></a>
+              <h3 class="tsd-anchor-link">
+                map<a href="#map" aria-label="Permalink" class="tsd-anchor-icon"
+                  ><svg
+                    xmlns="http://www.w3.org/2000/svg"
+                    class="icon icon-tabler icon-tabler-link"
+                    viewBox="0 0 24 24"
+                    stroke-width="2"
+                    stroke="currentColor"
+                    fill="none"
+                    stroke-linecap="round"
+                    stroke-linejoin="round"
+                  >
+                    <path stroke="none" d="M0 0h24v24H0z" fill="none"></path>
+                    <path d="M10 14a3.5 3.5 0 0 0 5 0l4 -4a3.5 3.5 0 0 0 -5 -5l-.5 .5"></path>
+                    <path d="M14 10a3.5 3.5 0 0 0 -5 0l-4 4a3.5 3.5 0 0 0 5 5l.5 -.5"></path></svg
+                ></a>
+              </h3>
+              <ul class="tsd-signatures tsd-kind-method tsd-parent-kind-interface tsd-is-inherited">
+                <li class="tsd-signature tsd-kind-icon">
+                  map<span class="tsd-signature-symbol">(</span>id<span class="tsd-signature-symbol">: </span
+                  ><span class="tsd-signature-type">string</span><span class="tsd-signature-symbol">)</span
+                  ><span class="tsd-signature-symbol">: </span><span class="tsd-signature-type">MapViewer</span>
+                </li>
+              </ul>
+              <ul class="tsd-descriptions">
+                <li class="tsd-description">
+                  <aside class="tsd-sources">
+                    <p>Inherited from API.map</p>
+                    <ul>
+                      <li>
+                        Defined in
+                        <a href="https://github.com/jolevesq/GeoView-OL/blob/d4243fd/packages/geoview-core/src/api/api.ts#L119"
+                          >packages/geoview-core/src/api/api.ts:119</a
+                        >
+                      </li>
+                    </ul>
+                  </aside>
+                  <div class="tsd-comment tsd-typography">
+                    <div class="lead">
+                      <p>Get the instance of a map by it&#39;s ID to access API functions</p>
+                    </div>
+                  </div>
+                  <h4 class="tsd-parameters-title">Parameters</h4>
+                  <ul class="tsd-parameters">
+                    <li>
+                      <h5>id: <span class="tsd-signature-type">string</span></h5>
+                      <div class="tsd-comment tsd-typography">
+                        <div class="lead">
+                          <p>the map id</p>
+                        </div>
+                      </div>
+                    </li>
+                  </ul>
+                  <h4 class="tsd-returns-title">Returns <span class="tsd-signature-type">MapViewer</span></h4>
+                  <div><p>map api functions</p></div>
+                </li>
+              </ul>
+            </section>
+            <section class="tsd-panel tsd-member tsd-kind-method tsd-parent-kind-interface tsd-is-inherited tsd-is-external">
+              <a id="preventDefault" class="tsd-anchor"></a>
+              <h3 class="tsd-anchor-link">
+                prevent<wbr />Default<a href="#preventDefault" aria-label="Permalink" class="tsd-anchor-icon"
+                  ><svg
+                    xmlns="http://www.w3.org/2000/svg"
+                    class="icon icon-tabler icon-tabler-link"
+                    viewBox="0 0 24 24"
+                    stroke-width="2"
+                    stroke="currentColor"
+                    fill="none"
+                    stroke-linecap="round"
+                    stroke-linejoin="round"
+                  >
+                    <path stroke="none" d="M0 0h24v24H0z" fill="none"></path>
+                    <path d="M10 14a3.5 3.5 0 0 0 5 0l4 -4a3.5 3.5 0 0 0 -5 -5l-.5 .5"></path>
+                    <path d="M14 10a3.5 3.5 0 0 0 -5 0l-4 4a3.5 3.5 0 0 0 5 5l.5 -.5"></path></svg
+                ></a>
+              </h3>
+              <ul class="tsd-signatures tsd-kind-method tsd-parent-kind-interface tsd-is-inherited tsd-is-external">
+                <li class="tsd-signature tsd-kind-icon">
+                  prevent<wbr />Default<span class="tsd-signature-symbol">(</span><span class="tsd-signature-symbol">)</span
+                  ><span class="tsd-signature-symbol">: </span><span class="tsd-signature-type">void</span>
+                </li>
+              </ul>
+              <ul class="tsd-descriptions">
+                <li class="tsd-description">
+                  <aside class="tsd-sources">
+                    <p>Inherited from Event.preventDefault</p>
+                    <ul>
+                      <li>Defined in common/temp/node_modules/.pnpm/typescript@4.6.4/node_modules/typescript/lib/lib.dom.d.ts:4949</li>
+                    </ul>
+                  </aside>
+                  <div class="tsd-comment tsd-typography">
+                    <div class="lead">
+                      <p>
+                        If invoked when the cancelable attribute value is true, and while executing a listener for the event with passive
+                        set to false, signals to the operation that caused event to be dispatched that it needs to be canceled.
+                      </p>
+                    </div>
+                  </div>
+                  <h4 class="tsd-returns-title">Returns <span class="tsd-signature-type">void</span></h4>
+                </li>
+              </ul>
+            </section>
+            <section class="tsd-panel tsd-member tsd-kind-method tsd-parent-kind-interface tsd-is-inherited">
+              <a id="ready" class="tsd-anchor"></a>
+              <h3 class="tsd-anchor-link">
+                ready<a href="#ready" aria-label="Permalink" class="tsd-anchor-icon"
+                  ><svg
+                    xmlns="http://www.w3.org/2000/svg"
+                    class="icon icon-tabler icon-tabler-link"
+                    viewBox="0 0 24 24"
+                    stroke-width="2"
+                    stroke="currentColor"
+                    fill="none"
+                    stroke-linecap="round"
+                    stroke-linejoin="round"
+                  >
+                    <path stroke="none" d="M0 0h24v24H0z" fill="none"></path>
+                    <path d="M10 14a3.5 3.5 0 0 0 5 0l4 -4a3.5 3.5 0 0 0 -5 -5l-.5 .5"></path>
+                    <path d="M14 10a3.5 3.5 0 0 0 -5 0l-4 4a3.5 3.5 0 0 0 5 5l.5 -.5"></path></svg
+                ></a>
+              </h3>
+              <ul class="tsd-signatures tsd-kind-method tsd-parent-kind-interface tsd-is-inherited">
+                <li class="tsd-signature tsd-kind-icon">
+                  ready<span class="tsd-signature-symbol">(</span>callback<span class="tsd-signature-symbol">: </span
+                  ><span class="tsd-signature-symbol">(</span><span class="tsd-signature-symbol">(</span
+                  ><span class="tsd-signature-symbol">)</span><span class="tsd-signature-symbol"> =&gt; </span
+                  ><span class="tsd-signature-type">void</span><span class="tsd-signature-symbol">)</span
+                  ><span class="tsd-signature-symbol">)</span><span class="tsd-signature-symbol">: </span
+                  ><span class="tsd-signature-type">void</span>
+                </li>
+              </ul>
+              <ul class="tsd-descriptions">
+                <li class="tsd-description">
+                  <aside class="tsd-sources">
+                    <p>Inherited from API.ready</p>
+                    <ul>
+                      <li>
+                        Defined in
+                        <a href="https://github.com/jolevesq/GeoView-OL/blob/d4243fd/packages/geoview-core/src/api/api.ts#L84"
+                          >packages/geoview-core/src/api/api.ts:84</a
+                        >
+                      </li>
+                    </ul>
+                  </aside>
+                  <div class="tsd-comment tsd-typography">
+                    <div class="lead">
+                      <p>
+                        Check if map rendering / drawing is ready then run the callback function Timeout does not effect rendering speed,
+                        each map will cancel the previous timer after it renders so timing of rendering will be based on device specs.
+                      </p>
+                    </div>
+                  </div>
+                  <h4 class="tsd-parameters-title">Parameters</h4>
+                  <ul class="tsd-parameters">
+                    <li>
+                      <h5>
+                        callback: <span class="tsd-signature-symbol">(</span><span class="tsd-signature-symbol">(</span
+                        ><span class="tsd-signature-symbol">)</span><span class="tsd-signature-symbol"> =&gt; </span
+                        ><span class="tsd-signature-type">void</span><span class="tsd-signature-symbol">)</span>
+                      </h5>
+                      <div class="tsd-comment tsd-typography">
+                        <div class="lead">
+                          <p>a callback to make once the map has rendered</p>
+                        </div>
+                      </div>
+                      <ul class="tsd-parameters">
+                        <li class="tsd-parameter-signature">
+                          <ul class="tsd-signatures tsd-kind-type-literal">
+                            <li class="tsd-signature tsd-kind-icon">
+                              <span class="tsd-signature-symbol">(</span><span class="tsd-signature-symbol">)</span
+                              ><span class="tsd-signature-symbol">: </span><span class="tsd-signature-type">void</span>
+                            </li>
+                          </ul>
+                          <ul class="tsd-descriptions">
+                            <li class="tsd-description">
+                              <h4 class="tsd-returns-title">Returns <span class="tsd-signature-type">void</span></h4>
+                            </li>
+                          </ul>
+                        </li>
+                      </ul>
+                    </li>
+                  </ul>
+                  <h4 class="tsd-returns-title">Returns <span class="tsd-signature-type">void</span></h4>
+                </li>
+              </ul>
+            </section>
+            <section class="tsd-panel tsd-member tsd-kind-method tsd-parent-kind-interface tsd-is-inherited">
+              <a id="removePlugin" class="tsd-anchor"></a>
+              <h3 class="tsd-anchor-link">
+                remove<wbr />Plugin<a href="#removePlugin" aria-label="Permalink" class="tsd-anchor-icon"
+                  ><svg
+                    xmlns="http://www.w3.org/2000/svg"
+                    class="icon icon-tabler icon-tabler-link"
+                    viewBox="0 0 24 24"
+                    stroke-width="2"
+                    stroke="currentColor"
+                    fill="none"
+                    stroke-linecap="round"
+                    stroke-linejoin="round"
+                  >
+                    <path stroke="none" d="M0 0h24v24H0z" fill="none"></path>
+                    <path d="M10 14a3.5 3.5 0 0 0 5 0l4 -4a3.5 3.5 0 0 0 -5 -5l-.5 .5"></path>
+                    <path d="M14 10a3.5 3.5 0 0 0 -5 0l-4 4a3.5 3.5 0 0 0 5 5l.5 -.5"></path></svg
+                ></a>
+              </h3>
+              <ul class="tsd-signatures tsd-kind-method tsd-parent-kind-interface tsd-is-inherited">
+                <li class="tsd-signature tsd-kind-icon">
+                  remove<wbr />Plugin<span class="tsd-signature-symbol">(</span>pluginId<span class="tsd-signature-symbol">: </span
+                  ><span class="tsd-signature-type">string</span>, mapId<span class="tsd-signature-symbol">?: </span
+                  ><span class="tsd-signature-type">string</span><span class="tsd-signature-symbol">)</span
+                  ><span class="tsd-signature-symbol">: </span><span class="tsd-signature-type">void</span>
+                </li>
+              </ul>
+              <ul class="tsd-descriptions">
+                <li class="tsd-description">
+                  <aside class="tsd-sources">
+                    <p>Inherited from Plugin.removePlugin</p>
+                    <ul>
+                      <li>
+                        Defined in
+                        <a href="https://github.com/jolevesq/GeoView-OL/blob/d4243fd/packages/geoview-core/src/api/plugin.ts#L242"
+                          >packages/geoview-core/src/api/plugin.ts:242</a
+                        >
+                      </li>
+                    </ul>
+                  </aside>
+                  <div class="tsd-comment tsd-typography">
+                    <div class="lead">
+                      <p>Delete a plugin</p>
+                    </div>
+                  </div>
+                  <h4 class="tsd-parameters-title">Parameters</h4>
+                  <ul class="tsd-parameters">
+                    <li>
+                      <h5>pluginId: <span class="tsd-signature-type">string</span></h5>
+                      <div class="tsd-comment tsd-typography">
+                        <div class="lead">
+                          <p>the id of the plugin to delete</p>
+                        </div>
+                      </div>
+                    </li>
+                    <li>
+                      <h5><span class="tsd-flag ts-flagOptional">Optional</span> mapId: <span class="tsd-signature-type">string</span></h5>
+                      <div class="tsd-comment tsd-typography">
+                        <div class="lead">
+                          <p>the map id to remove the plugin from (if not provided then plugin will be removed from all maps)</p>
+                        </div>
+                      </div>
+                    </li>
+                  </ul>
+                  <h4 class="tsd-returns-title">Returns <span class="tsd-signature-type">void</span></h4>
+                </li>
+              </ul>
+            </section>
+            <section class="tsd-panel tsd-member tsd-kind-method tsd-parent-kind-interface tsd-is-inherited">
+              <a id="removePlugins" class="tsd-anchor"></a>
+              <h3 class="tsd-anchor-link">
+                remove<wbr />Plugins<a href="#removePlugins" aria-label="Permalink" class="tsd-anchor-icon"
+                  ><svg
+                    xmlns="http://www.w3.org/2000/svg"
+                    class="icon icon-tabler icon-tabler-link"
+                    viewBox="0 0 24 24"
+                    stroke-width="2"
+                    stroke="currentColor"
+                    fill="none"
+                    stroke-linecap="round"
+                    stroke-linejoin="round"
+                  >
+                    <path stroke="none" d="M0 0h24v24H0z" fill="none"></path>
+                    <path d="M10 14a3.5 3.5 0 0 0 5 0l4 -4a3.5 3.5 0 0 0 -5 -5l-.5 .5"></path>
+                    <path d="M14 10a3.5 3.5 0 0 0 -5 0l-4 4a3.5 3.5 0 0 0 5 5l.5 -.5"></path></svg
+                ></a>
+              </h3>
+              <ul class="tsd-signatures tsd-kind-method tsd-parent-kind-interface tsd-is-inherited">
+                <li class="tsd-signature tsd-kind-icon">
+                  remove<wbr />Plugins<span class="tsd-signature-symbol">(</span>mapId<span class="tsd-signature-symbol">: </span
+                  ><span class="tsd-signature-type">string</span><span class="tsd-signature-symbol">)</span
+                  ><span class="tsd-signature-symbol">: </span><span class="tsd-signature-type">void</span>
+                </li>
+              </ul>
+              <ul class="tsd-descriptions">
+                <li class="tsd-description">
+                  <aside class="tsd-sources">
+                    <p>Inherited from Plugin.removePlugins</p>
+                    <ul>
+                      <li>
+                        Defined in
+                        <a href="https://github.com/jolevesq/GeoView-OL/blob/d4243fd/packages/geoview-core/src/api/plugin.ts#L273"
+                          >packages/geoview-core/src/api/plugin.ts:273</a
+                        >
+                      </li>
+                    </ul>
+                  </aside>
+                  <div class="tsd-comment tsd-typography">
+                    <div class="lead">
+                      <p>Delete all plugins loaded in a map</p>
+                    </div>
+                  </div>
+                  <h4 class="tsd-parameters-title">Parameters</h4>
+                  <ul class="tsd-parameters">
+                    <li>
+                      <h5>mapId: <span class="tsd-signature-type">string</span></h5>
+                      <div class="tsd-comment tsd-typography">
+                        <div class="lead">
+                          <p>the map id to remove the plugin from (if not provided then plugin will be removed from all maps)</p>
+                        </div>
+                      </div>
+                    </li>
+                  </ul>
+                  <h4 class="tsd-returns-title">Returns <span class="tsd-signature-type">void</span></h4>
+                </li>
+              </ul>
+            </section>
+            <section class="tsd-panel tsd-member tsd-kind-method tsd-parent-kind-interface tsd-is-inherited tsd-is-external">
+              <a id="stopImmediatePropagation" class="tsd-anchor"></a>
+              <h3 class="tsd-anchor-link">
+                stop<wbr />Immediate<wbr />Propagation<a href="#stopImmediatePropagation" aria-label="Permalink" class="tsd-anchor-icon"
+                  ><svg
+                    xmlns="http://www.w3.org/2000/svg"
+                    class="icon icon-tabler icon-tabler-link"
+                    viewBox="0 0 24 24"
+                    stroke-width="2"
+                    stroke="currentColor"
+                    fill="none"
+                    stroke-linecap="round"
+                    stroke-linejoin="round"
+                  >
+                    <path stroke="none" d="M0 0h24v24H0z" fill="none"></path>
+                    <path d="M10 14a3.5 3.5 0 0 0 5 0l4 -4a3.5 3.5 0 0 0 -5 -5l-.5 .5"></path>
+                    <path d="M14 10a3.5 3.5 0 0 0 -5 0l-4 4a3.5 3.5 0 0 0 5 5l.5 -.5"></path></svg
+                ></a>
+              </h3>
+              <ul class="tsd-signatures tsd-kind-method tsd-parent-kind-interface tsd-is-inherited tsd-is-external">
+                <li class="tsd-signature tsd-kind-icon">
+                  stop<wbr />Immediate<wbr />Propagation<span class="tsd-signature-symbol">(</span
+                  ><span class="tsd-signature-symbol">)</span><span class="tsd-signature-symbol">: </span
+                  ><span class="tsd-signature-type">void</span>
+                </li>
+              </ul>
+              <ul class="tsd-descriptions">
+                <li class="tsd-description">
+                  <aside class="tsd-sources">
+                    <p>Inherited from Event.stopImmediatePropagation</p>
+                    <ul>
+                      <li>Defined in common/temp/node_modules/.pnpm/typescript@4.6.4/node_modules/typescript/lib/lib.dom.d.ts:4951</li>
+                    </ul>
+                  </aside>
+                  <div class="tsd-comment tsd-typography">
+                    <div class="lead">
+                      <p>
+                        Invoking this method prevents event from reaching any registered event listeners after the current one finishes
+                        running and, when dispatched in a tree, also prevents event from reaching any other objects.
+                      </p>
+                    </div>
+                  </div>
+                  <h4 class="tsd-returns-title">Returns <span class="tsd-signature-type">void</span></h4>
+                </li>
+              </ul>
+            </section>
+            <section class="tsd-panel tsd-member tsd-kind-method tsd-parent-kind-interface tsd-is-inherited tsd-is-external">
+              <a id="stopPropagation" class="tsd-anchor"></a>
+              <h3 class="tsd-anchor-link">
+                stop<wbr />Propagation<a href="#stopPropagation" aria-label="Permalink" class="tsd-anchor-icon"
+                  ><svg
+                    xmlns="http://www.w3.org/2000/svg"
+                    class="icon icon-tabler icon-tabler-link"
+                    viewBox="0 0 24 24"
+                    stroke-width="2"
+                    stroke="currentColor"
+                    fill="none"
+                    stroke-linecap="round"
+                    stroke-linejoin="round"
+                  >
+                    <path stroke="none" d="M0 0h24v24H0z" fill="none"></path>
+                    <path d="M10 14a3.5 3.5 0 0 0 5 0l4 -4a3.5 3.5 0 0 0 -5 -5l-.5 .5"></path>
+                    <path d="M14 10a3.5 3.5 0 0 0 -5 0l-4 4a3.5 3.5 0 0 0 5 5l.5 -.5"></path></svg
+                ></a>
+              </h3>
+              <ul class="tsd-signatures tsd-kind-method tsd-parent-kind-interface tsd-is-inherited tsd-is-external">
+                <li class="tsd-signature tsd-kind-icon">
+                  stop<wbr />Propagation<span class="tsd-signature-symbol">(</span><span class="tsd-signature-symbol">)</span
+                  ><span class="tsd-signature-symbol">: </span><span class="tsd-signature-type">void</span>
+                </li>
+              </ul>
+              <ul class="tsd-descriptions">
+                <li class="tsd-description">
+                  <aside class="tsd-sources">
+                    <p>Inherited from Event.stopPropagation</p>
+                    <ul>
+                      <li>Defined in common/temp/node_modules/.pnpm/typescript@4.6.4/node_modules/typescript/lib/lib.dom.d.ts:4953</li>
+                    </ul>
+                  </aside>
+                  <div class="tsd-comment tsd-typography">
+                    <div class="lead">
+                      <p>
+                        When dispatched in a tree, invoking this method prevents event from reaching any objects other than the current
+                        object.
+                      </p>
+                    </div>
+                  </div>
+                  <h4 class="tsd-returns-title">Returns <span class="tsd-signature-type">void</span></h4>
+                </li>
+              </ul>
+            </section>
+          </section>
+        </div>
+        <div class="col-4 col-menu menu-sticky-wrap menu-highlight">
+          <nav class="tsd-navigation primary">
+            <ul>
+              <li class=""><a href="../modules.html">Exports</a></li>
+            </ul>
+          </nav>
+          <nav class="tsd-navigation secondary menu-sticky">
+            <ul>
+              <li class="current tsd-kind-interface">
+                <a href="TypeApi.html" class="tsd-kind-icon">Type<wbr />Api</a>
+                <ul>
+                  <li class="tsd-kind-property tsd-parent-kind-interface tsd-is-inherited tsd-is-private">
+                    <a href="TypeApi.html#_pluginsReady" class="tsd-kind-icon">#plugins<wbr />Ready</a>
+                  </li>
+                  <li class="tsd-kind-property tsd-parent-kind-interface tsd-is-inherited tsd-is-external">
+                    <a href="TypeApi.html#AT_TARGET" class="tsd-kind-icon">AT_<wbr />TARGET</a>
+                  </li>
+                  <li class="tsd-kind-property tsd-parent-kind-interface tsd-is-inherited tsd-is-external">
+                    <a href="TypeApi.html#BUBBLING_PHASE" class="tsd-kind-icon">BUBBLING_<wbr />PHASE</a>
+                  </li>
+                  <li class="tsd-kind-property tsd-parent-kind-interface tsd-is-inherited tsd-is-external">
+                    <a href="TypeApi.html#CAPTURING_PHASE" class="tsd-kind-icon">CAPTURING_<wbr />PHASE</a>
+                  </li>
+                  <li class="tsd-kind-property tsd-parent-kind-interface tsd-is-inherited tsd-is-external">
+                    <a href="TypeApi.html#NONE" class="tsd-kind-icon">NONE</a>
+                  </li>
+                  <li class="tsd-kind-property tsd-parent-kind-interface tsd-is-inherited">
+                    <a href="TypeApi.html#addUiComponent" class="tsd-kind-icon">add<wbr />Ui<wbr />Component</a>
+                  </li>
+                  <li class="tsd-kind-property tsd-parent-kind-interface tsd-is-inherited tsd-is-external">
+                    <a href="TypeApi.html#bubbles" class="tsd-kind-icon">bubbles</a>
+                  </li>
+                  <li class="tsd-kind-property tsd-parent-kind-interface tsd-is-inherited tsd-is-external">
+                    <a href="TypeApi.html#cancelBubble" class="tsd-kind-icon">cancel<wbr />Bubble</a>
+                  </li>
+                  <li class="tsd-kind-property tsd-parent-kind-interface tsd-is-inherited tsd-is-external">
+                    <a href="TypeApi.html#cancelable" class="tsd-kind-icon">cancelable</a>
+                  </li>
+                  <li class="tsd-kind-property tsd-parent-kind-interface tsd-is-inherited tsd-is-external">
+                    <a href="TypeApi.html#composed" class="tsd-kind-icon">composed</a>
+                  </li>
+                  <li class="tsd-kind-property tsd-parent-kind-interface tsd-is-inherited tsd-is-external">
+                    <a href="TypeApi.html#currentTarget" class="tsd-kind-icon">current<wbr />Target</a>
+                  </li>
+                  <li class="tsd-kind-property tsd-parent-kind-interface tsd-is-inherited">
+                    <a href="TypeApi.html#dateUtilities" class="tsd-kind-icon">date<wbr />Utilities</a>
+                  </li>
+                  <li class="tsd-kind-property tsd-parent-kind-interface tsd-is-inherited tsd-is-external">
+                    <a href="TypeApi.html#defaultPrevented" class="tsd-kind-icon">default<wbr />Prevented</a>
+                  </li>
+                  <li class="tsd-kind-property tsd-parent-kind-interface tsd-is-inherited">
+                    <a href="TypeApi.html#event" class="tsd-kind-icon">event</a>
+                  </li>
+                  <li class="tsd-kind-property tsd-parent-kind-interface tsd-is-inherited">
+                    <a href="TypeApi.html#eventNames" class="tsd-kind-icon">event<wbr />Names</a>
+                  </li>
+                  <li class="tsd-kind-property tsd-parent-kind-interface tsd-is-inherited tsd-is-external">
+                    <a href="TypeApi.html#eventPhase" class="tsd-kind-icon">event<wbr />Phase</a>
+                  </li>
+                  <li class="tsd-kind-property tsd-parent-kind-interface tsd-is-inherited">
+                    <a href="TypeApi.html#generateId" class="tsd-kind-icon">generate<wbr />Id</a>
+                  </li>
+                  <li class="tsd-kind-property tsd-parent-kind-interface tsd-is-inherited">
+                    <a href="TypeApi.html#geoUtilities" class="tsd-kind-icon">geo<wbr />Utilities</a>
+                  </li>
+                  <li class="tsd-kind-property tsd-parent-kind-interface tsd-is-inherited">
+                    <a href="TypeApi.html#isReady" class="tsd-kind-icon">is<wbr />Ready</a>
+                  </li>
+                  <li class="tsd-kind-property tsd-parent-kind-interface tsd-is-inherited tsd-is-external">
+                    <a href="TypeApi.html#isTrusted" class="tsd-kind-icon">is<wbr />Trusted</a>
+                  </li>
+                  <li class="tsd-kind-property tsd-parent-kind-interface tsd-is-inherited">
+                    <a href="TypeApi.html#layerTypes" class="tsd-kind-icon">layer<wbr />Types</a>
+                  </li>
+                  <li class="tsd-kind-property tsd-parent-kind-interface tsd-is-inherited">
+                    <a href="TypeApi.html#maps" class="tsd-kind-icon">maps</a>
+                  </li>
+                  <li class="tsd-kind-property tsd-parent-kind-interface tsd-is-inherited">
+                    <a href="TypeApi.html#markerDefinitions" class="tsd-kind-icon">marker<wbr />Definitions</a>
+                  </li>
+                  <li class="tsd-kind-property tsd-parent-kind-interface tsd-is-inherited">
+                    <a href="TypeApi.html#plugin" class="tsd-kind-icon">plugin</a>
+                  </li>
+                  <li class="tsd-kind-property tsd-parent-kind-interface tsd-is-inherited">
+                    <a href="TypeApi.html#plugins" class="tsd-kind-icon">plugins</a>
+                  </li>
+                  <li class="tsd-kind-property tsd-parent-kind-interface tsd-is-inherited">
+                    <a href="TypeApi.html#pluginsLoaded" class="tsd-kind-icon">plugins<wbr />Loaded</a>
+                  </li>
+                  <li class="tsd-kind-property tsd-parent-kind-interface tsd-is-inherited">
+                    <a href="TypeApi.html#projectNames" class="tsd-kind-icon">project<wbr />Names</a>
+                  </li>
+                  <li class="tsd-kind-property tsd-parent-kind-interface tsd-is-inherited">
+                    <a href="TypeApi.html#projection" class="tsd-kind-icon">projection</a>
+                  </li>
+                  <li class="tsd-kind-property tsd-parent-kind-interface tsd-is-inherited">
+                    <a href="TypeApi.html#readyCallback" class="tsd-kind-icon">ready<wbr />Callback</a>
+                  </li>
+                  <li class="tsd-kind-property tsd-parent-kind-interface tsd-is-inherited tsd-is-external">
+                    <a href="TypeApi.html#returnValue" class="tsd-kind-icon">return<wbr />Value</a>
+                  </li>
+                  <li class="tsd-kind-property tsd-parent-kind-interface tsd-is-inherited tsd-is-external">
+                    <a href="TypeApi.html#srcElement" class="tsd-kind-icon">src<wbr />Element</a>
+                  </li>
+                  <li class="tsd-kind-property tsd-parent-kind-interface tsd-is-inherited tsd-is-external">
+                    <a href="TypeApi.html#target" class="tsd-kind-icon">target</a>
+                  </li>
+                  <li class="tsd-kind-property tsd-parent-kind-interface tsd-is-inherited tsd-is-external">
+                    <a href="TypeApi.html#timeStamp" class="tsd-kind-icon">time<wbr />Stamp</a>
+                  </li>
+                  <li class="tsd-kind-property tsd-parent-kind-interface tsd-is-inherited tsd-is-external">
+                    <a href="TypeApi.html#type" class="tsd-kind-icon">type</a>
+                  </li>
+                  <li class="tsd-kind-method tsd-parent-kind-interface tsd-is-inherited">
+                    <a href="TypeApi.html#addPlugin" class="tsd-kind-icon">add<wbr />Plugin</a>
+                  </li>
+                  <li class="tsd-kind-method tsd-parent-kind-interface tsd-is-inherited">
+                    <a href="TypeApi.html#callInitCallback" class="tsd-kind-icon">call<wbr />Init<wbr />Callback</a>
+                  </li>
+                  <li class="tsd-kind-method tsd-parent-kind-interface tsd-is-inherited tsd-is-external">
+                    <a href="TypeApi.html#composedPath" class="tsd-kind-icon">composed<wbr />Path</a>
+                  </li>
+                  <li class="tsd-kind-method tsd-parent-kind-interface tsd-is-inherited tsd-is-external">
+                    <a href="TypeApi.html#initEvent" class="tsd-kind-icon">init<wbr />Event</a>
+                  </li>
+                  <li class="tsd-kind-method tsd-parent-kind-interface tsd-is-inherited">
+                    <a href="TypeApi.html#loadPlugin" class="tsd-kind-icon">load<wbr />Plugin</a>
+                  </li>
+                  <li class="tsd-kind-method tsd-parent-kind-interface tsd-is-inherited">
+                    <a href="TypeApi.html#loadPlugins" class="tsd-kind-icon">load<wbr />Plugins</a>
+                  </li>
+                  <li class="tsd-kind-method tsd-parent-kind-interface tsd-is-inherited">
+                    <a href="TypeApi.html#loadScript" class="tsd-kind-icon">load<wbr />Script</a>
+                  </li>
+                  <li class="tsd-kind-method tsd-parent-kind-interface tsd-is-inherited">
+                    <a href="TypeApi.html#map" class="tsd-kind-icon">map</a>
+                  </li>
+                  <li class="tsd-kind-method tsd-parent-kind-interface tsd-is-inherited tsd-is-external">
+                    <a href="TypeApi.html#preventDefault" class="tsd-kind-icon">prevent<wbr />Default</a>
+                  </li>
+                  <li class="tsd-kind-method tsd-parent-kind-interface tsd-is-inherited">
+                    <a href="TypeApi.html#ready" class="tsd-kind-icon">ready</a>
+                  </li>
+                  <li class="tsd-kind-method tsd-parent-kind-interface tsd-is-inherited">
+                    <a href="TypeApi.html#removePlugin" class="tsd-kind-icon">remove<wbr />Plugin</a>
+                  </li>
+                  <li class="tsd-kind-method tsd-parent-kind-interface tsd-is-inherited">
+                    <a href="TypeApi.html#removePlugins" class="tsd-kind-icon">remove<wbr />Plugins</a>
+                  </li>
+                  <li class="tsd-kind-method tsd-parent-kind-interface tsd-is-inherited tsd-is-external">
+                    <a href="TypeApi.html#stopImmediatePropagation" class="tsd-kind-icon">stop<wbr />Immediate<wbr />Propagation</a>
+                  </li>
+                  <li class="tsd-kind-method tsd-parent-kind-interface tsd-is-inherited tsd-is-external">
+                    <a href="TypeApi.html#stopPropagation" class="tsd-kind-icon">stop<wbr />Propagation</a>
+                  </li>
+                </ul>
+              </li>
+            </ul>
+          </nav>
+        </div>
+      </div>
+    </div>
+    <footer class="with-border-bottom">
+      <div class="container">
+        <h2>Legend</h2>
+        <div class="tsd-legend-group">
+          <ul class="tsd-legend">
+            <li class="tsd-kind-constructor tsd-parent-kind-class"><span class="tsd-kind-icon">Constructor</span></li>
+            <li class="tsd-kind-property tsd-parent-kind-class"><span class="tsd-kind-icon">Property</span></li>
+            <li class="tsd-kind-method tsd-parent-kind-class"><span class="tsd-kind-icon">Method</span></li>
+          </ul>
+          <ul class="tsd-legend">
+            <li class="tsd-kind-property tsd-parent-kind-interface"><span class="tsd-kind-icon">Property</span></li>
+            <li class="tsd-kind-method tsd-parent-kind-interface"><span class="tsd-kind-icon">Method</span></li>
+          </ul>
+          <ul class="tsd-legend">
+            <li class="tsd-kind-property tsd-parent-kind-class tsd-is-inherited"><span class="tsd-kind-icon">Inherited property</span></li>
+            <li class="tsd-kind-method tsd-parent-kind-class tsd-is-inherited"><span class="tsd-kind-icon">Inherited method</span></li>
+          </ul>
+          <ul class="tsd-legend">
+            <li class="tsd-kind-property tsd-parent-kind-class tsd-is-private"><span class="tsd-kind-icon">Private property</span></li>
+            <li class="tsd-kind-method tsd-parent-kind-class tsd-is-private"><span class="tsd-kind-icon">Private method</span></li>
+          </ul>
+          <ul class="tsd-legend">
+            <li class="tsd-kind-property tsd-parent-kind-class tsd-is-protected"><span class="tsd-kind-icon">Protected property</span></li>
+          </ul>
+          <ul class="tsd-legend">
+            <li class="tsd-kind-method tsd-parent-kind-class tsd-is-static"><span class="tsd-kind-icon">Static method</span></li>
+          </ul>
+        </div>
+        <h2>Settings</h2>
+        <p>
+          Theme
+          <select id="theme">
+            <option value="os">OS</option>
+            <option value="light">Light</option>
+            <option value="dark">Dark</option>
+          </select>
+        </p>
+      </div>
+    </footer>
+    <div class="container tsd-generator">
+      <p>Generated using <a href="https://typedoc.org/" target="_blank">TypeDoc</a></p>
+    </div>
+    <div class="overlay"></div>
+    <script src="../assets/main.js"></script>
+  </body>
+</html>