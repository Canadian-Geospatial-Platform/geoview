--- conflicted
+++ resolved
@@ -1,53 +1,1164 @@
-<!DOCTYPE html><html class="default"><head><meta charSet="utf-8"/><meta http-equiv="x-ua-compatible" content="IE=edge"/><title>OgcFeature | geoview-core</title><meta name="description" content="Documentation for geoview-core"/><meta name="viewport" content="width=device-width, initial-scale=1"/><link rel="stylesheet" href="../assets/style.css"/><link rel="stylesheet" href="../assets/highlight.css"/><script async src="../assets/search.js" id="search-script"></script></head><body><script>document.body.classList.add(localStorage.getItem("tsd-theme") || "os")</script><header><div class="tsd-page-toolbar"><div class="container"><div class="table-wrap"><div class="table-cell" id="tsd-search" data-base=".."><div class="field"><label for="tsd-search-field" class="tsd-widget search no-caption">Search</label><input type="text" id="tsd-search-field"/></div><ul class="results"><li class="state loading">Preparing search index...</li><li class="state failure">The search index is not available</li></ul><a href="../index.html" class="title">geoview-core</a></div><div class="table-cell" id="tsd-widgets"><div id="tsd-filter"><a href="#" class="tsd-widget options no-caption" data-toggle="options">Options</a><div class="tsd-filter-group"><div class="tsd-select" id="tsd-filter-visibility"><span class="tsd-select-label">All</span><ul class="tsd-select-list"><li data-value="public">Public</li><li data-value="protected">Public/Protected</li><li data-value="private" class="selected">All</li></ul></div> <input type="checkbox" id="tsd-filter-inherited" checked/><label class="tsd-widget" for="tsd-filter-inherited">Inherited</label><input type="checkbox" id="tsd-filter-externals" checked/><label class="tsd-widget" for="tsd-filter-externals">Externals</label></div></div><a href="#" class="tsd-widget menu no-caption" data-toggle="menu">Menu</a></div></div></div></div><div class="tsd-page-title"><div class="container"><ul class="tsd-breadcrumb"><li><a href="../modules.html">geoview-core</a></li><li><a href="OgcFeature.html">OgcFeature</a></li></ul><h1>Class OgcFeature </h1></div></div></header><div class="container container-main"><div class="row"><div class="col-8 col-content"><section class="tsd-panel tsd-comment"><div class="tsd-comment tsd-typography"><div class="lead">
-<p>a class to add OGC api feature layer</p>
-<<<<<<< HEAD
-</div><dl class="tsd-comment-tags"><dt>exports</dt><dd></dd></dl></div></section><section class="tsd-panel tsd-hierarchy"><h3>Hierarchy</h3><ul class="tsd-hierarchy"><li><a href="AbstractWebLayersClass.html" class="tsd-signature-type" data-tsd-kind="Class">AbstractWebLayersClass</a><ul class="tsd-hierarchy"><li><span class="target">OgcFeature</span></li></ul></li></ul></section><section class="tsd-panel-group tsd-index-group"><h2>Index</h2><section class="tsd-panel tsd-index-panel"><div class="tsd-index-content"><section class="tsd-index-section "><h3>Constructors</h3><ul class="tsd-index-list"><li class="tsd-kind-constructor tsd-parent-kind-class tsd-is-overwrite"><a href="OgcFeature.html#constructor" class="tsd-kind-icon">constructor</a></li></ul></section><section class="tsd-index-section "><h3>Properties</h3><ul class="tsd-index-list"><li class="tsd-kind-property tsd-parent-kind-class tsd-is-private"><a href="OgcFeature.html#_capabilities" class="tsd-kind-icon">#capabilities</a></li><li class="tsd-kind-property tsd-parent-kind-class tsd-is-private"><a href="OgcFeature.html#_version" class="tsd-kind-icon">#version</a></li><li class="tsd-kind-property tsd-parent-kind-class tsd-is-inherited"><a href="OgcFeature.html#entries" class="tsd-kind-icon">entries</a></li><li class="tsd-kind-property tsd-parent-kind-class tsd-is-inherited"><a href="OgcFeature.html#id" class="tsd-kind-icon">id</a></li><li class="tsd-kind-property tsd-parent-kind-class tsd-is-overwrite"><a href="OgcFeature.html#layer" class="tsd-kind-icon">layer</a></li><li class="tsd-kind-property tsd-parent-kind-class tsd-is-inherited"><a href="OgcFeature.html#layers" class="tsd-kind-icon">layers</a></li><li class="tsd-kind-property tsd-parent-kind-class tsd-is-inherited tsd-is-protected"><a href="OgcFeature.html#mapId" class="tsd-kind-icon">map<wbr/>Id</a></li><li class="tsd-kind-property tsd-parent-kind-class tsd-is-inherited"><a href="OgcFeature.html#name" class="tsd-kind-icon">name</a></li><li class="tsd-kind-property tsd-parent-kind-class tsd-is-inherited"><a href="OgcFeature.html#type" class="tsd-kind-icon">type</a></li><li class="tsd-kind-property tsd-parent-kind-class tsd-is-inherited"><a href="OgcFeature.html#url" class="tsd-kind-icon">url</a></li></ul></section><section class="tsd-index-section "><h3>Methods</h3><ul class="tsd-index-list"><li class="tsd-kind-method tsd-parent-kind-class"><a href="OgcFeature.html#add" class="tsd-kind-icon">add</a></li><li class="tsd-kind-method tsd-parent-kind-class tsd-is-overwrite"><a href="OgcFeature.html#getBounds" class="tsd-kind-icon">get<wbr/>Bounds</a></li><li class="tsd-kind-method tsd-parent-kind-class tsd-is-private"><a href="OgcFeature.html#getFeatureTypeInfo" class="tsd-kind-icon">get<wbr/>Feature<wbr/>Type<wbr/>Info</a></li><li class="tsd-kind-method tsd-parent-kind-class"><a href="OgcFeature.html#getMeta" class="tsd-kind-icon">get<wbr/>Meta</a></li><li class="tsd-kind-method tsd-parent-kind-class tsd-is-inherited"><a href="OgcFeature.html#setEntries" class="tsd-kind-icon">set<wbr/>Entries</a></li><li class="tsd-kind-method tsd-parent-kind-class tsd-is-overwrite"><a href="OgcFeature.html#setOpacity" class="tsd-kind-icon">set<wbr/>Opacity</a></li></ul></section></div></section></section><section class="tsd-panel-group tsd-member-group "><h2>Constructors</h2><section class="tsd-panel tsd-member tsd-kind-constructor tsd-parent-kind-class tsd-is-overwrite"><a id="constructor" class="tsd-anchor"></a><h3 class="tsd-anchor-link">constructor<a href="#constructor" aria-label="Permalink" class="tsd-anchor-icon"><svg xmlns="http://www.w3.org/2000/svg" class="icon icon-tabler icon-tabler-link" viewBox="0 0 24 24" stroke-width="2" stroke="currentColor" fill="none" stroke-linecap="round" stroke-linejoin="round"><path stroke="none" d="M0 0h24v24H0z" fill="none"></path><path d="M10 14a3.5 3.5 0 0 0 5 0l4 -4a3.5 3.5 0 0 0 -5 -5l-.5 .5"></path><path d="M14 10a3.5 3.5 0 0 0 -5 0l-4 4a3.5 3.5 0 0 0 5 5l.5 -.5"></path></svg></a></h3><ul class="tsd-signatures tsd-kind-constructor tsd-parent-kind-class tsd-is-overwrite"><li class="tsd-signature tsd-kind-icon">new <wbr/>Ogc<wbr/>Feature<span class="tsd-signature-symbol">(</span>mapId<span class="tsd-signature-symbol">: </span><span class="tsd-signature-type">string</span>, layerConfig<span class="tsd-signature-symbol">: </span><a href="../interfaces/TypeOgcFeatureLayer.html" class="tsd-signature-type" data-tsd-kind="Interface">TypeOgcFeatureLayer</a><span class="tsd-signature-symbol">)</span><span class="tsd-signature-symbol">: </span><a href="OgcFeature.html" class="tsd-signature-type" data-tsd-kind="Class">OgcFeature</a></li></ul><ul class="tsd-descriptions"><li class="tsd-description"><aside class="tsd-sources"><p>Overrides <a href="AbstractWebLayersClass.html">AbstractWebLayersClass</a>.<a href="AbstractWebLayersClass.html#constructor">constructor</a></p><ul><li>Defined in <a href="https://github.com/yass0016/GeoView-OL/blob/a69e139/packages/geoview-core/src/geo/layer/web-layers/ogc/ogc_feature.ts#L115">packages/geoview-core/src/geo/layer/web-layers/ogc/ogc_feature.ts:115</a></li></ul></aside><div class="tsd-comment tsd-typography"><div class="lead">
-=======
-</div><dl class="tsd-comment-tags"><dt>exports</dt><dd></dd></dl></div></section><section class="tsd-panel tsd-hierarchy"><h3>Hierarchy</h3><ul class="tsd-hierarchy"><li><a href="AbstractWebLayersClass.html" class="tsd-signature-type" data-tsd-kind="Class">AbstractWebLayersClass</a><ul class="tsd-hierarchy"><li><span class="target">OgcFeature</span></li></ul></li></ul></section><section class="tsd-panel-group tsd-index-group"><h2>Index</h2><section class="tsd-panel tsd-index-panel"><div class="tsd-index-content"><section class="tsd-index-section "><h3>Constructors</h3><ul class="tsd-index-list"><li class="tsd-kind-constructor tsd-parent-kind-class tsd-is-overwrite"><a href="OgcFeature.html#constructor" class="tsd-kind-icon">constructor</a></li></ul></section><section class="tsd-index-section "><h3>Properties</h3><ul class="tsd-index-list"><li class="tsd-kind-property tsd-parent-kind-class tsd-is-private"><a href="OgcFeature.html#_capabilities" class="tsd-kind-icon">#capabilities</a></li><li class="tsd-kind-property tsd-parent-kind-class tsd-is-private"><a href="OgcFeature.html#_version" class="tsd-kind-icon">#version</a></li><li class="tsd-kind-property tsd-parent-kind-class tsd-is-inherited"><a href="OgcFeature.html#entries" class="tsd-kind-icon">entries</a></li><li class="tsd-kind-property tsd-parent-kind-class tsd-is-inherited"><a href="OgcFeature.html#id" class="tsd-kind-icon">id</a></li><li class="tsd-kind-property tsd-parent-kind-class tsd-is-overwrite"><a href="OgcFeature.html#layer" class="tsd-kind-icon">layer</a></li><li class="tsd-kind-property tsd-parent-kind-class tsd-is-inherited"><a href="OgcFeature.html#layers" class="tsd-kind-icon">layers</a></li><li class="tsd-kind-property tsd-parent-kind-class tsd-is-inherited tsd-is-protected"><a href="OgcFeature.html#mapId" class="tsd-kind-icon">map<wbr/>Id</a></li><li class="tsd-kind-property tsd-parent-kind-class tsd-is-inherited"><a href="OgcFeature.html#name" class="tsd-kind-icon">name</a></li><li class="tsd-kind-property tsd-parent-kind-class tsd-is-inherited"><a href="OgcFeature.html#type" class="tsd-kind-icon">type</a></li><li class="tsd-kind-property tsd-parent-kind-class tsd-is-inherited"><a href="OgcFeature.html#url" class="tsd-kind-icon">url</a></li></ul></section><section class="tsd-index-section "><h3>Methods</h3><ul class="tsd-index-list"><li class="tsd-kind-method tsd-parent-kind-class"><a href="OgcFeature.html#add" class="tsd-kind-icon">add</a></li><li class="tsd-kind-method tsd-parent-kind-class tsd-is-overwrite"><a href="OgcFeature.html#getBounds" class="tsd-kind-icon">get<wbr/>Bounds</a></li><li class="tsd-kind-method tsd-parent-kind-class tsd-is-private"><a href="OgcFeature.html#getFeatureTypeInfo" class="tsd-kind-icon">get<wbr/>Feature<wbr/>Type<wbr/>Info</a></li><li class="tsd-kind-method tsd-parent-kind-class"><a href="OgcFeature.html#getMeta" class="tsd-kind-icon">get<wbr/>Meta</a></li><li class="tsd-kind-method tsd-parent-kind-class tsd-is-inherited"><a href="OgcFeature.html#setEntries" class="tsd-kind-icon">set<wbr/>Entries</a></li><li class="tsd-kind-method tsd-parent-kind-class tsd-is-overwrite"><a href="OgcFeature.html#setOpacity" class="tsd-kind-icon">set<wbr/>Opacity</a></li></ul></section></div></section></section><section class="tsd-panel-group tsd-member-group "><h2>Constructors</h2><section class="tsd-panel tsd-member tsd-kind-constructor tsd-parent-kind-class tsd-is-overwrite"><a id="constructor" class="tsd-anchor"></a><h3 class="tsd-anchor-link">constructor<a href="#constructor" aria-label="Permalink" class="tsd-anchor-icon"><svg xmlns="http://www.w3.org/2000/svg" class="icon icon-tabler icon-tabler-link" viewBox="0 0 24 24" stroke-width="2" stroke="currentColor" fill="none" stroke-linecap="round" stroke-linejoin="round"><path stroke="none" d="M0 0h24v24H0z" fill="none"></path><path d="M10 14a3.5 3.5 0 0 0 5 0l4 -4a3.5 3.5 0 0 0 -5 -5l-.5 .5"></path><path d="M14 10a3.5 3.5 0 0 0 -5 0l-4 4a3.5 3.5 0 0 0 5 5l.5 -.5"></path></svg></a></h3><ul class="tsd-signatures tsd-kind-constructor tsd-parent-kind-class tsd-is-overwrite"><li class="tsd-signature tsd-kind-icon">new <wbr/>Ogc<wbr/>Feature<span class="tsd-signature-symbol">(</span>mapId<span class="tsd-signature-symbol">: </span><span class="tsd-signature-type">string</span>, layerConfig<span class="tsd-signature-symbol">: </span><a href="../interfaces/TypeOgcFeatureLayer.html" class="tsd-signature-type" data-tsd-kind="Interface">TypeOgcFeatureLayer</a><span class="tsd-signature-symbol">)</span><span class="tsd-signature-symbol">: </span><a href="OgcFeature.html" class="tsd-signature-type" data-tsd-kind="Class">OgcFeature</a></li></ul><ul class="tsd-descriptions"><li class="tsd-description"><aside class="tsd-sources"><p>Overrides <a href="AbstractWebLayersClass.html">AbstractWebLayersClass</a>.<a href="AbstractWebLayersClass.html#constructor">constructor</a></p><ul><li>Defined in <a href="https://github.com/jolevesq/GeoView-OL/blob/d4243fd/packages/geoview-core/src/geo/layer/web-layers/ogc/ogc_feature.ts#L115">packages/geoview-core/src/geo/layer/web-layers/ogc/ogc_feature.ts:115</a></li></ul></aside><div class="tsd-comment tsd-typography"><div class="lead">
->>>>>>> 00bda9ba
-<p>Initialize layer</p>
-</div></div><h4 class="tsd-parameters-title">Parameters</h4><ul class="tsd-parameters"><li><h5>mapId: <span class="tsd-signature-type">string</span></h5><div class="tsd-comment tsd-typography"><div class="lead">
-<p>the id of the map</p>
-</div></div></li><li><h5>layerConfig: <a href="../interfaces/TypeOgcFeatureLayer.html" class="tsd-signature-type" data-tsd-kind="Interface">TypeOgcFeatureLayer</a></h5><div class="tsd-comment tsd-typography"><div class="lead">
-<p>the layer configuration</p>
-<<<<<<< HEAD
-</div></div></li></ul><h4 class="tsd-returns-title">Returns <a href="OgcFeature.html" class="tsd-signature-type" data-tsd-kind="Class">OgcFeature</a></h4></li></ul></section></section><section class="tsd-panel-group tsd-member-group "><h2>Properties</h2><section class="tsd-panel tsd-member tsd-kind-property tsd-parent-kind-class tsd-is-private"><a id="_capabilities" class="tsd-anchor"></a><h3 class="tsd-anchor-link"><span class="tsd-flag ts-flagPrivate">Private</span> #capabilities<a href="#_capabilities" aria-label="Permalink" class="tsd-anchor-icon"><svg xmlns="http://www.w3.org/2000/svg" class="icon icon-tabler icon-tabler-link" viewBox="0 0 24 24" stroke-width="2" stroke="currentColor" fill="none" stroke-linecap="round" stroke-linejoin="round"><path stroke="none" d="M0 0h24v24H0z" fill="none"></path><path d="M10 14a3.5 3.5 0 0 0 5 0l4 -4a3.5 3.5 0 0 0 -5 -5l-.5 .5"></path><path d="M14 10a3.5 3.5 0 0 0 -5 0l-4 4a3.5 3.5 0 0 0 5 5l.5 -.5"></path></svg></a></h3><div class="tsd-signature tsd-kind-icon">#capabilities<span class="tsd-signature-symbol">:</span> <a href="../modules.html#TypeJsonObject" class="tsd-signature-type" data-tsd-kind="Type alias">TypeJsonObject</a><span class="tsd-signature-symbol"> = {}</span></div><aside class="tsd-sources"><ul><li>Defined in <a href="https://github.com/yass0016/GeoView-OL/blob/a69e139/packages/geoview-core/src/geo/layer/web-layers/ogc/ogc_feature.ts#L104">packages/geoview-core/src/geo/layer/web-layers/ogc/ogc_feature.ts:104</a></li></ul></aside></section><section class="tsd-panel tsd-member tsd-kind-property tsd-parent-kind-class tsd-is-private"><a id="_version" class="tsd-anchor"></a><h3 class="tsd-anchor-link"><span class="tsd-flag ts-flagPrivate">Private</span> #version<a href="#_version" aria-label="Permalink" class="tsd-anchor-icon"><svg xmlns="http://www.w3.org/2000/svg" class="icon icon-tabler icon-tabler-link" viewBox="0 0 24 24" stroke-width="2" stroke="currentColor" fill="none" stroke-linecap="round" stroke-linejoin="round"><path stroke="none" d="M0 0h24v24H0z" fill="none"></path><path d="M10 14a3.5 3.5 0 0 0 5 0l4 -4a3.5 3.5 0 0 0 -5 -5l-.5 .5"></path><path d="M14 10a3.5 3.5 0 0 0 -5 0l-4 4a3.5 3.5 0 0 0 5 5l.5 -.5"></path></svg></a></h3><div class="tsd-signature tsd-kind-icon">#version<span class="tsd-signature-symbol">:</span> <span class="tsd-signature-type">string</span><span class="tsd-signature-symbol"> = &#39;2.0.0&#39;</span></div><aside class="tsd-sources"><ul><li>Defined in <a href="https://github.com/yass0016/GeoView-OL/blob/a69e139/packages/geoview-core/src/geo/layer/web-layers/ogc/ogc_feature.ts#L107">packages/geoview-core/src/geo/layer/web-layers/ogc/ogc_feature.ts:107</a></li></ul></aside></section><section class="tsd-panel tsd-member tsd-kind-property tsd-parent-kind-class tsd-is-inherited"><a id="entries" class="tsd-anchor"></a><h3 class="tsd-anchor-link"><span class="tsd-flag ts-flagOptional">Optional</span> entries<a href="#entries" aria-label="Permalink" class="tsd-anchor-icon"><svg xmlns="http://www.w3.org/2000/svg" class="icon icon-tabler icon-tabler-link" viewBox="0 0 24 24" stroke-width="2" stroke="currentColor" fill="none" stroke-linecap="round" stroke-linejoin="round"><path stroke="none" d="M0 0h24v24H0z" fill="none"></path><path d="M10 14a3.5 3.5 0 0 0 5 0l4 -4a3.5 3.5 0 0 0 -5 -5l-.5 .5"></path><path d="M14 10a3.5 3.5 0 0 0 -5 0l-4 4a3.5 3.5 0 0 0 5 5l.5 -.5"></path></svg></a></h3><div class="tsd-signature tsd-kind-icon">entries<span class="tsd-signature-symbol">?:</span> <span class="tsd-signature-type">string</span><span class="tsd-signature-symbol">[]</span><span class="tsd-signature-symbol"> | </span><span class="tsd-signature-type">number</span><span class="tsd-signature-symbol">[]</span></div><aside class="tsd-sources"><p>Inherited from <a href="AbstractWebLayersClass.html">AbstractWebLayersClass</a>.<a href="AbstractWebLayersClass.html#entries">entries</a></p><ul><li>Defined in <a href="https://github.com/yass0016/GeoView-OL/blob/a69e139/packages/geoview-core/src/core/types/abstract/abstract-web-layers.ts#L38">packages/geoview-core/src/core/types/abstract/abstract-web-layers.ts:38</a></li></ul></aside></section><section class="tsd-panel tsd-member tsd-kind-property tsd-parent-kind-class tsd-is-inherited"><a id="id" class="tsd-anchor"></a><h3 class="tsd-anchor-link">id<a href="#id" aria-label="Permalink" class="tsd-anchor-icon"><svg xmlns="http://www.w3.org/2000/svg" class="icon icon-tabler icon-tabler-link" viewBox="0 0 24 24" stroke-width="2" stroke="currentColor" fill="none" stroke-linecap="round" stroke-linejoin="round"><path stroke="none" d="M0 0h24v24H0z" fill="none"></path><path d="M10 14a3.5 3.5 0 0 0 5 0l4 -4a3.5 3.5 0 0 0 -5 -5l-.5 .5"></path><path d="M14 10a3.5 3.5 0 0 0 -5 0l-4 4a3.5 3.5 0 0 0 5 5l.5 -.5"></path></svg></a></h3><div class="tsd-signature tsd-kind-icon">id<span class="tsd-signature-symbol">:</span> <span class="tsd-signature-type">string</span></div><aside class="tsd-sources"><p>Inherited from <a href="AbstractWebLayersClass.html">AbstractWebLayersClass</a>.<a href="AbstractWebLayersClass.html#id">id</a></p><ul><li>Defined in <a href="https://github.com/yass0016/GeoView-OL/blob/a69e139/packages/geoview-core/src/core/types/abstract/abstract-web-layers.ts#L16">packages/geoview-core/src/core/types/abstract/abstract-web-layers.ts:16</a></li></ul></aside></section><section class="tsd-panel tsd-member tsd-kind-property tsd-parent-kind-class tsd-is-overwrite"><a id="layer" class="tsd-anchor"></a><h3 class="tsd-anchor-link">layer<a href="#layer" aria-label="Permalink" class="tsd-anchor-icon"><svg xmlns="http://www.w3.org/2000/svg" class="icon icon-tabler icon-tabler-link" viewBox="0 0 24 24" stroke-width="2" stroke="currentColor" fill="none" stroke-linecap="round" stroke-linejoin="round"><path stroke="none" d="M0 0h24v24H0z" fill="none"></path><path d="M10 14a3.5 3.5 0 0 0 5 0l4 -4a3.5 3.5 0 0 0 -5 -5l-.5 .5"></path><path d="M14 10a3.5 3.5 0 0 0 -5 0l-4 4a3.5 3.5 0 0 0 5 5l.5 -.5"></path></svg></a></h3><div class="tsd-signature tsd-kind-icon">layer<span class="tsd-signature-symbol">:</span> <span class="tsd-signature-type">VectorLayer</span><span class="tsd-signature-symbol">&lt;</span><span class="tsd-signature-type">VectorSource</span><span class="tsd-signature-symbol">&lt;</span><span class="tsd-signature-type">Geometry</span><span class="tsd-signature-symbol">&gt;</span><span class="tsd-signature-symbol">&gt;</span></div><aside class="tsd-sources"><p>Overrides <a href="AbstractWebLayersClass.html">AbstractWebLayersClass</a>.<a href="AbstractWebLayersClass.html#layer">layer</a></p><ul><li>Defined in <a href="https://github.com/yass0016/GeoView-OL/blob/a69e139/packages/geoview-core/src/geo/layer/web-layers/ogc/ogc_feature.ts#L101">packages/geoview-core/src/geo/layer/web-layers/ogc/ogc_feature.ts:101</a></li></ul></aside></section><section class="tsd-panel tsd-member tsd-kind-property tsd-parent-kind-class tsd-is-inherited"><a id="layers" class="tsd-anchor"></a><h3 class="tsd-anchor-link">layers<a href="#layers" aria-label="Permalink" class="tsd-anchor-icon"><svg xmlns="http://www.w3.org/2000/svg" class="icon icon-tabler icon-tabler-link" viewBox="0 0 24 24" stroke-width="2" stroke="currentColor" fill="none" stroke-linecap="round" stroke-linejoin="round"><path stroke="none" d="M0 0h24v24H0z" fill="none"></path><path d="M10 14a3.5 3.5 0 0 0 5 0l4 -4a3.5 3.5 0 0 0 -5 -5l-.5 .5"></path><path d="M14 10a3.5 3.5 0 0 0 -5 0l-4 4a3.5 3.5 0 0 0 5 5l.5 -.5"></path></svg></a></h3><div class="tsd-signature tsd-kind-icon">layers<span class="tsd-signature-symbol">:</span> <a href="../modules.html#TypeLayersInWebLayer" class="tsd-signature-type" data-tsd-kind="Type alias">TypeLayersInWebLayer</a><span class="tsd-signature-symbol"> = {}</span></div><aside class="tsd-sources"><p>Inherited from <a href="AbstractWebLayersClass.html">AbstractWebLayersClass</a>.<a href="AbstractWebLayersClass.html#layers">layers</a></p><ul><li>Defined in <a href="https://github.com/yass0016/GeoView-OL/blob/a69e139/packages/geoview-core/src/core/types/abstract/abstract-web-layers.ts#L35">packages/geoview-core/src/core/types/abstract/abstract-web-layers.ts:35</a></li></ul></aside></section><section class="tsd-panel tsd-member tsd-kind-property tsd-parent-kind-class tsd-is-inherited tsd-is-protected"><a id="mapId" class="tsd-anchor"></a><h3 class="tsd-anchor-link"><span class="tsd-flag ts-flagProtected">Protected</span> map<wbr/>Id<a href="#mapId" aria-label="Permalink" class="tsd-anchor-icon"><svg xmlns="http://www.w3.org/2000/svg" class="icon icon-tabler icon-tabler-link" viewBox="0 0 24 24" stroke-width="2" stroke="currentColor" fill="none" stroke-linecap="round" stroke-linejoin="round"><path stroke="none" d="M0 0h24v24H0z" fill="none"></path><path d="M10 14a3.5 3.5 0 0 0 5 0l4 -4a3.5 3.5 0 0 0 -5 -5l-.5 .5"></path><path d="M14 10a3.5 3.5 0 0 0 -5 0l-4 4a3.5 3.5 0 0 0 5 5l.5 -.5"></path></svg></a></h3><div class="tsd-signature tsd-kind-icon">map<wbr/>Id<span class="tsd-signature-symbol">:</span> <span class="tsd-signature-type">string</span></div><aside class="tsd-sources"><p>Inherited from <a href="AbstractWebLayersClass.html">AbstractWebLayersClass</a>.<a href="AbstractWebLayersClass.html#mapId">mapId</a></p><ul><li>Defined in <a href="https://github.com/yass0016/GeoView-OL/blob/a69e139/packages/geoview-core/src/core/types/abstract/abstract-web-layers.ts#L25">packages/geoview-core/src/core/types/abstract/abstract-web-layers.ts:25</a></li></ul></aside></section><section class="tsd-panel tsd-member tsd-kind-property tsd-parent-kind-class tsd-is-inherited"><a id="name" class="tsd-anchor"></a><h3 class="tsd-anchor-link">name<a href="#name" aria-label="Permalink" class="tsd-anchor-icon"><svg xmlns="http://www.w3.org/2000/svg" class="icon icon-tabler icon-tabler-link" viewBox="0 0 24 24" stroke-width="2" stroke="currentColor" fill="none" stroke-linecap="round" stroke-linejoin="round"><path stroke="none" d="M0 0h24v24H0z" fill="none"></path><path d="M10 14a3.5 3.5 0 0 0 5 0l4 -4a3.5 3.5 0 0 0 -5 -5l-.5 .5"></path><path d="M14 10a3.5 3.5 0 0 0 -5 0l-4 4a3.5 3.5 0 0 0 5 5l.5 -.5"></path></svg></a></h3><div class="tsd-signature tsd-kind-icon">name<span class="tsd-signature-symbol">:</span> <span class="tsd-signature-type">string</span></div><aside class="tsd-sources"><p>Inherited from <a href="AbstractWebLayersClass.html">AbstractWebLayersClass</a>.<a href="AbstractWebLayersClass.html#name">name</a></p><ul><li>Defined in <a href="https://github.com/yass0016/GeoView-OL/blob/a69e139/packages/geoview-core/src/core/types/abstract/abstract-web-layers.ts#L19">packages/geoview-core/src/core/types/abstract/abstract-web-layers.ts:19</a></li></ul></aside></section><section class="tsd-panel tsd-member tsd-kind-property tsd-parent-kind-class tsd-is-inherited"><a id="type" class="tsd-anchor"></a><h3 class="tsd-anchor-link">type<a href="#type" aria-label="Permalink" class="tsd-anchor-icon"><svg xmlns="http://www.w3.org/2000/svg" class="icon icon-tabler icon-tabler-link" viewBox="0 0 24 24" stroke-width="2" stroke="currentColor" fill="none" stroke-linecap="round" stroke-linejoin="round"><path stroke="none" d="M0 0h24v24H0z" fill="none"></path><path d="M10 14a3.5 3.5 0 0 0 5 0l4 -4a3.5 3.5 0 0 0 -5 -5l-.5 .5"></path><path d="M14 10a3.5 3.5 0 0 0 -5 0l-4 4a3.5 3.5 0 0 0 5 5l.5 -.5"></path></svg></a></h3><div class="tsd-signature tsd-kind-icon">type<span class="tsd-signature-symbol">:</span> <a href="../modules.html#TypeWebLayers" class="tsd-signature-type" data-tsd-kind="Type alias">TypeWebLayers</a></div><aside class="tsd-sources"><p>Inherited from <a href="AbstractWebLayersClass.html">AbstractWebLayersClass</a>.<a href="AbstractWebLayersClass.html#type">type</a></p><ul><li>Defined in <a href="https://github.com/yass0016/GeoView-OL/blob/a69e139/packages/geoview-core/src/core/types/abstract/abstract-web-layers.ts#L13">packages/geoview-core/src/core/types/abstract/abstract-web-layers.ts:13</a></li></ul></aside></section><section class="tsd-panel tsd-member tsd-kind-property tsd-parent-kind-class tsd-is-inherited"><a id="url" class="tsd-anchor"></a><h3 class="tsd-anchor-link">url<a href="#url" aria-label="Permalink" class="tsd-anchor-icon"><svg xmlns="http://www.w3.org/2000/svg" class="icon icon-tabler icon-tabler-link" viewBox="0 0 24 24" stroke-width="2" stroke="currentColor" fill="none" stroke-linecap="round" stroke-linejoin="round"><path stroke="none" d="M0 0h24v24H0z" fill="none"></path><path d="M10 14a3.5 3.5 0 0 0 5 0l4 -4a3.5 3.5 0 0 0 -5 -5l-.5 .5"></path><path d="M14 10a3.5 3.5 0 0 0 -5 0l-4 4a3.5 3.5 0 0 0 5 5l.5 -.5"></path></svg></a></h3><div class="tsd-signature tsd-kind-icon">url<span class="tsd-signature-symbol">:</span> <span class="tsd-signature-type">string</span></div><aside class="tsd-sources"><p>Inherited from <a href="AbstractWebLayersClass.html">AbstractWebLayersClass</a>.<a href="AbstractWebLayersClass.html#url">url</a></p><ul><li>Defined in <a href="https://github.com/yass0016/GeoView-OL/blob/a69e139/packages/geoview-core/src/core/types/abstract/abstract-web-layers.ts#L22">packages/geoview-core/src/core/types/abstract/abstract-web-layers.ts:22</a></li></ul></aside></section></section><section class="tsd-panel-group tsd-member-group "><h2>Methods</h2><section class="tsd-panel tsd-member tsd-kind-method tsd-parent-kind-class"><a id="add" class="tsd-anchor"></a><h3 class="tsd-anchor-link">add<a href="#add" aria-label="Permalink" class="tsd-anchor-icon"><svg xmlns="http://www.w3.org/2000/svg" class="icon icon-tabler icon-tabler-link" viewBox="0 0 24 24" stroke-width="2" stroke="currentColor" fill="none" stroke-linecap="round" stroke-linejoin="round"><path stroke="none" d="M0 0h24v24H0z" fill="none"></path><path d="M10 14a3.5 3.5 0 0 0 5 0l4 -4a3.5 3.5 0 0 0 -5 -5l-.5 .5"></path><path d="M14 10a3.5 3.5 0 0 0 -5 0l-4 4a3.5 3.5 0 0 0 5 5l.5 -.5"></path></svg></a></h3><ul class="tsd-signatures tsd-kind-method tsd-parent-kind-class"><li class="tsd-signature tsd-kind-icon">add<span class="tsd-signature-symbol">(</span>layer<span class="tsd-signature-symbol">: </span><a href="../interfaces/TypeOgcFeatureLayer.html" class="tsd-signature-type" data-tsd-kind="Interface">TypeOgcFeatureLayer</a><span class="tsd-signature-symbol">)</span><span class="tsd-signature-symbol">: </span><span class="tsd-signature-type">Promise</span><span class="tsd-signature-symbol">&lt;</span><span class="tsd-signature-type">null</span><span class="tsd-signature-symbol"> | </span><span class="tsd-signature-type">VectorLayer</span><span class="tsd-signature-symbol">&lt;</span><span class="tsd-signature-type">VectorSource</span><span class="tsd-signature-symbol">&lt;</span><span class="tsd-signature-type">Geometry</span><span class="tsd-signature-symbol">&gt;</span><span class="tsd-signature-symbol">&gt;</span><span class="tsd-signature-symbol">&gt;</span></li></ul><ul class="tsd-descriptions"><li class="tsd-description"><aside class="tsd-sources"><ul><li>Defined in <a href="https://github.com/yass0016/GeoView-OL/blob/a69e139/packages/geoview-core/src/geo/layer/web-layers/ogc/ogc_feature.ts#L128">packages/geoview-core/src/geo/layer/web-layers/ogc/ogc_feature.ts:128</a></li></ul></aside><div class="tsd-comment tsd-typography"><div class="lead">
-=======
-</div></div></li></ul><h4 class="tsd-returns-title">Returns <a href="OgcFeature.html" class="tsd-signature-type" data-tsd-kind="Class">OgcFeature</a></h4></li></ul></section></section><section class="tsd-panel-group tsd-member-group "><h2>Properties</h2><section class="tsd-panel tsd-member tsd-kind-property tsd-parent-kind-class tsd-is-private"><a id="_capabilities" class="tsd-anchor"></a><h3 class="tsd-anchor-link"><span class="tsd-flag ts-flagPrivate">Private</span> #capabilities<a href="#_capabilities" aria-label="Permalink" class="tsd-anchor-icon"><svg xmlns="http://www.w3.org/2000/svg" class="icon icon-tabler icon-tabler-link" viewBox="0 0 24 24" stroke-width="2" stroke="currentColor" fill="none" stroke-linecap="round" stroke-linejoin="round"><path stroke="none" d="M0 0h24v24H0z" fill="none"></path><path d="M10 14a3.5 3.5 0 0 0 5 0l4 -4a3.5 3.5 0 0 0 -5 -5l-.5 .5"></path><path d="M14 10a3.5 3.5 0 0 0 -5 0l-4 4a3.5 3.5 0 0 0 5 5l.5 -.5"></path></svg></a></h3><div class="tsd-signature tsd-kind-icon">#capabilities<span class="tsd-signature-symbol">:</span> <a href="../modules.html#TypeJsonObject" class="tsd-signature-type" data-tsd-kind="Type alias">TypeJsonObject</a><span class="tsd-signature-symbol"> = {}</span></div><aside class="tsd-sources"><ul><li>Defined in <a href="https://github.com/jolevesq/GeoView-OL/blob/d4243fd/packages/geoview-core/src/geo/layer/web-layers/ogc/ogc_feature.ts#L104">packages/geoview-core/src/geo/layer/web-layers/ogc/ogc_feature.ts:104</a></li></ul></aside></section><section class="tsd-panel tsd-member tsd-kind-property tsd-parent-kind-class tsd-is-private"><a id="_version" class="tsd-anchor"></a><h3 class="tsd-anchor-link"><span class="tsd-flag ts-flagPrivate">Private</span> #version<a href="#_version" aria-label="Permalink" class="tsd-anchor-icon"><svg xmlns="http://www.w3.org/2000/svg" class="icon icon-tabler icon-tabler-link" viewBox="0 0 24 24" stroke-width="2" stroke="currentColor" fill="none" stroke-linecap="round" stroke-linejoin="round"><path stroke="none" d="M0 0h24v24H0z" fill="none"></path><path d="M10 14a3.5 3.5 0 0 0 5 0l4 -4a3.5 3.5 0 0 0 -5 -5l-.5 .5"></path><path d="M14 10a3.5 3.5 0 0 0 -5 0l-4 4a3.5 3.5 0 0 0 5 5l.5 -.5"></path></svg></a></h3><div class="tsd-signature tsd-kind-icon">#version<span class="tsd-signature-symbol">:</span> <span class="tsd-signature-type">string</span><span class="tsd-signature-symbol"> = &#39;2.0.0&#39;</span></div><aside class="tsd-sources"><ul><li>Defined in <a href="https://github.com/jolevesq/GeoView-OL/blob/d4243fd/packages/geoview-core/src/geo/layer/web-layers/ogc/ogc_feature.ts#L107">packages/geoview-core/src/geo/layer/web-layers/ogc/ogc_feature.ts:107</a></li></ul></aside></section><section class="tsd-panel tsd-member tsd-kind-property tsd-parent-kind-class tsd-is-inherited"><a id="entries" class="tsd-anchor"></a><h3 class="tsd-anchor-link"><span class="tsd-flag ts-flagOptional">Optional</span> entries<a href="#entries" aria-label="Permalink" class="tsd-anchor-icon"><svg xmlns="http://www.w3.org/2000/svg" class="icon icon-tabler icon-tabler-link" viewBox="0 0 24 24" stroke-width="2" stroke="currentColor" fill="none" stroke-linecap="round" stroke-linejoin="round"><path stroke="none" d="M0 0h24v24H0z" fill="none"></path><path d="M10 14a3.5 3.5 0 0 0 5 0l4 -4a3.5 3.5 0 0 0 -5 -5l-.5 .5"></path><path d="M14 10a3.5 3.5 0 0 0 -5 0l-4 4a3.5 3.5 0 0 0 5 5l.5 -.5"></path></svg></a></h3><div class="tsd-signature tsd-kind-icon">entries<span class="tsd-signature-symbol">?:</span> <span class="tsd-signature-type">string</span><span class="tsd-signature-symbol">[]</span><span class="tsd-signature-symbol"> | </span><span class="tsd-signature-type">number</span><span class="tsd-signature-symbol">[]</span></div><aside class="tsd-sources"><p>Inherited from <a href="AbstractWebLayersClass.html">AbstractWebLayersClass</a>.<a href="AbstractWebLayersClass.html#entries">entries</a></p><ul><li>Defined in <a href="https://github.com/jolevesq/GeoView-OL/blob/d4243fd/packages/geoview-core/src/core/types/abstract/abstract-web-layers.ts#L38">packages/geoview-core/src/core/types/abstract/abstract-web-layers.ts:38</a></li></ul></aside></section><section class="tsd-panel tsd-member tsd-kind-property tsd-parent-kind-class tsd-is-inherited"><a id="id" class="tsd-anchor"></a><h3 class="tsd-anchor-link">id<a href="#id" aria-label="Permalink" class="tsd-anchor-icon"><svg xmlns="http://www.w3.org/2000/svg" class="icon icon-tabler icon-tabler-link" viewBox="0 0 24 24" stroke-width="2" stroke="currentColor" fill="none" stroke-linecap="round" stroke-linejoin="round"><path stroke="none" d="M0 0h24v24H0z" fill="none"></path><path d="M10 14a3.5 3.5 0 0 0 5 0l4 -4a3.5 3.5 0 0 0 -5 -5l-.5 .5"></path><path d="M14 10a3.5 3.5 0 0 0 -5 0l-4 4a3.5 3.5 0 0 0 5 5l.5 -.5"></path></svg></a></h3><div class="tsd-signature tsd-kind-icon">id<span class="tsd-signature-symbol">:</span> <span class="tsd-signature-type">string</span></div><aside class="tsd-sources"><p>Inherited from <a href="AbstractWebLayersClass.html">AbstractWebLayersClass</a>.<a href="AbstractWebLayersClass.html#id">id</a></p><ul><li>Defined in <a href="https://github.com/jolevesq/GeoView-OL/blob/d4243fd/packages/geoview-core/src/core/types/abstract/abstract-web-layers.ts#L16">packages/geoview-core/src/core/types/abstract/abstract-web-layers.ts:16</a></li></ul></aside></section><section class="tsd-panel tsd-member tsd-kind-property tsd-parent-kind-class tsd-is-overwrite"><a id="layer" class="tsd-anchor"></a><h3 class="tsd-anchor-link">layer<a href="#layer" aria-label="Permalink" class="tsd-anchor-icon"><svg xmlns="http://www.w3.org/2000/svg" class="icon icon-tabler icon-tabler-link" viewBox="0 0 24 24" stroke-width="2" stroke="currentColor" fill="none" stroke-linecap="round" stroke-linejoin="round"><path stroke="none" d="M0 0h24v24H0z" fill="none"></path><path d="M10 14a3.5 3.5 0 0 0 5 0l4 -4a3.5 3.5 0 0 0 -5 -5l-.5 .5"></path><path d="M14 10a3.5 3.5 0 0 0 -5 0l-4 4a3.5 3.5 0 0 0 5 5l.5 -.5"></path></svg></a></h3><div class="tsd-signature tsd-kind-icon">layer<span class="tsd-signature-symbol">:</span> <span class="tsd-signature-type">VectorLayer</span><span class="tsd-signature-symbol">&lt;</span><span class="tsd-signature-type">VectorSource</span><span class="tsd-signature-symbol">&lt;</span><span class="tsd-signature-type">Geometry</span><span class="tsd-signature-symbol">&gt;</span><span class="tsd-signature-symbol">&gt;</span></div><aside class="tsd-sources"><p>Overrides <a href="AbstractWebLayersClass.html">AbstractWebLayersClass</a>.<a href="AbstractWebLayersClass.html#layer">layer</a></p><ul><li>Defined in <a href="https://github.com/jolevesq/GeoView-OL/blob/d4243fd/packages/geoview-core/src/geo/layer/web-layers/ogc/ogc_feature.ts#L101">packages/geoview-core/src/geo/layer/web-layers/ogc/ogc_feature.ts:101</a></li></ul></aside></section><section class="tsd-panel tsd-member tsd-kind-property tsd-parent-kind-class tsd-is-inherited"><a id="layers" class="tsd-anchor"></a><h3 class="tsd-anchor-link">layers<a href="#layers" aria-label="Permalink" class="tsd-anchor-icon"><svg xmlns="http://www.w3.org/2000/svg" class="icon icon-tabler icon-tabler-link" viewBox="0 0 24 24" stroke-width="2" stroke="currentColor" fill="none" stroke-linecap="round" stroke-linejoin="round"><path stroke="none" d="M0 0h24v24H0z" fill="none"></path><path d="M10 14a3.5 3.5 0 0 0 5 0l4 -4a3.5 3.5 0 0 0 -5 -5l-.5 .5"></path><path d="M14 10a3.5 3.5 0 0 0 -5 0l-4 4a3.5 3.5 0 0 0 5 5l.5 -.5"></path></svg></a></h3><div class="tsd-signature tsd-kind-icon">layers<span class="tsd-signature-symbol">:</span> <a href="../modules.html#TypeLayersInWebLayer" class="tsd-signature-type" data-tsd-kind="Type alias">TypeLayersInWebLayer</a><span class="tsd-signature-symbol"> = {}</span></div><aside class="tsd-sources"><p>Inherited from <a href="AbstractWebLayersClass.html">AbstractWebLayersClass</a>.<a href="AbstractWebLayersClass.html#layers">layers</a></p><ul><li>Defined in <a href="https://github.com/jolevesq/GeoView-OL/blob/d4243fd/packages/geoview-core/src/core/types/abstract/abstract-web-layers.ts#L35">packages/geoview-core/src/core/types/abstract/abstract-web-layers.ts:35</a></li></ul></aside></section><section class="tsd-panel tsd-member tsd-kind-property tsd-parent-kind-class tsd-is-inherited tsd-is-protected"><a id="mapId" class="tsd-anchor"></a><h3 class="tsd-anchor-link"><span class="tsd-flag ts-flagProtected">Protected</span> map<wbr/>Id<a href="#mapId" aria-label="Permalink" class="tsd-anchor-icon"><svg xmlns="http://www.w3.org/2000/svg" class="icon icon-tabler icon-tabler-link" viewBox="0 0 24 24" stroke-width="2" stroke="currentColor" fill="none" stroke-linecap="round" stroke-linejoin="round"><path stroke="none" d="M0 0h24v24H0z" fill="none"></path><path d="M10 14a3.5 3.5 0 0 0 5 0l4 -4a3.5 3.5 0 0 0 -5 -5l-.5 .5"></path><path d="M14 10a3.5 3.5 0 0 0 -5 0l-4 4a3.5 3.5 0 0 0 5 5l.5 -.5"></path></svg></a></h3><div class="tsd-signature tsd-kind-icon">map<wbr/>Id<span class="tsd-signature-symbol">:</span> <span class="tsd-signature-type">string</span></div><aside class="tsd-sources"><p>Inherited from <a href="AbstractWebLayersClass.html">AbstractWebLayersClass</a>.<a href="AbstractWebLayersClass.html#mapId">mapId</a></p><ul><li>Defined in <a href="https://github.com/jolevesq/GeoView-OL/blob/d4243fd/packages/geoview-core/src/core/types/abstract/abstract-web-layers.ts#L25">packages/geoview-core/src/core/types/abstract/abstract-web-layers.ts:25</a></li></ul></aside></section><section class="tsd-panel tsd-member tsd-kind-property tsd-parent-kind-class tsd-is-inherited"><a id="name" class="tsd-anchor"></a><h3 class="tsd-anchor-link">name<a href="#name" aria-label="Permalink" class="tsd-anchor-icon"><svg xmlns="http://www.w3.org/2000/svg" class="icon icon-tabler icon-tabler-link" viewBox="0 0 24 24" stroke-width="2" stroke="currentColor" fill="none" stroke-linecap="round" stroke-linejoin="round"><path stroke="none" d="M0 0h24v24H0z" fill="none"></path><path d="M10 14a3.5 3.5 0 0 0 5 0l4 -4a3.5 3.5 0 0 0 -5 -5l-.5 .5"></path><path d="M14 10a3.5 3.5 0 0 0 -5 0l-4 4a3.5 3.5 0 0 0 5 5l.5 -.5"></path></svg></a></h3><div class="tsd-signature tsd-kind-icon">name<span class="tsd-signature-symbol">:</span> <span class="tsd-signature-type">string</span></div><aside class="tsd-sources"><p>Inherited from <a href="AbstractWebLayersClass.html">AbstractWebLayersClass</a>.<a href="AbstractWebLayersClass.html#name">name</a></p><ul><li>Defined in <a href="https://github.com/jolevesq/GeoView-OL/blob/d4243fd/packages/geoview-core/src/core/types/abstract/abstract-web-layers.ts#L19">packages/geoview-core/src/core/types/abstract/abstract-web-layers.ts:19</a></li></ul></aside></section><section class="tsd-panel tsd-member tsd-kind-property tsd-parent-kind-class tsd-is-inherited"><a id="type" class="tsd-anchor"></a><h3 class="tsd-anchor-link">type<a href="#type" aria-label="Permalink" class="tsd-anchor-icon"><svg xmlns="http://www.w3.org/2000/svg" class="icon icon-tabler icon-tabler-link" viewBox="0 0 24 24" stroke-width="2" stroke="currentColor" fill="none" stroke-linecap="round" stroke-linejoin="round"><path stroke="none" d="M0 0h24v24H0z" fill="none"></path><path d="M10 14a3.5 3.5 0 0 0 5 0l4 -4a3.5 3.5 0 0 0 -5 -5l-.5 .5"></path><path d="M14 10a3.5 3.5 0 0 0 -5 0l-4 4a3.5 3.5 0 0 0 5 5l.5 -.5"></path></svg></a></h3><div class="tsd-signature tsd-kind-icon">type<span class="tsd-signature-symbol">:</span> <a href="../modules.html#TypeWebLayers" class="tsd-signature-type" data-tsd-kind="Type alias">TypeWebLayers</a></div><aside class="tsd-sources"><p>Inherited from <a href="AbstractWebLayersClass.html">AbstractWebLayersClass</a>.<a href="AbstractWebLayersClass.html#type">type</a></p><ul><li>Defined in <a href="https://github.com/jolevesq/GeoView-OL/blob/d4243fd/packages/geoview-core/src/core/types/abstract/abstract-web-layers.ts#L13">packages/geoview-core/src/core/types/abstract/abstract-web-layers.ts:13</a></li></ul></aside></section><section class="tsd-panel tsd-member tsd-kind-property tsd-parent-kind-class tsd-is-inherited"><a id="url" class="tsd-anchor"></a><h3 class="tsd-anchor-link">url<a href="#url" aria-label="Permalink" class="tsd-anchor-icon"><svg xmlns="http://www.w3.org/2000/svg" class="icon icon-tabler icon-tabler-link" viewBox="0 0 24 24" stroke-width="2" stroke="currentColor" fill="none" stroke-linecap="round" stroke-linejoin="round"><path stroke="none" d="M0 0h24v24H0z" fill="none"></path><path d="M10 14a3.5 3.5 0 0 0 5 0l4 -4a3.5 3.5 0 0 0 -5 -5l-.5 .5"></path><path d="M14 10a3.5 3.5 0 0 0 -5 0l-4 4a3.5 3.5 0 0 0 5 5l.5 -.5"></path></svg></a></h3><div class="tsd-signature tsd-kind-icon">url<span class="tsd-signature-symbol">:</span> <span class="tsd-signature-type">string</span></div><aside class="tsd-sources"><p>Inherited from <a href="AbstractWebLayersClass.html">AbstractWebLayersClass</a>.<a href="AbstractWebLayersClass.html#url">url</a></p><ul><li>Defined in <a href="https://github.com/jolevesq/GeoView-OL/blob/d4243fd/packages/geoview-core/src/core/types/abstract/abstract-web-layers.ts#L22">packages/geoview-core/src/core/types/abstract/abstract-web-layers.ts:22</a></li></ul></aside></section></section><section class="tsd-panel-group tsd-member-group "><h2>Methods</h2><section class="tsd-panel tsd-member tsd-kind-method tsd-parent-kind-class"><a id="add" class="tsd-anchor"></a><h3 class="tsd-anchor-link">add<a href="#add" aria-label="Permalink" class="tsd-anchor-icon"><svg xmlns="http://www.w3.org/2000/svg" class="icon icon-tabler icon-tabler-link" viewBox="0 0 24 24" stroke-width="2" stroke="currentColor" fill="none" stroke-linecap="round" stroke-linejoin="round"><path stroke="none" d="M0 0h24v24H0z" fill="none"></path><path d="M10 14a3.5 3.5 0 0 0 5 0l4 -4a3.5 3.5 0 0 0 -5 -5l-.5 .5"></path><path d="M14 10a3.5 3.5 0 0 0 -5 0l-4 4a3.5 3.5 0 0 0 5 5l.5 -.5"></path></svg></a></h3><ul class="tsd-signatures tsd-kind-method tsd-parent-kind-class"><li class="tsd-signature tsd-kind-icon">add<span class="tsd-signature-symbol">(</span>layer<span class="tsd-signature-symbol">: </span><a href="../interfaces/TypeOgcFeatureLayer.html" class="tsd-signature-type" data-tsd-kind="Interface">TypeOgcFeatureLayer</a><span class="tsd-signature-symbol">)</span><span class="tsd-signature-symbol">: </span><span class="tsd-signature-type">Promise</span><span class="tsd-signature-symbol">&lt;</span><span class="tsd-signature-type">null</span><span class="tsd-signature-symbol"> | </span><span class="tsd-signature-type">VectorLayer</span><span class="tsd-signature-symbol">&lt;</span><span class="tsd-signature-type">VectorSource</span><span class="tsd-signature-symbol">&lt;</span><span class="tsd-signature-type">Geometry</span><span class="tsd-signature-symbol">&gt;</span><span class="tsd-signature-symbol">&gt;</span><span class="tsd-signature-symbol">&gt;</span></li></ul><ul class="tsd-descriptions"><li class="tsd-description"><aside class="tsd-sources"><ul><li>Defined in <a href="https://github.com/jolevesq/GeoView-OL/blob/d4243fd/packages/geoview-core/src/geo/layer/web-layers/ogc/ogc_feature.ts#L128">packages/geoview-core/src/geo/layer/web-layers/ogc/ogc_feature.ts:128</a></li></ul></aside><div class="tsd-comment tsd-typography"><div class="lead">
->>>>>>> 00bda9ba
-<p>Add a OGC API feature layer to the map.</p>
-</div></div><h4 class="tsd-parameters-title">Parameters</h4><ul class="tsd-parameters"><li><h5>layer: <a href="../interfaces/TypeOgcFeatureLayer.html" class="tsd-signature-type" data-tsd-kind="Interface">TypeOgcFeatureLayer</a></h5><div class="tsd-comment tsd-typography"><div class="lead">
-<p>the layer configuration</p>
-</div></div></li></ul><h4 class="tsd-returns-title">Returns <span class="tsd-signature-type">Promise</span><span class="tsd-signature-symbol">&lt;</span><span class="tsd-signature-type">null</span><span class="tsd-signature-symbol"> | </span><span class="tsd-signature-type">VectorLayer</span><span class="tsd-signature-symbol">&lt;</span><span class="tsd-signature-type">VectorSource</span><span class="tsd-signature-symbol">&lt;</span><span class="tsd-signature-type">Geometry</span><span class="tsd-signature-symbol">&gt;</span><span class="tsd-signature-symbol">&gt;</span><span class="tsd-signature-symbol">&gt;</span></h4><div><p>layers to add to the map</p>
-<<<<<<< HEAD
-</div></li></ul></section><section class="tsd-panel tsd-member tsd-kind-method tsd-parent-kind-class tsd-is-overwrite"><a id="getBounds" class="tsd-anchor"></a><h3 class="tsd-anchor-link">get<wbr/>Bounds<a href="#getBounds" aria-label="Permalink" class="tsd-anchor-icon"><svg xmlns="http://www.w3.org/2000/svg" class="icon icon-tabler icon-tabler-link" viewBox="0 0 24 24" stroke-width="2" stroke="currentColor" fill="none" stroke-linecap="round" stroke-linejoin="round"><path stroke="none" d="M0 0h24v24H0z" fill="none"></path><path d="M10 14a3.5 3.5 0 0 0 5 0l4 -4a3.5 3.5 0 0 0 -5 -5l-.5 .5"></path><path d="M14 10a3.5 3.5 0 0 0 -5 0l-4 4a3.5 3.5 0 0 0 5 5l.5 -.5"></path></svg></a></h3><ul class="tsd-signatures tsd-kind-method tsd-parent-kind-class tsd-is-overwrite"><li class="tsd-signature tsd-kind-icon">get<wbr/>Bounds<span class="tsd-signature-symbol">(</span><span class="tsd-signature-symbol">)</span><span class="tsd-signature-symbol">: </span><span class="tsd-signature-type">Extent</span></li></ul><ul class="tsd-descriptions"><li class="tsd-description"><aside class="tsd-sources"><p>Overrides <a href="AbstractWebLayersClass.html">AbstractWebLayersClass</a>.<a href="AbstractWebLayersClass.html#getBounds">getBounds</a></p><ul><li>Defined in <a href="https://github.com/yass0016/GeoView-OL/blob/a69e139/packages/geoview-core/src/geo/layer/web-layers/ogc/ogc_feature.ts#L247">packages/geoview-core/src/geo/layer/web-layers/ogc/ogc_feature.ts:247</a></li></ul></aside><div class="tsd-comment tsd-typography"><div class="lead">
-<p>Get bounds</p>
-</div></div><h4 class="tsd-returns-title">Returns <span class="tsd-signature-type">Extent</span></h4><div><p>layer bounds</p>
-</div></li></ul></section><section class="tsd-panel tsd-member tsd-kind-method tsd-parent-kind-class tsd-is-private"><a id="getFeatureTypeInfo" class="tsd-anchor"></a><h3 class="tsd-anchor-link"><span class="tsd-flag ts-flagPrivate">Private</span> get<wbr/>Feature<wbr/>Type<wbr/>Info<a href="#getFeatureTypeInfo" aria-label="Permalink" class="tsd-anchor-icon"><svg xmlns="http://www.w3.org/2000/svg" class="icon icon-tabler icon-tabler-link" viewBox="0 0 24 24" stroke-width="2" stroke="currentColor" fill="none" stroke-linecap="round" stroke-linejoin="round"><path stroke="none" d="M0 0h24v24H0z" fill="none"></path><path d="M10 14a3.5 3.5 0 0 0 5 0l4 -4a3.5 3.5 0 0 0 -5 -5l-.5 .5"></path><path d="M14 10a3.5 3.5 0 0 0 -5 0l-4 4a3.5 3.5 0 0 0 5 5l.5 -.5"></path></svg></a></h3><ul class="tsd-signatures tsd-kind-method tsd-parent-kind-class tsd-is-private"><li class="tsd-signature tsd-kind-icon">get<wbr/>Feature<wbr/>Type<wbr/>Info<span class="tsd-signature-symbol">(</span>featureTypeList<span class="tsd-signature-symbol">: </span><a href="../modules.html#TypeJsonObject" class="tsd-signature-type" data-tsd-kind="Type alias">TypeJsonObject</a>, entries<span class="tsd-signature-symbol">?: </span><span class="tsd-signature-type">string</span><span class="tsd-signature-symbol">)</span><span class="tsd-signature-symbol">: </span><span class="tsd-signature-type">null</span><span class="tsd-signature-symbol"> | </span><a href="../modules.html#TypeJsonObject" class="tsd-signature-type" data-tsd-kind="Type alias">TypeJsonObject</a></li></ul><ul class="tsd-descriptions"><li class="tsd-description"><aside class="tsd-sources"><ul><li>Defined in <a href="https://github.com/yass0016/GeoView-OL/blob/a69e139/packages/geoview-core/src/geo/layer/web-layers/ogc/ogc_feature.ts#L185">packages/geoview-core/src/geo/layer/web-layers/ogc/ogc_feature.ts:185</a></li></ul></aside><div class="tsd-comment tsd-typography"><div class="lead">
-=======
-</div></li></ul></section><section class="tsd-panel tsd-member tsd-kind-method tsd-parent-kind-class tsd-is-overwrite"><a id="getBounds" class="tsd-anchor"></a><h3 class="tsd-anchor-link">get<wbr/>Bounds<a href="#getBounds" aria-label="Permalink" class="tsd-anchor-icon"><svg xmlns="http://www.w3.org/2000/svg" class="icon icon-tabler icon-tabler-link" viewBox="0 0 24 24" stroke-width="2" stroke="currentColor" fill="none" stroke-linecap="round" stroke-linejoin="round"><path stroke="none" d="M0 0h24v24H0z" fill="none"></path><path d="M10 14a3.5 3.5 0 0 0 5 0l4 -4a3.5 3.5 0 0 0 -5 -5l-.5 .5"></path><path d="M14 10a3.5 3.5 0 0 0 -5 0l-4 4a3.5 3.5 0 0 0 5 5l.5 -.5"></path></svg></a></h3><ul class="tsd-signatures tsd-kind-method tsd-parent-kind-class tsd-is-overwrite"><li class="tsd-signature tsd-kind-icon">get<wbr/>Bounds<span class="tsd-signature-symbol">(</span><span class="tsd-signature-symbol">)</span><span class="tsd-signature-symbol">: </span><span class="tsd-signature-type">Extent</span></li></ul><ul class="tsd-descriptions"><li class="tsd-description"><aside class="tsd-sources"><p>Overrides <a href="AbstractWebLayersClass.html">AbstractWebLayersClass</a>.<a href="AbstractWebLayersClass.html#getBounds">getBounds</a></p><ul><li>Defined in <a href="https://github.com/jolevesq/GeoView-OL/blob/d4243fd/packages/geoview-core/src/geo/layer/web-layers/ogc/ogc_feature.ts#L247">packages/geoview-core/src/geo/layer/web-layers/ogc/ogc_feature.ts:247</a></li></ul></aside><div class="tsd-comment tsd-typography"><div class="lead">
-<p>Get bounds</p>
-</div></div><h4 class="tsd-returns-title">Returns <span class="tsd-signature-type">Extent</span></h4><div><p>layer bounds</p>
-</div></li></ul></section><section class="tsd-panel tsd-member tsd-kind-method tsd-parent-kind-class tsd-is-private"><a id="getFeatureTypeInfo" class="tsd-anchor"></a><h3 class="tsd-anchor-link"><span class="tsd-flag ts-flagPrivate">Private</span> get<wbr/>Feature<wbr/>Type<wbr/>Info<a href="#getFeatureTypeInfo" aria-label="Permalink" class="tsd-anchor-icon"><svg xmlns="http://www.w3.org/2000/svg" class="icon icon-tabler icon-tabler-link" viewBox="0 0 24 24" stroke-width="2" stroke="currentColor" fill="none" stroke-linecap="round" stroke-linejoin="round"><path stroke="none" d="M0 0h24v24H0z" fill="none"></path><path d="M10 14a3.5 3.5 0 0 0 5 0l4 -4a3.5 3.5 0 0 0 -5 -5l-.5 .5"></path><path d="M14 10a3.5 3.5 0 0 0 -5 0l-4 4a3.5 3.5 0 0 0 5 5l.5 -.5"></path></svg></a></h3><ul class="tsd-signatures tsd-kind-method tsd-parent-kind-class tsd-is-private"><li class="tsd-signature tsd-kind-icon">get<wbr/>Feature<wbr/>Type<wbr/>Info<span class="tsd-signature-symbol">(</span>featureTypeList<span class="tsd-signature-symbol">: </span><a href="../modules.html#TypeJsonObject" class="tsd-signature-type" data-tsd-kind="Type alias">TypeJsonObject</a>, entries<span class="tsd-signature-symbol">?: </span><span class="tsd-signature-type">string</span><span class="tsd-signature-symbol">)</span><span class="tsd-signature-symbol">: </span><span class="tsd-signature-type">null</span><span class="tsd-signature-symbol"> | </span><a href="../modules.html#TypeJsonObject" class="tsd-signature-type" data-tsd-kind="Type alias">TypeJsonObject</a></li></ul><ul class="tsd-descriptions"><li class="tsd-description"><aside class="tsd-sources"><ul><li>Defined in <a href="https://github.com/jolevesq/GeoView-OL/blob/d4243fd/packages/geoview-core/src/geo/layer/web-layers/ogc/ogc_feature.ts#L185">packages/geoview-core/src/geo/layer/web-layers/ogc/ogc_feature.ts:185</a></li></ul></aside><div class="tsd-comment tsd-typography"><div class="lead">
->>>>>>> 00bda9ba
-<p>Get feature type info of a given entry</p>
-</div></div><h4 class="tsd-parameters-title">Parameters</h4><ul class="tsd-parameters"><li><h5>featureTypeList: <a href="../modules.html#TypeJsonObject" class="tsd-signature-type" data-tsd-kind="Type alias">TypeJsonObject</a></h5><div class="tsd-comment tsd-typography"><div class="lead">
-<p>feature type list</p>
-</div></div></li><li><h5><span class="tsd-flag ts-flagOptional">Optional</span> entries: <span class="tsd-signature-type">string</span></h5><div class="tsd-comment tsd-typography"><div class="lead">
-<p>names(comma delimited) to check</p>
-</div></div></li></ul><h4 class="tsd-returns-title">Returns <span class="tsd-signature-type">null</span><span class="tsd-signature-symbol"> | </span><a href="../modules.html#TypeJsonObject" class="tsd-signature-type" data-tsd-kind="Type alias">TypeJsonObject</a></h4><div><p>feature type object or null</p>
-<<<<<<< HEAD
-</div></li></ul></section><section class="tsd-panel tsd-member tsd-kind-method tsd-parent-kind-class"><a id="getMeta" class="tsd-anchor"></a><h3 class="tsd-anchor-link">get<wbr/>Meta<a href="#getMeta" aria-label="Permalink" class="tsd-anchor-icon"><svg xmlns="http://www.w3.org/2000/svg" class="icon icon-tabler icon-tabler-link" viewBox="0 0 24 24" stroke-width="2" stroke="currentColor" fill="none" stroke-linecap="round" stroke-linejoin="round"><path stroke="none" d="M0 0h24v24H0z" fill="none"></path><path d="M10 14a3.5 3.5 0 0 0 5 0l4 -4a3.5 3.5 0 0 0 -5 -5l-.5 .5"></path><path d="M14 10a3.5 3.5 0 0 0 -5 0l-4 4a3.5 3.5 0 0 0 5 5l.5 -.5"></path></svg></a></h3><ul class="tsd-signatures tsd-kind-method tsd-parent-kind-class"><li class="tsd-signature tsd-kind-icon">get<wbr/>Meta<span class="tsd-signature-symbol">(</span><span class="tsd-signature-symbol">)</span><span class="tsd-signature-symbol">: </span><a href="../modules.html#TypeJsonValue" class="tsd-signature-type" data-tsd-kind="Type alias">TypeJsonValue</a></li></ul><ul class="tsd-descriptions"><li class="tsd-description"><aside class="tsd-sources"><ul><li>Defined in <a href="https://github.com/yass0016/GeoView-OL/blob/a69e139/packages/geoview-core/src/geo/layer/web-layers/ogc/ogc_feature.ts#L230">packages/geoview-core/src/geo/layer/web-layers/ogc/ogc_feature.ts:230</a></li></ul></aside><div class="tsd-comment tsd-typography"><div class="lead">
-<p>Get capabilities of the current WFS service</p>
-</div></div><h4 class="tsd-returns-title">Returns <a href="../modules.html#TypeJsonValue" class="tsd-signature-type" data-tsd-kind="Type alias">TypeJsonValue</a></h4><div><p>WFS capabilities in json format</p>
-</div></li></ul></section><section class="tsd-panel tsd-member tsd-kind-method tsd-parent-kind-class tsd-is-inherited"><a id="setEntries" class="tsd-anchor"></a><h3 class="tsd-anchor-link"><span class="tsd-flag ts-flagOptional">Optional</span> set<wbr/>Entries<a href="#setEntries" aria-label="Permalink" class="tsd-anchor-icon"><svg xmlns="http://www.w3.org/2000/svg" class="icon icon-tabler icon-tabler-link" viewBox="0 0 24 24" stroke-width="2" stroke="currentColor" fill="none" stroke-linecap="round" stroke-linejoin="round"><path stroke="none" d="M0 0h24v24H0z" fill="none"></path><path d="M10 14a3.5 3.5 0 0 0 5 0l4 -4a3.5 3.5 0 0 0 -5 -5l-.5 .5"></path><path d="M14 10a3.5 3.5 0 0 0 -5 0l-4 4a3.5 3.5 0 0 0 5 5l.5 -.5"></path></svg></a></h3><ul class="tsd-signatures tsd-kind-method tsd-parent-kind-class tsd-is-inherited"><li class="tsd-signature tsd-kind-icon">set<wbr/>Entries<span class="tsd-signature-symbol">(</span>entries<span class="tsd-signature-symbol">: </span><span class="tsd-signature-type">number</span><span class="tsd-signature-symbol">[]</span><span class="tsd-signature-symbol">)</span><span class="tsd-signature-symbol">: </span><span class="tsd-signature-type">void</span></li></ul><ul class="tsd-descriptions"><li class="tsd-description"><aside class="tsd-sources"><p>Inherited from <a href="AbstractWebLayersClass.html">AbstractWebLayersClass</a>.<a href="AbstractWebLayersClass.html#setEntries">setEntries</a></p><ul><li>Defined in <a href="https://github.com/yass0016/GeoView-OL/blob/a69e139/packages/geoview-core/src/core/types/abstract/abstract-web-layers.ts#L40">packages/geoview-core/src/core/types/abstract/abstract-web-layers.ts:40</a></li></ul></aside><h4 class="tsd-parameters-title">Parameters</h4><ul class="tsd-parameters"><li><h5>entries: <span class="tsd-signature-type">number</span><span class="tsd-signature-symbol">[]</span></h5></li></ul><h4 class="tsd-returns-title">Returns <span class="tsd-signature-type">void</span></h4></li></ul></section><section class="tsd-panel tsd-member tsd-kind-method tsd-parent-kind-class tsd-is-overwrite"><a id="setOpacity" class="tsd-anchor"></a><h3 class="tsd-anchor-link">set<wbr/>Opacity<a href="#setOpacity" aria-label="Permalink" class="tsd-anchor-icon"><svg xmlns="http://www.w3.org/2000/svg" class="icon icon-tabler icon-tabler-link" viewBox="0 0 24 24" stroke-width="2" stroke="currentColor" fill="none" stroke-linecap="round" stroke-linejoin="round"><path stroke="none" d="M0 0h24v24H0z" fill="none"></path><path d="M10 14a3.5 3.5 0 0 0 5 0l4 -4a3.5 3.5 0 0 0 -5 -5l-.5 .5"></path><path d="M14 10a3.5 3.5 0 0 0 -5 0l-4 4a3.5 3.5 0 0 0 5 5l.5 -.5"></path></svg></a></h3><ul class="tsd-signatures tsd-kind-method tsd-parent-kind-class tsd-is-overwrite"><li class="tsd-signature tsd-kind-icon">set<wbr/>Opacity<span class="tsd-signature-symbol">(</span>opacity<span class="tsd-signature-symbol">: </span><span class="tsd-signature-type">number</span><span class="tsd-signature-symbol">)</span><span class="tsd-signature-symbol">: </span><span class="tsd-signature-type">void</span></li></ul><ul class="tsd-descriptions"><li class="tsd-description"><aside class="tsd-sources"><p>Overrides <a href="AbstractWebLayersClass.html">AbstractWebLayersClass</a>.<a href="AbstractWebLayersClass.html#setOpacity">setOpacity</a></p><ul><li>Defined in <a href="https://github.com/yass0016/GeoView-OL/blob/a69e139/packages/geoview-core/src/geo/layer/web-layers/ogc/ogc_feature.ts#L238">packages/geoview-core/src/geo/layer/web-layers/ogc/ogc_feature.ts:238</a></li></ul></aside><div class="tsd-comment tsd-typography"><div class="lead">
-=======
-</div></li></ul></section><section class="tsd-panel tsd-member tsd-kind-method tsd-parent-kind-class"><a id="getMeta" class="tsd-anchor"></a><h3 class="tsd-anchor-link">get<wbr/>Meta<a href="#getMeta" aria-label="Permalink" class="tsd-anchor-icon"><svg xmlns="http://www.w3.org/2000/svg" class="icon icon-tabler icon-tabler-link" viewBox="0 0 24 24" stroke-width="2" stroke="currentColor" fill="none" stroke-linecap="round" stroke-linejoin="round"><path stroke="none" d="M0 0h24v24H0z" fill="none"></path><path d="M10 14a3.5 3.5 0 0 0 5 0l4 -4a3.5 3.5 0 0 0 -5 -5l-.5 .5"></path><path d="M14 10a3.5 3.5 0 0 0 -5 0l-4 4a3.5 3.5 0 0 0 5 5l.5 -.5"></path></svg></a></h3><ul class="tsd-signatures tsd-kind-method tsd-parent-kind-class"><li class="tsd-signature tsd-kind-icon">get<wbr/>Meta<span class="tsd-signature-symbol">(</span><span class="tsd-signature-symbol">)</span><span class="tsd-signature-symbol">: </span><a href="../modules.html#TypeJsonValue" class="tsd-signature-type" data-tsd-kind="Type alias">TypeJsonValue</a></li></ul><ul class="tsd-descriptions"><li class="tsd-description"><aside class="tsd-sources"><ul><li>Defined in <a href="https://github.com/jolevesq/GeoView-OL/blob/d4243fd/packages/geoview-core/src/geo/layer/web-layers/ogc/ogc_feature.ts#L230">packages/geoview-core/src/geo/layer/web-layers/ogc/ogc_feature.ts:230</a></li></ul></aside><div class="tsd-comment tsd-typography"><div class="lead">
-<p>Get capabilities of the current WFS service</p>
-</div></div><h4 class="tsd-returns-title">Returns <a href="../modules.html#TypeJsonValue" class="tsd-signature-type" data-tsd-kind="Type alias">TypeJsonValue</a></h4><div><p>WFS capabilities in json format</p>
-</div></li></ul></section><section class="tsd-panel tsd-member tsd-kind-method tsd-parent-kind-class tsd-is-inherited"><a id="setEntries" class="tsd-anchor"></a><h3 class="tsd-anchor-link"><span class="tsd-flag ts-flagOptional">Optional</span> set<wbr/>Entries<a href="#setEntries" aria-label="Permalink" class="tsd-anchor-icon"><svg xmlns="http://www.w3.org/2000/svg" class="icon icon-tabler icon-tabler-link" viewBox="0 0 24 24" stroke-width="2" stroke="currentColor" fill="none" stroke-linecap="round" stroke-linejoin="round"><path stroke="none" d="M0 0h24v24H0z" fill="none"></path><path d="M10 14a3.5 3.5 0 0 0 5 0l4 -4a3.5 3.5 0 0 0 -5 -5l-.5 .5"></path><path d="M14 10a3.5 3.5 0 0 0 -5 0l-4 4a3.5 3.5 0 0 0 5 5l.5 -.5"></path></svg></a></h3><ul class="tsd-signatures tsd-kind-method tsd-parent-kind-class tsd-is-inherited"><li class="tsd-signature tsd-kind-icon">set<wbr/>Entries<span class="tsd-signature-symbol">(</span>entries<span class="tsd-signature-symbol">: </span><span class="tsd-signature-type">number</span><span class="tsd-signature-symbol">[]</span><span class="tsd-signature-symbol">)</span><span class="tsd-signature-symbol">: </span><span class="tsd-signature-type">void</span></li></ul><ul class="tsd-descriptions"><li class="tsd-description"><aside class="tsd-sources"><p>Inherited from <a href="AbstractWebLayersClass.html">AbstractWebLayersClass</a>.<a href="AbstractWebLayersClass.html#setEntries">setEntries</a></p><ul><li>Defined in <a href="https://github.com/jolevesq/GeoView-OL/blob/d4243fd/packages/geoview-core/src/core/types/abstract/abstract-web-layers.ts#L40">packages/geoview-core/src/core/types/abstract/abstract-web-layers.ts:40</a></li></ul></aside><h4 class="tsd-parameters-title">Parameters</h4><ul class="tsd-parameters"><li><h5>entries: <span class="tsd-signature-type">number</span><span class="tsd-signature-symbol">[]</span></h5></li></ul><h4 class="tsd-returns-title">Returns <span class="tsd-signature-type">void</span></h4></li></ul></section><section class="tsd-panel tsd-member tsd-kind-method tsd-parent-kind-class tsd-is-overwrite"><a id="setOpacity" class="tsd-anchor"></a><h3 class="tsd-anchor-link">set<wbr/>Opacity<a href="#setOpacity" aria-label="Permalink" class="tsd-anchor-icon"><svg xmlns="http://www.w3.org/2000/svg" class="icon icon-tabler icon-tabler-link" viewBox="0 0 24 24" stroke-width="2" stroke="currentColor" fill="none" stroke-linecap="round" stroke-linejoin="round"><path stroke="none" d="M0 0h24v24H0z" fill="none"></path><path d="M10 14a3.5 3.5 0 0 0 5 0l4 -4a3.5 3.5 0 0 0 -5 -5l-.5 .5"></path><path d="M14 10a3.5 3.5 0 0 0 -5 0l-4 4a3.5 3.5 0 0 0 5 5l.5 -.5"></path></svg></a></h3><ul class="tsd-signatures tsd-kind-method tsd-parent-kind-class tsd-is-overwrite"><li class="tsd-signature tsd-kind-icon">set<wbr/>Opacity<span class="tsd-signature-symbol">(</span>opacity<span class="tsd-signature-symbol">: </span><span class="tsd-signature-type">number</span><span class="tsd-signature-symbol">)</span><span class="tsd-signature-symbol">: </span><span class="tsd-signature-type">void</span></li></ul><ul class="tsd-descriptions"><li class="tsd-description"><aside class="tsd-sources"><p>Overrides <a href="AbstractWebLayersClass.html">AbstractWebLayersClass</a>.<a href="AbstractWebLayersClass.html#setOpacity">setOpacity</a></p><ul><li>Defined in <a href="https://github.com/jolevesq/GeoView-OL/blob/d4243fd/packages/geoview-core/src/geo/layer/web-layers/ogc/ogc_feature.ts#L238">packages/geoview-core/src/geo/layer/web-layers/ogc/ogc_feature.ts:238</a></li></ul></aside><div class="tsd-comment tsd-typography"><div class="lead">
->>>>>>> 00bda9ba
-<p>Set Layer Opacity</p>
-</div></div><h4 class="tsd-parameters-title">Parameters</h4><ul class="tsd-parameters"><li><h5>opacity: <span class="tsd-signature-type">number</span></h5><div class="tsd-comment tsd-typography"><div class="lead">
-<p>layer opacity</p>
-</div></div></li></ul><h4 class="tsd-returns-title">Returns <span class="tsd-signature-type">void</span></h4></li></ul></section></section></div><div class="col-4 col-menu menu-sticky-wrap menu-highlight"><nav class="tsd-navigation primary"><ul><li class=""><a href="../modules.html">Exports</a></li></ul></nav><nav class="tsd-navigation secondary menu-sticky"><ul><li class="current tsd-kind-class"><a href="OgcFeature.html" class="tsd-kind-icon">Ogc<wbr/>Feature</a><ul><li class="tsd-kind-constructor tsd-parent-kind-class tsd-is-overwrite"><a href="OgcFeature.html#constructor" class="tsd-kind-icon">constructor</a></li><li class="tsd-kind-property tsd-parent-kind-class tsd-is-private"><a href="OgcFeature.html#_capabilities" class="tsd-kind-icon">#capabilities</a></li><li class="tsd-kind-property tsd-parent-kind-class tsd-is-private"><a href="OgcFeature.html#_version" class="tsd-kind-icon">#version</a></li><li class="tsd-kind-property tsd-parent-kind-class tsd-is-inherited"><a href="OgcFeature.html#entries" class="tsd-kind-icon">entries</a></li><li class="tsd-kind-property tsd-parent-kind-class tsd-is-inherited"><a href="OgcFeature.html#id" class="tsd-kind-icon">id</a></li><li class="tsd-kind-property tsd-parent-kind-class tsd-is-overwrite"><a href="OgcFeature.html#layer" class="tsd-kind-icon">layer</a></li><li class="tsd-kind-property tsd-parent-kind-class tsd-is-inherited"><a href="OgcFeature.html#layers" class="tsd-kind-icon">layers</a></li><li class="tsd-kind-property tsd-parent-kind-class tsd-is-inherited tsd-is-protected"><a href="OgcFeature.html#mapId" class="tsd-kind-icon">map<wbr/>Id</a></li><li class="tsd-kind-property tsd-parent-kind-class tsd-is-inherited"><a href="OgcFeature.html#name" class="tsd-kind-icon">name</a></li><li class="tsd-kind-property tsd-parent-kind-class tsd-is-inherited"><a href="OgcFeature.html#type" class="tsd-kind-icon">type</a></li><li class="tsd-kind-property tsd-parent-kind-class tsd-is-inherited"><a href="OgcFeature.html#url" class="tsd-kind-icon">url</a></li><li class="tsd-kind-method tsd-parent-kind-class"><a href="OgcFeature.html#add" class="tsd-kind-icon">add</a></li><li class="tsd-kind-method tsd-parent-kind-class tsd-is-overwrite"><a href="OgcFeature.html#getBounds" class="tsd-kind-icon">get<wbr/>Bounds</a></li><li class="tsd-kind-method tsd-parent-kind-class tsd-is-private"><a href="OgcFeature.html#getFeatureTypeInfo" class="tsd-kind-icon">get<wbr/>Feature<wbr/>Type<wbr/>Info</a></li><li class="tsd-kind-method tsd-parent-kind-class"><a href="OgcFeature.html#getMeta" class="tsd-kind-icon">get<wbr/>Meta</a></li><li class="tsd-kind-method tsd-parent-kind-class tsd-is-inherited"><a href="OgcFeature.html#setEntries" class="tsd-kind-icon">set<wbr/>Entries</a></li><li class="tsd-kind-method tsd-parent-kind-class tsd-is-overwrite"><a href="OgcFeature.html#setOpacity" class="tsd-kind-icon">set<wbr/>Opacity</a></li></ul></li></ul></nav></div></div></div><footer class="with-border-bottom"><div class="container"><h2>Legend</h2><div class="tsd-legend-group"><ul class="tsd-legend"><li class="tsd-kind-constructor tsd-parent-kind-class"><span class="tsd-kind-icon">Constructor</span></li><li class="tsd-kind-property tsd-parent-kind-class"><span class="tsd-kind-icon">Property</span></li><li class="tsd-kind-method tsd-parent-kind-class"><span class="tsd-kind-icon">Method</span></li></ul><ul class="tsd-legend"><li class="tsd-kind-property tsd-parent-kind-interface"><span class="tsd-kind-icon">Property</span></li><li class="tsd-kind-method tsd-parent-kind-interface"><span class="tsd-kind-icon">Method</span></li></ul><ul class="tsd-legend"><li class="tsd-kind-property tsd-parent-kind-class tsd-is-inherited"><span class="tsd-kind-icon">Inherited property</span></li><li class="tsd-kind-method tsd-parent-kind-class tsd-is-inherited"><span class="tsd-kind-icon">Inherited method</span></li></ul><ul class="tsd-legend"><li class="tsd-kind-property tsd-parent-kind-class tsd-is-private"><span class="tsd-kind-icon">Private property</span></li><li class="tsd-kind-method tsd-parent-kind-class tsd-is-private"><span class="tsd-kind-icon">Private method</span></li></ul><ul class="tsd-legend"><li class="tsd-kind-property tsd-parent-kind-class tsd-is-protected"><span class="tsd-kind-icon">Protected property</span></li></ul><ul class="tsd-legend"><li class="tsd-kind-method tsd-parent-kind-class tsd-is-static"><span class="tsd-kind-icon">Static method</span></li></ul></div><h2>Settings</h2><p>Theme <select id="theme"><option value="os">OS</option><option value="light">Light</option><option value="dark">Dark</option></select></p></div></footer><div class="container tsd-generator"><p>Generated using <a href="https://typedoc.org/" target="_blank">TypeDoc</a></p></div><div class="overlay"></div><script src="../assets/main.js"></script></body></html>+<!DOCTYPE html>
+<html class="default">
+  <head>
+    <meta charset="utf-8" />
+    <meta http-equiv="x-ua-compatible" content="IE=edge" />
+    <title>OgcFeature | geoview-core</title>
+    <meta name="description" content="Documentation for geoview-core" />
+    <meta name="viewport" content="width=device-width, initial-scale=1" />
+    <link rel="stylesheet" href="../assets/style.css" />
+    <link rel="stylesheet" href="../assets/highlight.css" />
+    <script async src="../assets/search.js" id="search-script"></script>
+  </head>
+  <body>
+    <script>
+      document.body.classList.add(localStorage.getItem('tsd-theme') || 'os');
+    </script>
+    <header>
+      <div class="tsd-page-toolbar">
+        <div class="container">
+          <div class="table-wrap">
+            <div class="table-cell" id="tsd-search" data-base="..">
+              <div class="field">
+                <label for="tsd-search-field" class="tsd-widget search no-caption">Search</label><input type="text" id="tsd-search-field" />
+              </div>
+              <ul class="results">
+                <li class="state loading">Preparing search index...</li>
+                <li class="state failure">The search index is not available</li>
+              </ul>
+              <a href="../index.html" class="title">geoview-core</a>
+            </div>
+            <div class="table-cell" id="tsd-widgets">
+              <div id="tsd-filter">
+                <a href="#" class="tsd-widget options no-caption" data-toggle="options">Options</a>
+                <div class="tsd-filter-group">
+                  <div class="tsd-select" id="tsd-filter-visibility">
+                    <span class="tsd-select-label">All</span>
+                    <ul class="tsd-select-list">
+                      <li data-value="public">Public</li>
+                      <li data-value="protected">Public/Protected</li>
+                      <li data-value="private" class="selected">All</li>
+                    </ul>
+                  </div>
+                  <input type="checkbox" id="tsd-filter-inherited" checked /><label class="tsd-widget" for="tsd-filter-inherited"
+                    >Inherited</label
+                  ><input type="checkbox" id="tsd-filter-externals" checked /><label class="tsd-widget" for="tsd-filter-externals"
+                    >Externals</label
+                  >
+                </div>
+              </div>
+              <a href="#" class="tsd-widget menu no-caption" data-toggle="menu">Menu</a>
+            </div>
+          </div>
+        </div>
+      </div>
+      <div class="tsd-page-title">
+        <div class="container">
+          <ul class="tsd-breadcrumb">
+            <li><a href="../modules.html">geoview-core</a></li>
+            <li><a href="OgcFeature.html">OgcFeature</a></li>
+          </ul>
+          <h1>Class OgcFeature</h1>
+        </div>
+      </div>
+    </header>
+    <div class="container container-main">
+      <div class="row">
+        <div class="col-8 col-content">
+          <section class="tsd-panel tsd-comment">
+            <div class="tsd-comment tsd-typography">
+              <div class="lead">
+                <p>a class to add OGC api feature layer</p>
+              </div>
+              <dl class="tsd-comment-tags">
+                <dt>exports</dt>
+                <dd></dd>
+              </dl>
+            </div>
+          </section>
+          <section class="tsd-panel tsd-hierarchy">
+            <h3>Hierarchy</h3>
+            <ul class="tsd-hierarchy">
+              <li>
+                <a href="AbstractWebLayersClass.html" class="tsd-signature-type" data-tsd-kind="Class">AbstractWebLayersClass</a>
+                <ul class="tsd-hierarchy">
+                  <li><span class="target">OgcFeature</span></li>
+                </ul>
+              </li>
+            </ul>
+          </section>
+          <section class="tsd-panel-group tsd-index-group">
+            <h2>Index</h2>
+            <section class="tsd-panel tsd-index-panel">
+              <div class="tsd-index-content">
+                <section class="tsd-index-section">
+                  <h3>Constructors</h3>
+                  <ul class="tsd-index-list">
+                    <li class="tsd-kind-constructor tsd-parent-kind-class tsd-is-overwrite">
+                      <a href="OgcFeature.html#constructor" class="tsd-kind-icon">constructor</a>
+                    </li>
+                  </ul>
+                </section>
+                <section class="tsd-index-section">
+                  <h3>Properties</h3>
+                  <ul class="tsd-index-list">
+                    <li class="tsd-kind-property tsd-parent-kind-class tsd-is-private">
+                      <a href="OgcFeature.html#_capabilities" class="tsd-kind-icon">#capabilities</a>
+                    </li>
+                    <li class="tsd-kind-property tsd-parent-kind-class tsd-is-private">
+                      <a href="OgcFeature.html#_version" class="tsd-kind-icon">#version</a>
+                    </li>
+                    <li class="tsd-kind-property tsd-parent-kind-class tsd-is-inherited">
+                      <a href="OgcFeature.html#entries" class="tsd-kind-icon">entries</a>
+                    </li>
+                    <li class="tsd-kind-property tsd-parent-kind-class tsd-is-inherited">
+                      <a href="OgcFeature.html#id" class="tsd-kind-icon">id</a>
+                    </li>
+                    <li class="tsd-kind-property tsd-parent-kind-class tsd-is-overwrite">
+                      <a href="OgcFeature.html#layer" class="tsd-kind-icon">layer</a>
+                    </li>
+                    <li class="tsd-kind-property tsd-parent-kind-class tsd-is-inherited">
+                      <a href="OgcFeature.html#layers" class="tsd-kind-icon">layers</a>
+                    </li>
+                    <li class="tsd-kind-property tsd-parent-kind-class tsd-is-inherited tsd-is-protected">
+                      <a href="OgcFeature.html#mapId" class="tsd-kind-icon">map<wbr />Id</a>
+                    </li>
+                    <li class="tsd-kind-property tsd-parent-kind-class tsd-is-inherited">
+                      <a href="OgcFeature.html#name" class="tsd-kind-icon">name</a>
+                    </li>
+                    <li class="tsd-kind-property tsd-parent-kind-class tsd-is-inherited">
+                      <a href="OgcFeature.html#type" class="tsd-kind-icon">type</a>
+                    </li>
+                    <li class="tsd-kind-property tsd-parent-kind-class tsd-is-inherited">
+                      <a href="OgcFeature.html#url" class="tsd-kind-icon">url</a>
+                    </li>
+                  </ul>
+                </section>
+                <section class="tsd-index-section">
+                  <h3>Methods</h3>
+                  <ul class="tsd-index-list">
+                    <li class="tsd-kind-method tsd-parent-kind-class"><a href="OgcFeature.html#add" class="tsd-kind-icon">add</a></li>
+                    <li class="tsd-kind-method tsd-parent-kind-class tsd-is-overwrite">
+                      <a href="OgcFeature.html#getBounds" class="tsd-kind-icon">get<wbr />Bounds</a>
+                    </li>
+                    <li class="tsd-kind-method tsd-parent-kind-class tsd-is-private">
+                      <a href="OgcFeature.html#getFeatureTypeInfo" class="tsd-kind-icon">get<wbr />Feature<wbr />Type<wbr />Info</a>
+                    </li>
+                    <li class="tsd-kind-method tsd-parent-kind-class">
+                      <a href="OgcFeature.html#getMeta" class="tsd-kind-icon">get<wbr />Meta</a>
+                    </li>
+                    <li class="tsd-kind-method tsd-parent-kind-class tsd-is-inherited">
+                      <a href="OgcFeature.html#setEntries" class="tsd-kind-icon">set<wbr />Entries</a>
+                    </li>
+                    <li class="tsd-kind-method tsd-parent-kind-class tsd-is-overwrite">
+                      <a href="OgcFeature.html#setOpacity" class="tsd-kind-icon">set<wbr />Opacity</a>
+                    </li>
+                  </ul>
+                </section>
+              </div>
+            </section>
+          </section>
+          <section class="tsd-panel-group tsd-member-group">
+            <h2>Constructors</h2>
+            <section class="tsd-panel tsd-member tsd-kind-constructor tsd-parent-kind-class tsd-is-overwrite">
+              <a id="constructor" class="tsd-anchor"></a>
+              <h3 class="tsd-anchor-link">
+                constructor<a href="#constructor" aria-label="Permalink" class="tsd-anchor-icon"
+                  ><svg
+                    xmlns="http://www.w3.org/2000/svg"
+                    class="icon icon-tabler icon-tabler-link"
+                    viewBox="0 0 24 24"
+                    stroke-width="2"
+                    stroke="currentColor"
+                    fill="none"
+                    stroke-linecap="round"
+                    stroke-linejoin="round"
+                  >
+                    <path stroke="none" d="M0 0h24v24H0z" fill="none"></path>
+                    <path d="M10 14a3.5 3.5 0 0 0 5 0l4 -4a3.5 3.5 0 0 0 -5 -5l-.5 .5"></path>
+                    <path d="M14 10a3.5 3.5 0 0 0 -5 0l-4 4a3.5 3.5 0 0 0 5 5l.5 -.5"></path></svg
+                ></a>
+              </h3>
+              <ul class="tsd-signatures tsd-kind-constructor tsd-parent-kind-class tsd-is-overwrite">
+                <li class="tsd-signature tsd-kind-icon">
+                  new <wbr />Ogc<wbr />Feature<span class="tsd-signature-symbol">(</span>mapId<span class="tsd-signature-symbol">: </span
+                  ><span class="tsd-signature-type">string</span>, layerConfig<span class="tsd-signature-symbol">: </span
+                  ><a href="../interfaces/TypeOgcFeatureLayer.html" class="tsd-signature-type" data-tsd-kind="Interface"
+                    >TypeOgcFeatureLayer</a
+                  ><span class="tsd-signature-symbol">)</span><span class="tsd-signature-symbol">: </span
+                  ><a href="OgcFeature.html" class="tsd-signature-type" data-tsd-kind="Class">OgcFeature</a>
+                </li>
+              </ul>
+              <ul class="tsd-descriptions">
+                <li class="tsd-description">
+                  <aside class="tsd-sources">
+                    <p>
+                      Overrides <a href="AbstractWebLayersClass.html">AbstractWebLayersClass</a>.<a
+                        href="AbstractWebLayersClass.html#constructor"
+                        >constructor</a
+                      >
+                    </p>
+                    <ul>
+                      <li>
+                        Defined in
+                        <a
+                          href="https://github.com/jolevesq/GeoView-OL/blob/d4243fd/packages/geoview-core/src/geo/layer/web-layers/ogc/ogc_feature.ts#L115"
+                          >packages/geoview-core/src/geo/layer/web-layers/ogc/ogc_feature.ts:115</a
+                        >
+                      </li>
+                    </ul>
+                  </aside>
+                  <div class="tsd-comment tsd-typography">
+                    <div class="lead">
+                      <p>Initialize layer</p>
+                    </div>
+                  </div>
+                  <h4 class="tsd-parameters-title">Parameters</h4>
+                  <ul class="tsd-parameters">
+                    <li>
+                      <h5>mapId: <span class="tsd-signature-type">string</span></h5>
+                      <div class="tsd-comment tsd-typography">
+                        <div class="lead">
+                          <p>the id of the map</p>
+                        </div>
+                      </div>
+                    </li>
+                    <li>
+                      <h5>
+                        layerConfig:
+                        <a href="../interfaces/TypeOgcFeatureLayer.html" class="tsd-signature-type" data-tsd-kind="Interface"
+                          >TypeOgcFeatureLayer</a
+                        >
+                      </h5>
+                      <div class="tsd-comment tsd-typography">
+                        <div class="lead">
+                          <p>the layer configuration</p>
+                        </div>
+                      </div>
+                    </li>
+                  </ul>
+                  <h4 class="tsd-returns-title">
+                    Returns <a href="OgcFeature.html" class="tsd-signature-type" data-tsd-kind="Class">OgcFeature</a>
+                  </h4>
+                </li>
+              </ul>
+            </section>
+          </section>
+          <section class="tsd-panel-group tsd-member-group">
+            <h2>Properties</h2>
+            <section class="tsd-panel tsd-member tsd-kind-property tsd-parent-kind-class tsd-is-private">
+              <a id="_capabilities" class="tsd-anchor"></a>
+              <h3 class="tsd-anchor-link">
+                <span class="tsd-flag ts-flagPrivate">Private</span> #capabilities<a
+                  href="#_capabilities"
+                  aria-label="Permalink"
+                  class="tsd-anchor-icon"
+                  ><svg
+                    xmlns="http://www.w3.org/2000/svg"
+                    class="icon icon-tabler icon-tabler-link"
+                    viewBox="0 0 24 24"
+                    stroke-width="2"
+                    stroke="currentColor"
+                    fill="none"
+                    stroke-linecap="round"
+                    stroke-linejoin="round"
+                  >
+                    <path stroke="none" d="M0 0h24v24H0z" fill="none"></path>
+                    <path d="M10 14a3.5 3.5 0 0 0 5 0l4 -4a3.5 3.5 0 0 0 -5 -5l-.5 .5"></path>
+                    <path d="M14 10a3.5 3.5 0 0 0 -5 0l-4 4a3.5 3.5 0 0 0 5 5l.5 -.5"></path></svg
+                ></a>
+              </h3>
+              <div class="tsd-signature tsd-kind-icon">
+                #capabilities<span class="tsd-signature-symbol">:</span>
+                <a href="../modules.html#TypeJsonObject" class="tsd-signature-type" data-tsd-kind="Type alias">TypeJsonObject</a
+                ><span class="tsd-signature-symbol"> = {}</span>
+              </div>
+              <aside class="tsd-sources">
+                <ul>
+                  <li>
+                    Defined in
+                    <a
+                      href="https://github.com/jolevesq/GeoView-OL/blob/d4243fd/packages/geoview-core/src/geo/layer/web-layers/ogc/ogc_feature.ts#L104"
+                      >packages/geoview-core/src/geo/layer/web-layers/ogc/ogc_feature.ts:104</a
+                    >
+                  </li>
+                </ul>
+              </aside>
+            </section>
+            <section class="tsd-panel tsd-member tsd-kind-property tsd-parent-kind-class tsd-is-private">
+              <a id="_version" class="tsd-anchor"></a>
+              <h3 class="tsd-anchor-link">
+                <span class="tsd-flag ts-flagPrivate">Private</span> #version<a
+                  href="#_version"
+                  aria-label="Permalink"
+                  class="tsd-anchor-icon"
+                  ><svg
+                    xmlns="http://www.w3.org/2000/svg"
+                    class="icon icon-tabler icon-tabler-link"
+                    viewBox="0 0 24 24"
+                    stroke-width="2"
+                    stroke="currentColor"
+                    fill="none"
+                    stroke-linecap="round"
+                    stroke-linejoin="round"
+                  >
+                    <path stroke="none" d="M0 0h24v24H0z" fill="none"></path>
+                    <path d="M10 14a3.5 3.5 0 0 0 5 0l4 -4a3.5 3.5 0 0 0 -5 -5l-.5 .5"></path>
+                    <path d="M14 10a3.5 3.5 0 0 0 -5 0l-4 4a3.5 3.5 0 0 0 5 5l.5 -.5"></path></svg
+                ></a>
+              </h3>
+              <div class="tsd-signature tsd-kind-icon">
+                #version<span class="tsd-signature-symbol">:</span> <span class="tsd-signature-type">string</span
+                ><span class="tsd-signature-symbol"> = &#39;2.0.0&#39;</span>
+              </div>
+              <aside class="tsd-sources">
+                <ul>
+                  <li>
+                    Defined in
+                    <a
+                      href="https://github.com/jolevesq/GeoView-OL/blob/d4243fd/packages/geoview-core/src/geo/layer/web-layers/ogc/ogc_feature.ts#L107"
+                      >packages/geoview-core/src/geo/layer/web-layers/ogc/ogc_feature.ts:107</a
+                    >
+                  </li>
+                </ul>
+              </aside>
+            </section>
+            <section class="tsd-panel tsd-member tsd-kind-property tsd-parent-kind-class tsd-is-inherited">
+              <a id="entries" class="tsd-anchor"></a>
+              <h3 class="tsd-anchor-link">
+                <span class="tsd-flag ts-flagOptional">Optional</span> entries<a
+                  href="#entries"
+                  aria-label="Permalink"
+                  class="tsd-anchor-icon"
+                  ><svg
+                    xmlns="http://www.w3.org/2000/svg"
+                    class="icon icon-tabler icon-tabler-link"
+                    viewBox="0 0 24 24"
+                    stroke-width="2"
+                    stroke="currentColor"
+                    fill="none"
+                    stroke-linecap="round"
+                    stroke-linejoin="round"
+                  >
+                    <path stroke="none" d="M0 0h24v24H0z" fill="none"></path>
+                    <path d="M10 14a3.5 3.5 0 0 0 5 0l4 -4a3.5 3.5 0 0 0 -5 -5l-.5 .5"></path>
+                    <path d="M14 10a3.5 3.5 0 0 0 -5 0l-4 4a3.5 3.5 0 0 0 5 5l.5 -.5"></path></svg
+                ></a>
+              </h3>
+              <div class="tsd-signature tsd-kind-icon">
+                entries<span class="tsd-signature-symbol">?:</span> <span class="tsd-signature-type">string</span
+                ><span class="tsd-signature-symbol">[]</span><span class="tsd-signature-symbol"> | </span
+                ><span class="tsd-signature-type">number</span><span class="tsd-signature-symbol">[]</span>
+              </div>
+              <aside class="tsd-sources">
+                <p>
+                  Inherited from <a href="AbstractWebLayersClass.html">AbstractWebLayersClass</a>.<a
+                    href="AbstractWebLayersClass.html#entries"
+                    >entries</a
+                  >
+                </p>
+                <ul>
+                  <li>
+                    Defined in
+                    <a
+                      href="https://github.com/jolevesq/GeoView-OL/blob/d4243fd/packages/geoview-core/src/core/types/abstract/abstract-web-layers.ts#L38"
+                      >packages/geoview-core/src/core/types/abstract/abstract-web-layers.ts:38</a
+                    >
+                  </li>
+                </ul>
+              </aside>
+            </section>
+            <section class="tsd-panel tsd-member tsd-kind-property tsd-parent-kind-class tsd-is-inherited">
+              <a id="id" class="tsd-anchor"></a>
+              <h3 class="tsd-anchor-link">
+                id<a href="#id" aria-label="Permalink" class="tsd-anchor-icon"
+                  ><svg
+                    xmlns="http://www.w3.org/2000/svg"
+                    class="icon icon-tabler icon-tabler-link"
+                    viewBox="0 0 24 24"
+                    stroke-width="2"
+                    stroke="currentColor"
+                    fill="none"
+                    stroke-linecap="round"
+                    stroke-linejoin="round"
+                  >
+                    <path stroke="none" d="M0 0h24v24H0z" fill="none"></path>
+                    <path d="M10 14a3.5 3.5 0 0 0 5 0l4 -4a3.5 3.5 0 0 0 -5 -5l-.5 .5"></path>
+                    <path d="M14 10a3.5 3.5 0 0 0 -5 0l-4 4a3.5 3.5 0 0 0 5 5l.5 -.5"></path></svg
+                ></a>
+              </h3>
+              <div class="tsd-signature tsd-kind-icon">
+                id<span class="tsd-signature-symbol">:</span> <span class="tsd-signature-type">string</span>
+              </div>
+              <aside class="tsd-sources">
+                <p>
+                  Inherited from <a href="AbstractWebLayersClass.html">AbstractWebLayersClass</a>.<a href="AbstractWebLayersClass.html#id"
+                    >id</a
+                  >
+                </p>
+                <ul>
+                  <li>
+                    Defined in
+                    <a
+                      href="https://github.com/jolevesq/GeoView-OL/blob/d4243fd/packages/geoview-core/src/core/types/abstract/abstract-web-layers.ts#L16"
+                      >packages/geoview-core/src/core/types/abstract/abstract-web-layers.ts:16</a
+                    >
+                  </li>
+                </ul>
+              </aside>
+            </section>
+            <section class="tsd-panel tsd-member tsd-kind-property tsd-parent-kind-class tsd-is-overwrite">
+              <a id="layer" class="tsd-anchor"></a>
+              <h3 class="tsd-anchor-link">
+                layer<a href="#layer" aria-label="Permalink" class="tsd-anchor-icon"
+                  ><svg
+                    xmlns="http://www.w3.org/2000/svg"
+                    class="icon icon-tabler icon-tabler-link"
+                    viewBox="0 0 24 24"
+                    stroke-width="2"
+                    stroke="currentColor"
+                    fill="none"
+                    stroke-linecap="round"
+                    stroke-linejoin="round"
+                  >
+                    <path stroke="none" d="M0 0h24v24H0z" fill="none"></path>
+                    <path d="M10 14a3.5 3.5 0 0 0 5 0l4 -4a3.5 3.5 0 0 0 -5 -5l-.5 .5"></path>
+                    <path d="M14 10a3.5 3.5 0 0 0 -5 0l-4 4a3.5 3.5 0 0 0 5 5l.5 -.5"></path></svg
+                ></a>
+              </h3>
+              <div class="tsd-signature tsd-kind-icon">
+                layer<span class="tsd-signature-symbol">:</span> <span class="tsd-signature-type">VectorLayer</span
+                ><span class="tsd-signature-symbol">&lt;</span><span class="tsd-signature-type">VectorSource</span
+                ><span class="tsd-signature-symbol">&lt;</span><span class="tsd-signature-type">Geometry</span
+                ><span class="tsd-signature-symbol">&gt;</span><span class="tsd-signature-symbol">&gt;</span>
+              </div>
+              <aside class="tsd-sources">
+                <p>
+                  Overrides <a href="AbstractWebLayersClass.html">AbstractWebLayersClass</a>.<a href="AbstractWebLayersClass.html#layer"
+                    >layer</a
+                  >
+                </p>
+                <ul>
+                  <li>
+                    Defined in
+                    <a
+                      href="https://github.com/jolevesq/GeoView-OL/blob/d4243fd/packages/geoview-core/src/geo/layer/web-layers/ogc/ogc_feature.ts#L101"
+                      >packages/geoview-core/src/geo/layer/web-layers/ogc/ogc_feature.ts:101</a
+                    >
+                  </li>
+                </ul>
+              </aside>
+            </section>
+            <section class="tsd-panel tsd-member tsd-kind-property tsd-parent-kind-class tsd-is-inherited">
+              <a id="layers" class="tsd-anchor"></a>
+              <h3 class="tsd-anchor-link">
+                layers<a href="#layers" aria-label="Permalink" class="tsd-anchor-icon"
+                  ><svg
+                    xmlns="http://www.w3.org/2000/svg"
+                    class="icon icon-tabler icon-tabler-link"
+                    viewBox="0 0 24 24"
+                    stroke-width="2"
+                    stroke="currentColor"
+                    fill="none"
+                    stroke-linecap="round"
+                    stroke-linejoin="round"
+                  >
+                    <path stroke="none" d="M0 0h24v24H0z" fill="none"></path>
+                    <path d="M10 14a3.5 3.5 0 0 0 5 0l4 -4a3.5 3.5 0 0 0 -5 -5l-.5 .5"></path>
+                    <path d="M14 10a3.5 3.5 0 0 0 -5 0l-4 4a3.5 3.5 0 0 0 5 5l.5 -.5"></path></svg
+                ></a>
+              </h3>
+              <div class="tsd-signature tsd-kind-icon">
+                layers<span class="tsd-signature-symbol">:</span>
+                <a href="../modules.html#TypeLayersInWebLayer" class="tsd-signature-type" data-tsd-kind="Type alias">TypeLayersInWebLayer</a
+                ><span class="tsd-signature-symbol"> = {}</span>
+              </div>
+              <aside class="tsd-sources">
+                <p>
+                  Inherited from <a href="AbstractWebLayersClass.html">AbstractWebLayersClass</a>.<a
+                    href="AbstractWebLayersClass.html#layers"
+                    >layers</a
+                  >
+                </p>
+                <ul>
+                  <li>
+                    Defined in
+                    <a
+                      href="https://github.com/jolevesq/GeoView-OL/blob/d4243fd/packages/geoview-core/src/core/types/abstract/abstract-web-layers.ts#L35"
+                      >packages/geoview-core/src/core/types/abstract/abstract-web-layers.ts:35</a
+                    >
+                  </li>
+                </ul>
+              </aside>
+            </section>
+            <section class="tsd-panel tsd-member tsd-kind-property tsd-parent-kind-class tsd-is-inherited tsd-is-protected">
+              <a id="mapId" class="tsd-anchor"></a>
+              <h3 class="tsd-anchor-link">
+                <span class="tsd-flag ts-flagProtected">Protected</span> map<wbr />Id<a
+                  href="#mapId"
+                  aria-label="Permalink"
+                  class="tsd-anchor-icon"
+                  ><svg
+                    xmlns="http://www.w3.org/2000/svg"
+                    class="icon icon-tabler icon-tabler-link"
+                    viewBox="0 0 24 24"
+                    stroke-width="2"
+                    stroke="currentColor"
+                    fill="none"
+                    stroke-linecap="round"
+                    stroke-linejoin="round"
+                  >
+                    <path stroke="none" d="M0 0h24v24H0z" fill="none"></path>
+                    <path d="M10 14a3.5 3.5 0 0 0 5 0l4 -4a3.5 3.5 0 0 0 -5 -5l-.5 .5"></path>
+                    <path d="M14 10a3.5 3.5 0 0 0 -5 0l-4 4a3.5 3.5 0 0 0 5 5l.5 -.5"></path></svg
+                ></a>
+              </h3>
+              <div class="tsd-signature tsd-kind-icon">
+                map<wbr />Id<span class="tsd-signature-symbol">:</span> <span class="tsd-signature-type">string</span>
+              </div>
+              <aside class="tsd-sources">
+                <p>
+                  Inherited from <a href="AbstractWebLayersClass.html">AbstractWebLayersClass</a>.<a
+                    href="AbstractWebLayersClass.html#mapId"
+                    >mapId</a
+                  >
+                </p>
+                <ul>
+                  <li>
+                    Defined in
+                    <a
+                      href="https://github.com/jolevesq/GeoView-OL/blob/d4243fd/packages/geoview-core/src/core/types/abstract/abstract-web-layers.ts#L25"
+                      >packages/geoview-core/src/core/types/abstract/abstract-web-layers.ts:25</a
+                    >
+                  </li>
+                </ul>
+              </aside>
+            </section>
+            <section class="tsd-panel tsd-member tsd-kind-property tsd-parent-kind-class tsd-is-inherited">
+              <a id="name" class="tsd-anchor"></a>
+              <h3 class="tsd-anchor-link">
+                name<a href="#name" aria-label="Permalink" class="tsd-anchor-icon"
+                  ><svg
+                    xmlns="http://www.w3.org/2000/svg"
+                    class="icon icon-tabler icon-tabler-link"
+                    viewBox="0 0 24 24"
+                    stroke-width="2"
+                    stroke="currentColor"
+                    fill="none"
+                    stroke-linecap="round"
+                    stroke-linejoin="round"
+                  >
+                    <path stroke="none" d="M0 0h24v24H0z" fill="none"></path>
+                    <path d="M10 14a3.5 3.5 0 0 0 5 0l4 -4a3.5 3.5 0 0 0 -5 -5l-.5 .5"></path>
+                    <path d="M14 10a3.5 3.5 0 0 0 -5 0l-4 4a3.5 3.5 0 0 0 5 5l.5 -.5"></path></svg
+                ></a>
+              </h3>
+              <div class="tsd-signature tsd-kind-icon">
+                name<span class="tsd-signature-symbol">:</span> <span class="tsd-signature-type">string</span>
+              </div>
+              <aside class="tsd-sources">
+                <p>
+                  Inherited from <a href="AbstractWebLayersClass.html">AbstractWebLayersClass</a>.<a href="AbstractWebLayersClass.html#name"
+                    >name</a
+                  >
+                </p>
+                <ul>
+                  <li>
+                    Defined in
+                    <a
+                      href="https://github.com/jolevesq/GeoView-OL/blob/d4243fd/packages/geoview-core/src/core/types/abstract/abstract-web-layers.ts#L19"
+                      >packages/geoview-core/src/core/types/abstract/abstract-web-layers.ts:19</a
+                    >
+                  </li>
+                </ul>
+              </aside>
+            </section>
+            <section class="tsd-panel tsd-member tsd-kind-property tsd-parent-kind-class tsd-is-inherited">
+              <a id="type" class="tsd-anchor"></a>
+              <h3 class="tsd-anchor-link">
+                type<a href="#type" aria-label="Permalink" class="tsd-anchor-icon"
+                  ><svg
+                    xmlns="http://www.w3.org/2000/svg"
+                    class="icon icon-tabler icon-tabler-link"
+                    viewBox="0 0 24 24"
+                    stroke-width="2"
+                    stroke="currentColor"
+                    fill="none"
+                    stroke-linecap="round"
+                    stroke-linejoin="round"
+                  >
+                    <path stroke="none" d="M0 0h24v24H0z" fill="none"></path>
+                    <path d="M10 14a3.5 3.5 0 0 0 5 0l4 -4a3.5 3.5 0 0 0 -5 -5l-.5 .5"></path>
+                    <path d="M14 10a3.5 3.5 0 0 0 -5 0l-4 4a3.5 3.5 0 0 0 5 5l.5 -.5"></path></svg
+                ></a>
+              </h3>
+              <div class="tsd-signature tsd-kind-icon">
+                type<span class="tsd-signature-symbol">:</span>
+                <a href="../modules.html#TypeWebLayers" class="tsd-signature-type" data-tsd-kind="Type alias">TypeWebLayers</a>
+              </div>
+              <aside class="tsd-sources">
+                <p>
+                  Inherited from <a href="AbstractWebLayersClass.html">AbstractWebLayersClass</a>.<a href="AbstractWebLayersClass.html#type"
+                    >type</a
+                  >
+                </p>
+                <ul>
+                  <li>
+                    Defined in
+                    <a
+                      href="https://github.com/jolevesq/GeoView-OL/blob/d4243fd/packages/geoview-core/src/core/types/abstract/abstract-web-layers.ts#L13"
+                      >packages/geoview-core/src/core/types/abstract/abstract-web-layers.ts:13</a
+                    >
+                  </li>
+                </ul>
+              </aside>
+            </section>
+            <section class="tsd-panel tsd-member tsd-kind-property tsd-parent-kind-class tsd-is-inherited">
+              <a id="url" class="tsd-anchor"></a>
+              <h3 class="tsd-anchor-link">
+                url<a href="#url" aria-label="Permalink" class="tsd-anchor-icon"
+                  ><svg
+                    xmlns="http://www.w3.org/2000/svg"
+                    class="icon icon-tabler icon-tabler-link"
+                    viewBox="0 0 24 24"
+                    stroke-width="2"
+                    stroke="currentColor"
+                    fill="none"
+                    stroke-linecap="round"
+                    stroke-linejoin="round"
+                  >
+                    <path stroke="none" d="M0 0h24v24H0z" fill="none"></path>
+                    <path d="M10 14a3.5 3.5 0 0 0 5 0l4 -4a3.5 3.5 0 0 0 -5 -5l-.5 .5"></path>
+                    <path d="M14 10a3.5 3.5 0 0 0 -5 0l-4 4a3.5 3.5 0 0 0 5 5l.5 -.5"></path></svg
+                ></a>
+              </h3>
+              <div class="tsd-signature tsd-kind-icon">
+                url<span class="tsd-signature-symbol">:</span> <span class="tsd-signature-type">string</span>
+              </div>
+              <aside class="tsd-sources">
+                <p>
+                  Inherited from <a href="AbstractWebLayersClass.html">AbstractWebLayersClass</a>.<a href="AbstractWebLayersClass.html#url"
+                    >url</a
+                  >
+                </p>
+                <ul>
+                  <li>
+                    Defined in
+                    <a
+                      href="https://github.com/jolevesq/GeoView-OL/blob/d4243fd/packages/geoview-core/src/core/types/abstract/abstract-web-layers.ts#L22"
+                      >packages/geoview-core/src/core/types/abstract/abstract-web-layers.ts:22</a
+                    >
+                  </li>
+                </ul>
+              </aside>
+            </section>
+          </section>
+          <section class="tsd-panel-group tsd-member-group">
+            <h2>Methods</h2>
+            <section class="tsd-panel tsd-member tsd-kind-method tsd-parent-kind-class">
+              <a id="add" class="tsd-anchor"></a>
+              <h3 class="tsd-anchor-link">
+                add<a href="#add" aria-label="Permalink" class="tsd-anchor-icon"
+                  ><svg
+                    xmlns="http://www.w3.org/2000/svg"
+                    class="icon icon-tabler icon-tabler-link"
+                    viewBox="0 0 24 24"
+                    stroke-width="2"
+                    stroke="currentColor"
+                    fill="none"
+                    stroke-linecap="round"
+                    stroke-linejoin="round"
+                  >
+                    <path stroke="none" d="M0 0h24v24H0z" fill="none"></path>
+                    <path d="M10 14a3.5 3.5 0 0 0 5 0l4 -4a3.5 3.5 0 0 0 -5 -5l-.5 .5"></path>
+                    <path d="M14 10a3.5 3.5 0 0 0 -5 0l-4 4a3.5 3.5 0 0 0 5 5l.5 -.5"></path></svg
+                ></a>
+              </h3>
+              <ul class="tsd-signatures tsd-kind-method tsd-parent-kind-class">
+                <li class="tsd-signature tsd-kind-icon">
+                  add<span class="tsd-signature-symbol">(</span>layer<span class="tsd-signature-symbol">: </span
+                  ><a href="../interfaces/TypeOgcFeatureLayer.html" class="tsd-signature-type" data-tsd-kind="Interface"
+                    >TypeOgcFeatureLayer</a
+                  ><span class="tsd-signature-symbol">)</span><span class="tsd-signature-symbol">: </span
+                  ><span class="tsd-signature-type">Promise</span><span class="tsd-signature-symbol">&lt;</span
+                  ><span class="tsd-signature-type">null</span><span class="tsd-signature-symbol"> | </span
+                  ><span class="tsd-signature-type">VectorLayer</span><span class="tsd-signature-symbol">&lt;</span
+                  ><span class="tsd-signature-type">VectorSource</span><span class="tsd-signature-symbol">&lt;</span
+                  ><span class="tsd-signature-type">Geometry</span><span class="tsd-signature-symbol">&gt;</span
+                  ><span class="tsd-signature-symbol">&gt;</span><span class="tsd-signature-symbol">&gt;</span>
+                </li>
+              </ul>
+              <ul class="tsd-descriptions">
+                <li class="tsd-description">
+                  <aside class="tsd-sources">
+                    <ul>
+                      <li>
+                        Defined in
+                        <a
+                          href="https://github.com/jolevesq/GeoView-OL/blob/d4243fd/packages/geoview-core/src/geo/layer/web-layers/ogc/ogc_feature.ts#L128"
+                          >packages/geoview-core/src/geo/layer/web-layers/ogc/ogc_feature.ts:128</a
+                        >
+                      </li>
+                    </ul>
+                  </aside>
+                  <div class="tsd-comment tsd-typography">
+                    <div class="lead">
+                      <p>Add a OGC API feature layer to the map.</p>
+                    </div>
+                  </div>
+                  <h4 class="tsd-parameters-title">Parameters</h4>
+                  <ul class="tsd-parameters">
+                    <li>
+                      <h5>
+                        layer:
+                        <a href="../interfaces/TypeOgcFeatureLayer.html" class="tsd-signature-type" data-tsd-kind="Interface"
+                          >TypeOgcFeatureLayer</a
+                        >
+                      </h5>
+                      <div class="tsd-comment tsd-typography">
+                        <div class="lead">
+                          <p>the layer configuration</p>
+                        </div>
+                      </div>
+                    </li>
+                  </ul>
+                  <h4 class="tsd-returns-title">
+                    Returns <span class="tsd-signature-type">Promise</span><span class="tsd-signature-symbol">&lt;</span
+                    ><span class="tsd-signature-type">null</span><span class="tsd-signature-symbol"> | </span
+                    ><span class="tsd-signature-type">VectorLayer</span><span class="tsd-signature-symbol">&lt;</span
+                    ><span class="tsd-signature-type">VectorSource</span><span class="tsd-signature-symbol">&lt;</span
+                    ><span class="tsd-signature-type">Geometry</span><span class="tsd-signature-symbol">&gt;</span
+                    ><span class="tsd-signature-symbol">&gt;</span><span class="tsd-signature-symbol">&gt;</span>
+                  </h4>
+                  <div><p>layers to add to the map</p></div>
+                </li>
+              </ul>
+            </section>
+            <section class="tsd-panel tsd-member tsd-kind-method tsd-parent-kind-class tsd-is-overwrite">
+              <a id="getBounds" class="tsd-anchor"></a>
+              <h3 class="tsd-anchor-link">
+                get<wbr />Bounds<a href="#getBounds" aria-label="Permalink" class="tsd-anchor-icon"
+                  ><svg
+                    xmlns="http://www.w3.org/2000/svg"
+                    class="icon icon-tabler icon-tabler-link"
+                    viewBox="0 0 24 24"
+                    stroke-width="2"
+                    stroke="currentColor"
+                    fill="none"
+                    stroke-linecap="round"
+                    stroke-linejoin="round"
+                  >
+                    <path stroke="none" d="M0 0h24v24H0z" fill="none"></path>
+                    <path d="M10 14a3.5 3.5 0 0 0 5 0l4 -4a3.5 3.5 0 0 0 -5 -5l-.5 .5"></path>
+                    <path d="M14 10a3.5 3.5 0 0 0 -5 0l-4 4a3.5 3.5 0 0 0 5 5l.5 -.5"></path></svg
+                ></a>
+              </h3>
+              <ul class="tsd-signatures tsd-kind-method tsd-parent-kind-class tsd-is-overwrite">
+                <li class="tsd-signature tsd-kind-icon">
+                  get<wbr />Bounds<span class="tsd-signature-symbol">(</span><span class="tsd-signature-symbol">)</span
+                  ><span class="tsd-signature-symbol">: </span><span class="tsd-signature-type">Extent</span>
+                </li>
+              </ul>
+              <ul class="tsd-descriptions">
+                <li class="tsd-description">
+                  <aside class="tsd-sources">
+                    <p>
+                      Overrides <a href="AbstractWebLayersClass.html">AbstractWebLayersClass</a>.<a
+                        href="AbstractWebLayersClass.html#getBounds"
+                        >getBounds</a
+                      >
+                    </p>
+                    <ul>
+                      <li>
+                        Defined in
+                        <a
+                          href="https://github.com/jolevesq/GeoView-OL/blob/d4243fd/packages/geoview-core/src/geo/layer/web-layers/ogc/ogc_feature.ts#L247"
+                          >packages/geoview-core/src/geo/layer/web-layers/ogc/ogc_feature.ts:247</a
+                        >
+                      </li>
+                    </ul>
+                  </aside>
+                  <div class="tsd-comment tsd-typography">
+                    <div class="lead">
+                      <p>Get bounds</p>
+                    </div>
+                  </div>
+                  <h4 class="tsd-returns-title">Returns <span class="tsd-signature-type">Extent</span></h4>
+                  <div><p>layer bounds</p></div>
+                </li>
+              </ul>
+            </section>
+            <section class="tsd-panel tsd-member tsd-kind-method tsd-parent-kind-class tsd-is-private">
+              <a id="getFeatureTypeInfo" class="tsd-anchor"></a>
+              <h3 class="tsd-anchor-link">
+                <span class="tsd-flag ts-flagPrivate">Private</span> get<wbr />Feature<wbr />Type<wbr />Info<a
+                  href="#getFeatureTypeInfo"
+                  aria-label="Permalink"
+                  class="tsd-anchor-icon"
+                  ><svg
+                    xmlns="http://www.w3.org/2000/svg"
+                    class="icon icon-tabler icon-tabler-link"
+                    viewBox="0 0 24 24"
+                    stroke-width="2"
+                    stroke="currentColor"
+                    fill="none"
+                    stroke-linecap="round"
+                    stroke-linejoin="round"
+                  >
+                    <path stroke="none" d="M0 0h24v24H0z" fill="none"></path>
+                    <path d="M10 14a3.5 3.5 0 0 0 5 0l4 -4a3.5 3.5 0 0 0 -5 -5l-.5 .5"></path>
+                    <path d="M14 10a3.5 3.5 0 0 0 -5 0l-4 4a3.5 3.5 0 0 0 5 5l.5 -.5"></path></svg
+                ></a>
+              </h3>
+              <ul class="tsd-signatures tsd-kind-method tsd-parent-kind-class tsd-is-private">
+                <li class="tsd-signature tsd-kind-icon">
+                  get<wbr />Feature<wbr />Type<wbr />Info<span class="tsd-signature-symbol">(</span>featureTypeList<span
+                    class="tsd-signature-symbol"
+                    >: </span
+                  ><a href="../modules.html#TypeJsonObject" class="tsd-signature-type" data-tsd-kind="Type alias">TypeJsonObject</a>,
+                  entries<span class="tsd-signature-symbol">?: </span><span class="tsd-signature-type">string</span
+                  ><span class="tsd-signature-symbol">)</span><span class="tsd-signature-symbol">: </span
+                  ><span class="tsd-signature-type">null</span><span class="tsd-signature-symbol"> | </span
+                  ><a href="../modules.html#TypeJsonObject" class="tsd-signature-type" data-tsd-kind="Type alias">TypeJsonObject</a>
+                </li>
+              </ul>
+              <ul class="tsd-descriptions">
+                <li class="tsd-description">
+                  <aside class="tsd-sources">
+                    <ul>
+                      <li>
+                        Defined in
+                        <a
+                          href="https://github.com/jolevesq/GeoView-OL/blob/d4243fd/packages/geoview-core/src/geo/layer/web-layers/ogc/ogc_feature.ts#L185"
+                          >packages/geoview-core/src/geo/layer/web-layers/ogc/ogc_feature.ts:185</a
+                        >
+                      </li>
+                    </ul>
+                  </aside>
+                  <div class="tsd-comment tsd-typography">
+                    <div class="lead">
+                      <p>Get feature type info of a given entry</p>
+                    </div>
+                  </div>
+                  <h4 class="tsd-parameters-title">Parameters</h4>
+                  <ul class="tsd-parameters">
+                    <li>
+                      <h5>
+                        featureTypeList:
+                        <a href="../modules.html#TypeJsonObject" class="tsd-signature-type" data-tsd-kind="Type alias">TypeJsonObject</a>
+                      </h5>
+                      <div class="tsd-comment tsd-typography">
+                        <div class="lead">
+                          <p>feature type list</p>
+                        </div>
+                      </div>
+                    </li>
+                    <li>
+                      <h5>
+                        <span class="tsd-flag ts-flagOptional">Optional</span> entries: <span class="tsd-signature-type">string</span>
+                      </h5>
+                      <div class="tsd-comment tsd-typography">
+                        <div class="lead">
+                          <p>names(comma delimited) to check</p>
+                        </div>
+                      </div>
+                    </li>
+                  </ul>
+                  <h4 class="tsd-returns-title">
+                    Returns <span class="tsd-signature-type">null</span><span class="tsd-signature-symbol"> | </span
+                    ><a href="../modules.html#TypeJsonObject" class="tsd-signature-type" data-tsd-kind="Type alias">TypeJsonObject</a>
+                  </h4>
+                  <div><p>feature type object or null</p></div>
+                </li>
+              </ul>
+            </section>
+            <section class="tsd-panel tsd-member tsd-kind-method tsd-parent-kind-class">
+              <a id="getMeta" class="tsd-anchor"></a>
+              <h3 class="tsd-anchor-link">
+                get<wbr />Meta<a href="#getMeta" aria-label="Permalink" class="tsd-anchor-icon"
+                  ><svg
+                    xmlns="http://www.w3.org/2000/svg"
+                    class="icon icon-tabler icon-tabler-link"
+                    viewBox="0 0 24 24"
+                    stroke-width="2"
+                    stroke="currentColor"
+                    fill="none"
+                    stroke-linecap="round"
+                    stroke-linejoin="round"
+                  >
+                    <path stroke="none" d="M0 0h24v24H0z" fill="none"></path>
+                    <path d="M10 14a3.5 3.5 0 0 0 5 0l4 -4a3.5 3.5 0 0 0 -5 -5l-.5 .5"></path>
+                    <path d="M14 10a3.5 3.5 0 0 0 -5 0l-4 4a3.5 3.5 0 0 0 5 5l.5 -.5"></path></svg
+                ></a>
+              </h3>
+              <ul class="tsd-signatures tsd-kind-method tsd-parent-kind-class">
+                <li class="tsd-signature tsd-kind-icon">
+                  get<wbr />Meta<span class="tsd-signature-symbol">(</span><span class="tsd-signature-symbol">)</span
+                  ><span class="tsd-signature-symbol">: </span
+                  ><a href="../modules.html#TypeJsonValue" class="tsd-signature-type" data-tsd-kind="Type alias">TypeJsonValue</a>
+                </li>
+              </ul>
+              <ul class="tsd-descriptions">
+                <li class="tsd-description">
+                  <aside class="tsd-sources">
+                    <ul>
+                      <li>
+                        Defined in
+                        <a
+                          href="https://github.com/jolevesq/GeoView-OL/blob/d4243fd/packages/geoview-core/src/geo/layer/web-layers/ogc/ogc_feature.ts#L230"
+                          >packages/geoview-core/src/geo/layer/web-layers/ogc/ogc_feature.ts:230</a
+                        >
+                      </li>
+                    </ul>
+                  </aside>
+                  <div class="tsd-comment tsd-typography">
+                    <div class="lead">
+                      <p>Get capabilities of the current WFS service</p>
+                    </div>
+                  </div>
+                  <h4 class="tsd-returns-title">
+                    Returns <a href="../modules.html#TypeJsonValue" class="tsd-signature-type" data-tsd-kind="Type alias">TypeJsonValue</a>
+                  </h4>
+                  <div><p>WFS capabilities in json format</p></div>
+                </li>
+              </ul>
+            </section>
+            <section class="tsd-panel tsd-member tsd-kind-method tsd-parent-kind-class tsd-is-inherited">
+              <a id="setEntries" class="tsd-anchor"></a>
+              <h3 class="tsd-anchor-link">
+                <span class="tsd-flag ts-flagOptional">Optional</span> set<wbr />Entries<a
+                  href="#setEntries"
+                  aria-label="Permalink"
+                  class="tsd-anchor-icon"
+                  ><svg
+                    xmlns="http://www.w3.org/2000/svg"
+                    class="icon icon-tabler icon-tabler-link"
+                    viewBox="0 0 24 24"
+                    stroke-width="2"
+                    stroke="currentColor"
+                    fill="none"
+                    stroke-linecap="round"
+                    stroke-linejoin="round"
+                  >
+                    <path stroke="none" d="M0 0h24v24H0z" fill="none"></path>
+                    <path d="M10 14a3.5 3.5 0 0 0 5 0l4 -4a3.5 3.5 0 0 0 -5 -5l-.5 .5"></path>
+                    <path d="M14 10a3.5 3.5 0 0 0 -5 0l-4 4a3.5 3.5 0 0 0 5 5l.5 -.5"></path></svg
+                ></a>
+              </h3>
+              <ul class="tsd-signatures tsd-kind-method tsd-parent-kind-class tsd-is-inherited">
+                <li class="tsd-signature tsd-kind-icon">
+                  set<wbr />Entries<span class="tsd-signature-symbol">(</span>entries<span class="tsd-signature-symbol">: </span
+                  ><span class="tsd-signature-type">number</span><span class="tsd-signature-symbol">[]</span
+                  ><span class="tsd-signature-symbol">)</span><span class="tsd-signature-symbol">: </span
+                  ><span class="tsd-signature-type">void</span>
+                </li>
+              </ul>
+              <ul class="tsd-descriptions">
+                <li class="tsd-description">
+                  <aside class="tsd-sources">
+                    <p>
+                      Inherited from <a href="AbstractWebLayersClass.html">AbstractWebLayersClass</a>.<a
+                        href="AbstractWebLayersClass.html#setEntries"
+                        >setEntries</a
+                      >
+                    </p>
+                    <ul>
+                      <li>
+                        Defined in
+                        <a
+                          href="https://github.com/jolevesq/GeoView-OL/blob/d4243fd/packages/geoview-core/src/core/types/abstract/abstract-web-layers.ts#L40"
+                          >packages/geoview-core/src/core/types/abstract/abstract-web-layers.ts:40</a
+                        >
+                      </li>
+                    </ul>
+                  </aside>
+                  <h4 class="tsd-parameters-title">Parameters</h4>
+                  <ul class="tsd-parameters">
+                    <li>
+                      <h5>entries: <span class="tsd-signature-type">number</span><span class="tsd-signature-symbol">[]</span></h5>
+                    </li>
+                  </ul>
+                  <h4 class="tsd-returns-title">Returns <span class="tsd-signature-type">void</span></h4>
+                </li>
+              </ul>
+            </section>
+            <section class="tsd-panel tsd-member tsd-kind-method tsd-parent-kind-class tsd-is-overwrite">
+              <a id="setOpacity" class="tsd-anchor"></a>
+              <h3 class="tsd-anchor-link">
+                set<wbr />Opacity<a href="#setOpacity" aria-label="Permalink" class="tsd-anchor-icon"
+                  ><svg
+                    xmlns="http://www.w3.org/2000/svg"
+                    class="icon icon-tabler icon-tabler-link"
+                    viewBox="0 0 24 24"
+                    stroke-width="2"
+                    stroke="currentColor"
+                    fill="none"
+                    stroke-linecap="round"
+                    stroke-linejoin="round"
+                  >
+                    <path stroke="none" d="M0 0h24v24H0z" fill="none"></path>
+                    <path d="M10 14a3.5 3.5 0 0 0 5 0l4 -4a3.5 3.5 0 0 0 -5 -5l-.5 .5"></path>
+                    <path d="M14 10a3.5 3.5 0 0 0 -5 0l-4 4a3.5 3.5 0 0 0 5 5l.5 -.5"></path></svg
+                ></a>
+              </h3>
+              <ul class="tsd-signatures tsd-kind-method tsd-parent-kind-class tsd-is-overwrite">
+                <li class="tsd-signature tsd-kind-icon">
+                  set<wbr />Opacity<span class="tsd-signature-symbol">(</span>opacity<span class="tsd-signature-symbol">: </span
+                  ><span class="tsd-signature-type">number</span><span class="tsd-signature-symbol">)</span
+                  ><span class="tsd-signature-symbol">: </span><span class="tsd-signature-type">void</span>
+                </li>
+              </ul>
+              <ul class="tsd-descriptions">
+                <li class="tsd-description">
+                  <aside class="tsd-sources">
+                    <p>
+                      Overrides <a href="AbstractWebLayersClass.html">AbstractWebLayersClass</a>.<a
+                        href="AbstractWebLayersClass.html#setOpacity"
+                        >setOpacity</a
+                      >
+                    </p>
+                    <ul>
+                      <li>
+                        Defined in
+                        <a
+                          href="https://github.com/jolevesq/GeoView-OL/blob/d4243fd/packages/geoview-core/src/geo/layer/web-layers/ogc/ogc_feature.ts#L238"
+                          >packages/geoview-core/src/geo/layer/web-layers/ogc/ogc_feature.ts:238</a
+                        >
+                      </li>
+                    </ul>
+                  </aside>
+                  <div class="tsd-comment tsd-typography">
+                    <div class="lead">
+                      <p>Set Layer Opacity</p>
+                    </div>
+                  </div>
+                  <h4 class="tsd-parameters-title">Parameters</h4>
+                  <ul class="tsd-parameters">
+                    <li>
+                      <h5>opacity: <span class="tsd-signature-type">number</span></h5>
+                      <div class="tsd-comment tsd-typography">
+                        <div class="lead">
+                          <p>layer opacity</p>
+                        </div>
+                      </div>
+                    </li>
+                  </ul>
+                  <h4 class="tsd-returns-title">Returns <span class="tsd-signature-type">void</span></h4>
+                </li>
+              </ul>
+            </section>
+          </section>
+        </div>
+        <div class="col-4 col-menu menu-sticky-wrap menu-highlight">
+          <nav class="tsd-navigation primary">
+            <ul>
+              <li class=""><a href="../modules.html">Exports</a></li>
+            </ul>
+          </nav>
+          <nav class="tsd-navigation secondary menu-sticky">
+            <ul>
+              <li class="current tsd-kind-class">
+                <a href="OgcFeature.html" class="tsd-kind-icon">Ogc<wbr />Feature</a>
+                <ul>
+                  <li class="tsd-kind-constructor tsd-parent-kind-class tsd-is-overwrite">
+                    <a href="OgcFeature.html#constructor" class="tsd-kind-icon">constructor</a>
+                  </li>
+                  <li class="tsd-kind-property tsd-parent-kind-class tsd-is-private">
+                    <a href="OgcFeature.html#_capabilities" class="tsd-kind-icon">#capabilities</a>
+                  </li>
+                  <li class="tsd-kind-property tsd-parent-kind-class tsd-is-private">
+                    <a href="OgcFeature.html#_version" class="tsd-kind-icon">#version</a>
+                  </li>
+                  <li class="tsd-kind-property tsd-parent-kind-class tsd-is-inherited">
+                    <a href="OgcFeature.html#entries" class="tsd-kind-icon">entries</a>
+                  </li>
+                  <li class="tsd-kind-property tsd-parent-kind-class tsd-is-inherited">
+                    <a href="OgcFeature.html#id" class="tsd-kind-icon">id</a>
+                  </li>
+                  <li class="tsd-kind-property tsd-parent-kind-class tsd-is-overwrite">
+                    <a href="OgcFeature.html#layer" class="tsd-kind-icon">layer</a>
+                  </li>
+                  <li class="tsd-kind-property tsd-parent-kind-class tsd-is-inherited">
+                    <a href="OgcFeature.html#layers" class="tsd-kind-icon">layers</a>
+                  </li>
+                  <li class="tsd-kind-property tsd-parent-kind-class tsd-is-inherited tsd-is-protected">
+                    <a href="OgcFeature.html#mapId" class="tsd-kind-icon">map<wbr />Id</a>
+                  </li>
+                  <li class="tsd-kind-property tsd-parent-kind-class tsd-is-inherited">
+                    <a href="OgcFeature.html#name" class="tsd-kind-icon">name</a>
+                  </li>
+                  <li class="tsd-kind-property tsd-parent-kind-class tsd-is-inherited">
+                    <a href="OgcFeature.html#type" class="tsd-kind-icon">type</a>
+                  </li>
+                  <li class="tsd-kind-property tsd-parent-kind-class tsd-is-inherited">
+                    <a href="OgcFeature.html#url" class="tsd-kind-icon">url</a>
+                  </li>
+                  <li class="tsd-kind-method tsd-parent-kind-class"><a href="OgcFeature.html#add" class="tsd-kind-icon">add</a></li>
+                  <li class="tsd-kind-method tsd-parent-kind-class tsd-is-overwrite">
+                    <a href="OgcFeature.html#getBounds" class="tsd-kind-icon">get<wbr />Bounds</a>
+                  </li>
+                  <li class="tsd-kind-method tsd-parent-kind-class tsd-is-private">
+                    <a href="OgcFeature.html#getFeatureTypeInfo" class="tsd-kind-icon">get<wbr />Feature<wbr />Type<wbr />Info</a>
+                  </li>
+                  <li class="tsd-kind-method tsd-parent-kind-class">
+                    <a href="OgcFeature.html#getMeta" class="tsd-kind-icon">get<wbr />Meta</a>
+                  </li>
+                  <li class="tsd-kind-method tsd-parent-kind-class tsd-is-inherited">
+                    <a href="OgcFeature.html#setEntries" class="tsd-kind-icon">set<wbr />Entries</a>
+                  </li>
+                  <li class="tsd-kind-method tsd-parent-kind-class tsd-is-overwrite">
+                    <a href="OgcFeature.html#setOpacity" class="tsd-kind-icon">set<wbr />Opacity</a>
+                  </li>
+                </ul>
+              </li>
+            </ul>
+          </nav>
+        </div>
+      </div>
+    </div>
+    <footer class="with-border-bottom">
+      <div class="container">
+        <h2>Legend</h2>
+        <div class="tsd-legend-group">
+          <ul class="tsd-legend">
+            <li class="tsd-kind-constructor tsd-parent-kind-class"><span class="tsd-kind-icon">Constructor</span></li>
+            <li class="tsd-kind-property tsd-parent-kind-class"><span class="tsd-kind-icon">Property</span></li>
+            <li class="tsd-kind-method tsd-parent-kind-class"><span class="tsd-kind-icon">Method</span></li>
+          </ul>
+          <ul class="tsd-legend">
+            <li class="tsd-kind-property tsd-parent-kind-interface"><span class="tsd-kind-icon">Property</span></li>
+            <li class="tsd-kind-method tsd-parent-kind-interface"><span class="tsd-kind-icon">Method</span></li>
+          </ul>
+          <ul class="tsd-legend">
+            <li class="tsd-kind-property tsd-parent-kind-class tsd-is-inherited"><span class="tsd-kind-icon">Inherited property</span></li>
+            <li class="tsd-kind-method tsd-parent-kind-class tsd-is-inherited"><span class="tsd-kind-icon">Inherited method</span></li>
+          </ul>
+          <ul class="tsd-legend">
+            <li class="tsd-kind-property tsd-parent-kind-class tsd-is-private"><span class="tsd-kind-icon">Private property</span></li>
+            <li class="tsd-kind-method tsd-parent-kind-class tsd-is-private"><span class="tsd-kind-icon">Private method</span></li>
+          </ul>
+          <ul class="tsd-legend">
+            <li class="tsd-kind-property tsd-parent-kind-class tsd-is-protected"><span class="tsd-kind-icon">Protected property</span></li>
+          </ul>
+          <ul class="tsd-legend">
+            <li class="tsd-kind-method tsd-parent-kind-class tsd-is-static"><span class="tsd-kind-icon">Static method</span></li>
+          </ul>
+        </div>
+        <h2>Settings</h2>
+        <p>
+          Theme
+          <select id="theme">
+            <option value="os">OS</option>
+            <option value="light">Light</option>
+            <option value="dark">Dark</option>
+          </select>
+        </p>
+      </div>
+    </footer>
+    <div class="container tsd-generator">
+      <p>Generated using <a href="https://typedoc.org/" target="_blank">TypeDoc</a></p>
+    </div>
+    <div class="overlay"></div>
+    <script src="../assets/main.js"></script>
+  </body>
+</html>