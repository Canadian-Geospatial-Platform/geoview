import React from "react";
import ReactDOM from "react-dom";

// Leaflet icons import to solve issues 4968
import L, { Icon, Marker } from "leaflet";
import * as ReactLeaflet from "react-leaflet";
import * as ReactLeafletCore from "@react-leaflet/core";

import { useTranslation } from "react-i18next";

<<<<<<< HEAD
import { useMediaQuery } from "@material-ui/core";
import { makeStyles, useTheme } from "@material-ui/core/styles";
=======
import { useMediaQuery, IconButton } from "@mui/material";
import { useTheme } from "@mui/material/styles";
import makeStyles from '@mui/styles/makeStyles';
import { ChevronLeft } from "@mui/icons-material";
>>>>>>> 9d14f7f2

import icon from "leaflet/dist/images/marker-icon.png";
import iconShadow from "leaflet/dist/images/marker-shadow.png";

import { api } from "./api/api";

import * as UI from "./ui";

import "../node_modules/leaflet/dist/leaflet.css";
import "./ui/style/style.css";
import "./ui/style/vendor.css";

import AppStart from "./core/app-start";

import * as types from "./core/types/cgpv-types";
import { Config } from "./core/utils/config";

export * from "./core/types/cgpv-types";

// hack for default leaflet icon: https://github.com/Leaflet/Leaflet/issues/4968
// TODO: put somewhere else
const DefaultIcon = new Icon({
  iconUrl: icon,
  iconAnchor: [13, 40],
  shadowUrl: iconShadow,
});
Marker.prototype.options.icon = DefaultIcon;

/**
 * Initialize the cgpv and render it to root element
 *
 * @param {Function} callback optional callback function to run once the rendering is ready
 */
function init(callback: () => void) {
  // apply focus to element when keyboard navigation is use
  api.geoUtilities.manageKeyboardFocus();

  // set the API callback if a callback is provided
  if (callback) api.readyCallback = callback;

  const mapElements = document.getElementsByClassName("llwp-map");

  for (var i = 0; i < mapElements.length; i++) {
    const mapElement = mapElements[i] as Element;

    // validate configuration and appply default if problem occurs then setup language
    const configObj = new Config(
      mapElement.getAttribute("id")!,
      (mapElement.getAttribute("data-leaflet") || "")?.replace(/'/g, '"')
    );

    ReactDOM.render(<AppStart configObj={configObj} />, mapElement);
  }
}

// cgpv object to be exported with the api for outside use
export const cgpv: types.TypeCGPV = {
  init,
  api: types.Cast<types.TypeApi>({
    ...api,
    ...api.event,
    //...api.projection,
    ...api.plugin,
  }),
  react: React,
  leaflet: L,
  reactLeaflet: ReactLeaflet,
  reactLeafletCore: ReactLeafletCore,
  ui: {
    useTheme: useTheme,
    useMediaQuery: useMediaQuery,
    makeStyles: makeStyles,
    elements: UI,
  },
  useTranslation: useTranslation,
  types: types,
};

// freeze variable name so a variable with same name can't be defined from outside
Object.freeze(cgpv);

// export the cgpv globally
types.Cast<types.TypeWindow>(window).cgpv = cgpv;<|MERGE_RESOLUTION|>--- conflicted
+++ resolved
@@ -8,15 +8,9 @@
 
 import { useTranslation } from "react-i18next";
 
-<<<<<<< HEAD
-import { useMediaQuery } from "@material-ui/core";
-import { makeStyles, useTheme } from "@material-ui/core/styles";
-=======
 import { useMediaQuery, IconButton } from "@mui/material";
 import { useTheme } from "@mui/material/styles";
 import makeStyles from '@mui/styles/makeStyles';
-import { ChevronLeft } from "@mui/icons-material";
->>>>>>> 9d14f7f2
 
 import icon from "leaflet/dist/images/marker-icon.png";
 import iconShadow from "leaflet/dist/images/marker-shadow.png";
