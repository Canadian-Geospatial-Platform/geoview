--- conflicted
+++ resolved
@@ -1,19 +1,11 @@
-<<<<<<< HEAD
 /* eslint-disable @typescript-eslint/no-explicit-any, no-underscore-dangle */
-=======
-/* eslint-disable @typescript-eslint/no-explicit-any */
-/* eslint-disable no-underscore-dangle */
->>>>>>> 2494732a
 import L, { Util, LatLngBounds } from 'leaflet';
 import 'leaflet.markercluster/src';
 import 'react-leaflet';
 
 import * as DomUtil from 'leaflet/src/dom/DomUtil';
 import * as DomEvent from 'leaflet/src/dom/DomEvent';
-<<<<<<< HEAD
 import { MapServiceOptions } from 'esri-leaflet';
-=======
->>>>>>> 2494732a
 import { Cast, CONST_VECTOR_TYPES } from './cgpv-types';
 
 import { api } from '../../api/api';
@@ -145,6 +137,7 @@
     id?: string;
     visible?: boolean;
     layers?: number[];
+    url?: string;
   }
 
   interface Layer {
