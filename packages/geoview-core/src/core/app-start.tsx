/* eslint-disable @typescript-eslint/no-unused-vars */
import React, { Suspense } from "react";

import "./translation/i18n";
import i18n from "i18next";
import { I18nextProvider } from "react-i18next";

<<<<<<< HEAD
import { ThemeProvider } from "@material-ui/core/styles";
import CssBaseline from "@material-ui/core/CssBaseline";
=======
import parse, { attributesToProps } from "html-react-parser";

import { ThemeProvider, Theme, StyledEngineProvider } from "@mui/material/styles";
import CssBaseline from "@mui/material/CssBaseline";
>>>>>>> 9d14f7f2

import { Config } from "./utils/config";
import { Shell } from "./containers/shell";
import { theme } from "../ui/style/theme";
import { MapViewer } from "../geo/map/map";


declare module '@mui/styles/defaultTheme' {
  // eslint-disable-next-line @typescript-eslint/no-empty-interface
  interface DefaultTheme extends Theme {}
}


/**
 * interface used when passing configuration from the maps
 */
interface AppStartProps {
  configObj: Config;
}

/**
 * Initialize the app with maps from inline html configs, url params
 */
const AppStart = (props: AppStartProps): JSX.Element => {
  const { configObj } = props;

  /**
   * Create maps from inline configs with class name llwp-map in index.html
   */
  function getInlineMaps() {
    const i18nInstance = i18n.cloneInstance({
      lng: configObj.language,
      fallbackLng: configObj.language,
    });

    // create a new map instance
    const mapInstance = new MapViewer(configObj.configuration, i18nInstance);

    return (
      <I18nextProvider i18n={i18nInstance}>
        <Shell id={configObj.id} config={configObj.configuration} />
      </I18nextProvider>
    );
  }

  return (
    <StyledEngineProvider injectFirst>
      <ThemeProvider theme={theme}>
        <Suspense fallback="">
          <CssBaseline />
          {getInlineMaps()}
        </Suspense>
      </ThemeProvider>
    </StyledEngineProvider>
  );
};

export default AppStart;<|MERGE_RESOLUTION|>--- conflicted
+++ resolved
@@ -5,27 +5,22 @@
 import i18n from "i18next";
 import { I18nextProvider } from "react-i18next";
 
-<<<<<<< HEAD
-import { ThemeProvider } from "@material-ui/core/styles";
-import CssBaseline from "@material-ui/core/CssBaseline";
-=======
-import parse, { attributesToProps } from "html-react-parser";
-
-import { ThemeProvider, Theme, StyledEngineProvider } from "@mui/material/styles";
+import {
+  ThemeProvider,
+  Theme,
+  StyledEngineProvider,
+} from "@mui/material/styles";
 import CssBaseline from "@mui/material/CssBaseline";
->>>>>>> 9d14f7f2
 
 import { Config } from "./utils/config";
 import { Shell } from "./containers/shell";
 import { theme } from "../ui/style/theme";
 import { MapViewer } from "../geo/map/map";
 
-
-declare module '@mui/styles/defaultTheme' {
+declare module "@mui/styles/defaultTheme" {
   // eslint-disable-next-line @typescript-eslint/no-empty-interface
   interface DefaultTheme extends Theme {}
 }
-
 
 /**
  * interface used when passing configuration from the maps
