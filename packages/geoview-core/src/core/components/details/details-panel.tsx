--- conflicted
+++ resolved
@@ -86,18 +86,13 @@
       const firstLayerIndex = arrayOfLayerData.findIndex((layer) => layer?.features?.length);
 
       const selectedLayer = arrayOfLayerData[commonLayerPathIndex > -1 ? commonLayerPathIndex : firstLayerIndex];
-<<<<<<< HEAD
 
       // update selected layer data info when layer have atleast 1 feature.
       if (selectedLayer) {
         setLayerDataInfo(selectedLayer);
         setCurrentFeatureIndex(0);
+        setActiveFooterTab('details');
       }
-=======
-      setLayerDataInfo(selectedLayer);
-      setCurrentFeatureIndex(0);
-      setActiveFooterTab('details');
->>>>>>> 3d6963ad
     } else setLayerDataInfo(null);
     // eslint-disable-next-line react-hooks/exhaustive-deps
   }, [arrayOfLayerData]);
