--- conflicted
+++ resolved
@@ -80,7 +80,7 @@
       value: feature.fieldInfo[fieldName]!.value,
     };
   });
-
+  const fontColor = backgroundStyle === 'dark' ? { color: '#fff' } : {};
   const { currentProjection } = api.map(mapId);
   const { zoom, center } = api.map(mapId).mapFeaturesConfig.map.viewSettings;
   const projectionConfig = api.projection.projections[currentProjection];
@@ -122,11 +122,7 @@
   */
   return (
     <>
-<<<<<<< HEAD
-      <ListItem sx={{ ...sxClasses.layerItem }} onClick={() => setOpen(!isOpen)}>
-=======
       <ListItem sx={sxClasses.layerItem} onClick={() => setOpen(!isOpen)}>
->>>>>>> e18121c0
         <ListItemButton>
           <ListItemIcon>
             <IconButton color="primary">{isOpen ? <ExpandLessIcon /> : <ExpandMoreIcon />}</IconButton>
@@ -135,14 +131,10 @@
             <img alt={featureId} src={featureIconSrc} style={{ ...theme.iconImg, width: '35px', height: '35px' }} />
           </ListItemIcon>
           <Tooltip title={featureId} placement="top" enterDelay={1000}>
-            <ListItemText sx={{ ...sxClasses.itemText, ...fontColor }} primary={featureId} />
+            <ListItemText sx={sxClasses.itemText} primary={featureId} />
           </Tooltip>
           <ListItemIcon>
-<<<<<<< HEAD
             <IconButton color="primary" onClick={(e) => handleZoomIn(e)}>
-=======
-            <IconButton sx={fontColor} onClick={(e) => handleZoomIn(e)}>
->>>>>>> e18121c0
               {!currentZoom ? <ZoomInSearchIcon /> : <ZoomOutSearchIcon />}
             </IconButton>
           </ListItemIcon>
