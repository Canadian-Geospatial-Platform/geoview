// footer-bar.tsx
export const sxClassesFooterBar = {
  footerBarContainer: {
    zIndex: 50,
    display: 'flex',
    flexDirection: 'row',
    justifyContent: 'space-between',
    alignItems: 'center',
    width: 'calc(100%)',
    minHeight: '35px',
    maxHeight: '35px',
    backdropFilter: 'blur(5px)',
    backgroundColor: '#000000cc',
    pointerEvents: 'all',
<<<<<<< HEAD
    position: 'absolute',
    left: '64px',
    bottom: 0,
    order: 3,
=======
>>>>>>> e98165f1
    gap: 0.5,
    order: 3,
  },
  mouseScaleControlsContainer: {
    display: 'flex',
    flexDirection: 'row',
    gap: 20,
    '& button': {
      cursor: 'pointer',
      margin: 'auto',
    },
  },
  rotationControlsContainer: {
    display: 'flex',
    flexDirection: 'column',
    marginLeft: 20,
    alignItems: 'flex-end',
  },
};

// footer-bar-expand-button.tsx
export const sxClassesExportButton = {
  expandbuttonContainer: {
    display: 'flex',
    alignItems: 'center',
    justifyContent: 'center',
    color: 'primary.light',
    height: '30px',
    width: '30px',
    marginLeft: '5px',
  },
};

// footer-bar-rotation-button.tsx
export const sxClassesRotationButton = {
  rotationButton: {
    height: 25,
    width: 25,
    marginRight: 5,
  },
  rotationIcon: {
    fontSize: 'fontSize',
    width: '1.5em',
    height: '1.5em',
    color: 'primary.light',
  },
};<|MERGE_RESOLUTION|>--- conflicted
+++ resolved
@@ -12,13 +12,10 @@
     backdropFilter: 'blur(5px)',
     backgroundColor: '#000000cc',
     pointerEvents: 'all',
-<<<<<<< HEAD
     position: 'absolute',
     left: '64px',
     bottom: 0,
     order: 3,
-=======
->>>>>>> e98165f1
     gap: 0.5,
     order: 3,
   },
