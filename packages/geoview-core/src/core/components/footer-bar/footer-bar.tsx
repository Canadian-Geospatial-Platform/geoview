import { MutableRefObject, ReactNode, useCallback, useEffect, useMemo, useRef, useState } from 'react';
import { camelCase } from 'lodash';
import { useTheme } from '@mui/material/styles';

import { Box, IconButton, Tabs, TypeTabs, MoveDownRoundedIcon, MoveUpRoundedIcon } from '@/ui';
<<<<<<< HEAD
import { api } from '@/app';
import { EVENT_NAMES } from '@/api/events/event-types';
import { FooterBarPayload, PayloadBaseClass, payloadIsAFooterBar } from '@/api/events/payloads';
=======
import { api, useGeoViewMapId } from '@/app';
import { FooterBarPayload } from '@/api/events/payloads';
>>>>>>> 83f3b985
import { getSxClasses } from './footer-bar-style';
import { ResizeFooterPanel } from '../resize-footer-panel/resize-footer-panel';
import { useAppFullscreenActive } from '@/core/stores/store-interface-and-intial-values/app-state';
import { useDetailsStoreLayerDataArrayBatch } from '@/core/stores/store-interface-and-intial-values/feature-info-state';
import {
  useUIActiveFooterBarTabId,
  useUIFooterPanelResizeValue,
  useUIFooterPanelResizeValues,
  useUIStoreActions,
  useUIActiveTrapGeoView,
} from '@/core/stores/store-interface-and-intial-values/ui-state';

import { toJsonObject, TypeJsonObject, TypeJsonValue } from '@/core/types/global-types';
import { AbstractPlugin } from '@/api/plugin/abstract-plugin';
import { useGeoViewConfig, useGeoViewMapId } from '@/core/stores/geoview-store';

// default tabs icon and class
import { HubOutlinedIcon, InfoOutlinedIcon, LayersOutlinedIcon, StorageIcon, SchoolIcon } from '@/ui/icons';
import { Legend } from '@/core/components/legend/legend';
import { LayersPanel } from '@/core/components/layers/layers-panel';
import { DetailsPanel } from '@/core/components/details/details-panel';
import { Datapanel } from '@/core/components/data-table/data-panel';
import { logger } from '@/core/utils/logger';
import { GuidePanel } from '@/core/components/guide/guide-panel';

interface ShellContainerCssProperties {
  mapVisibility: string;
  mapHeight: number;
  tabHeight: number | string;
  tabMaxHeight: number;
}

interface Tab {
  icon: ReactNode;
  content: ReactNode;
}

/**
 * The FooterBar component is used to display a list of tabs and their content.
 *
 * @returns {JSX.Element} returns the FooterBar Tabs component
 */
export function FooterBar(): JSX.Element | null {
  // ? No props for this component. Same logic in AppBar and NavBar.
  // ? We are handling the logic via api.event management, via footer-bar-api, once this component is mounted.

  // Log
  logger.logTraceRender('components/footer-bar/footer-bar');

  const mapId = useGeoViewMapId();

  const theme = useTheme();
  const sxClasses = getSxClasses(theme);

  // internal state
  const [isCollapsed, setIsCollapsed] = useState(false);

  const [isFocusToMap, setIsFocusToMap] = useState<boolean>(true);

  const tabsContainerRef = useRef<HTMLDivElement>();
  const mapContainerRef = useRef<HTMLElement | null>(null);

  // get map div and follow state of original map height
  const mapDiv = document.getElementById(mapId)!;
  const [origHeight, setOrigHeight] = useState<number>(0);

  // get store values and actions
  const isMapFullScreen = useAppFullscreenActive();
  const arrayOfLayerDataBatch = useDetailsStoreLayerDataArrayBatch();
  const footerPanelResizeValue = useUIFooterPanelResizeValue();
  const footerPanelResizeValues = useUIFooterPanelResizeValues();
  const selectedTab = useUIActiveFooterBarTabId();
  const activeTrapGeoView = useUIActiveTrapGeoView();
  const { setFooterPanelResizeValue, setActiveFooterBarTab, openModal, closeModal } = useUIStoreActions();

  // get store config for footer bar tabs to add (similar logic as in app-bar)
  const footerBarTabsConfig = useGeoViewConfig()?.footerBar;

  const memoFooterBarTabKeys = useMemo(() => {
    // Log
    logger.logTraceUseMemo('FOOTER-BAR - memoFooterBarTabKeys', footerBarTabsConfig?.tabs?.core);

    return (footerBarTabsConfig?.tabs?.core ?? []).reduce((acc, curr) => {
      acc[curr] = {} as Tab;
      return acc;
    }, {} as Record<string, Tab>);
  }, [footerBarTabsConfig?.tabs?.core]);

  // List of Footer Tabs created from config file.
  const [tabsList, setTabsList] = useState<Record<string, Tab>>(memoFooterBarTabKeys);

  // Panels for each tab in footer config file.
  const memoTabs = useMemo(() => {
    // Log
    logger.logTraceUseMemo('FOOTER-BAR - memoTabs');

    return {
      legend: { icon: <HubOutlinedIcon />, content: <Legend /> },
      layers: { icon: <LayersOutlinedIcon />, content: <LayersPanel /> },
      details: { icon: <InfoOutlinedIcon />, content: <DetailsPanel /> },
      'data-table': { icon: <StorageIcon />, content: <Datapanel /> },
      guide: { icon: <SchoolIcon />, content: <GuidePanel /> },
    } as Record<string, Tab>;
  }, []);

  // Map the panels with footer bar tab keys.
  const memoFooterBarTabs = useMemo(() => {
    // Log
    logger.logTraceUseMemo('FOOTER-BAR - memoFooterBarTabs', tabsList, memoTabs);

    const allTabs = { ...tabsList, ...memoTabs };
    // inject guide tab at last position of tabs.
    return Object.keys({ ...tabsList, ...{ guide: {} } }).map((tab, index) => {
      return {
        id: tab,
        value: index,
        label: `${camelCase(tab)}.title`,
        icon: allTabs[tab]?.icon ?? '',
        content: allTabs[tab]?.content ?? '',
      };
    }) as unknown as TypeTabs[];
  }, [memoTabs, tabsList]);

  /**
   * Calculate resize values from popover values defined in store.
   */
  const memoResizeValues = useMemo(() => {
    // Log
    logger.logTraceUseMemo('FOOTER-BAR - memoResizeValues', footerPanelResizeValue, footerPanelResizeValues);

    return footerPanelResizeValues.reduce((acc, curr) => {
      const windowHeight = window.screen.height;
      let values: [string, number, number | string, number] = [
        'visible',
        windowHeight - (windowHeight * footerPanelResizeValue) / 100,
        windowHeight - (windowHeight * footerPanelResizeValue) / 100,
        windowHeight - (windowHeight * footerPanelResizeValue) / 100,
      ];
      if (curr === footerPanelResizeValues[0]) {
        values = [
          'visible',
          windowHeight - (windowHeight * footerPanelResizeValue) / 100,
          (windowHeight * footerPanelResizeValue) / 100,
          (windowHeight * footerPanelResizeValue) / 100,
        ];
      }
      if (curr === footerPanelResizeValues[footerPanelResizeValues.length - 1]) {
        values = ['hidden', 0, windowHeight, windowHeight];
      }

      acc[curr] = {
        mapVisibility: values[0],
        mapHeight: values[1],
        tabHeight: values[2],
        tabMaxHeight: values[3],
      };
      return acc;
    }, {} as Record<number, ShellContainerCssProperties>);
  }, [footerPanelResizeValue, footerPanelResizeValues]);

  /**
   * Add a tab
   */
  const handleAddTab = useCallback(
    (payload: FooterBarPayload) => {
      // Log
      logger.logTraceUseCallback('FOOTER-BAR - handleAddTab', payload);

      const newTab = { [payload.tab.id]: { icon: payload.tab.icon, content: payload.tab.content } } as Record<string, Tab>;
      setTabsList({ ...tabsList, ...newTab });
    },
    [tabsList]
  );

  /**
   * Remove a tab
   */
  const handleRemoveTab = useCallback((payload: FooterBarPayload) => {
    // Log
    logger.logTraceUseCallback('FOOTER-BAR - handleRemoveTab', payload);

    // remove the tab from the list
    setTabsList((prevState) => {
      const state = { ...prevState };
      delete state[payload.tab.id];
      return state;
    });
  }, []);

  // on map creation, get original height to set the foorter collapse/expand height
  useEffect(() => {
    // Log
    logger.logTraceUseEffect('FOOTER-TABS - mapDiv');

    setOrigHeight(mapDiv!.clientHeight + 55);
  }, [mapDiv]); // ! Is a useEffect on a dom element recommented here? Consider using useRef?

  /**
   * Whenever the array layer data batch changes if we're on 'details' tab and it's collapsed, make sure we uncollapse it
   */
  useEffect(() => {
    // Log
    logger.logTraceUseEffect('FOOTER-TABS - arrayOfLayerDataBatch', arrayOfLayerDataBatch, selectedTab, isCollapsed);

    // If we're on the details panel and the footer is collapsed
    if (selectedTab === 'details' && isCollapsed) {
      // Uncollapse it
      setIsCollapsed(false);
    }
    // eslint-disable-next-line react-hooks/exhaustive-deps
  }, [arrayOfLayerDataBatch, selectedTab]);
  // Don't add isCollapsed in the dependency array, because it'll retrigger the useEffect

  // TODO: need a refactor to use proper sx classes and style
  // !https://github.com/Canadian-Geospatial-Platform/geoview/issues/1136
  /**
   * Handle the collapse/expand state effect
   */
  useEffect(() => {
    // Log
    logger.logTraceUseEffect('FOOTER-BAR - isCollapsed.mapDiv.origHeight', isCollapsed);

    // map div
    mapDiv.style.height = 'fit-content';
    mapDiv.style.transition = 'height 0.2s ease-out 0.2s';

    // ol map container div
    mapContainerRef.current = mapDiv.querySelector('.mapContainer') as HTMLElement | null;
    if (mapContainerRef.current) {
      mapContainerRef.current.style.visibility = 'visible';
      mapContainerRef.current.style.minHeight = `${origHeight}px`;
      mapContainerRef.current.style.height = `${origHeight}px`;
    }

    // tabs container div
    const tabsContainers = mapDiv.querySelectorAll('.tabsContainer') as NodeListOf<HTMLElement>;
    if (tabsContainers.length > 0) {
      const tabsContainer = tabsContainers[0];
      tabsContainer.style.height = 'fit-content';
      const lastChild = tabsContainer.firstElementChild?.lastElementChild as HTMLElement | null;
      if (lastChild) {
        lastChild.style.overflow = isCollapsed ? 'unset' : '';
        lastChild.style.maxHeight = isCollapsed ? '0px' : '';
      }
    }
  }, [isCollapsed, mapDiv, origHeight]); // ! Is a useEffect on a dom element recommented here? Consider using useRef?

  /**
   * Handle a collapse, expand event for the tabs component
   */
  const handleToggleCollapse = () => {
    setIsCollapsed(!isCollapsed);
  };

  /**
   * Handles when the selected tab changes
   * @param tab The newly selected tab
   */
  const handleSelectedTabChanged = (tab: TypeTabs) => {
    setActiveFooterBarTab(tab.id);
  };

  useEffect(() => {
    // If clicked on a tab with a plugin
    if (api.maps[mapId].plugins[selectedTab]) {
      // Get the plugin
      const theSelectedPlugin = api.maps[mapId].plugins[selectedTab];

      // A bit hacky, but not much other choice for now...
      // ? unknown type cannot be use, need to escape
      // eslint-disable-next-line @typescript-eslint/no-explicit-any
      if (typeof (theSelectedPlugin as any).onSelected === 'function') {
        // eslint-disable-next-line @typescript-eslint/no-explicit-any
        (theSelectedPlugin as any).onSelected();
      }
    }
  }, [mapId, selectedTab]);

  /**
   * Manage the tab 'create', 'remove'
   */
  useEffect(() => {
    // Log
    logger.logTraceUseEffect('FOOTER-BAR - mount', mapId);

    // listen to new tab creation
    api.event.onCreateFooterBarPanel(mapId, handleAddTab);

    // listen on tab removal
    api.event.onRemoveFooterBarPanel(mapId, handleRemoveTab);

    return () => {
      // Unwire
      api.event.offCreateFooterBarPanel(mapId, handleAddTab);
      api.event.offRemoveFooterBarPanel(mapId, handleRemoveTab);
    };
  }, [mapId, handleAddTab, handleRemoveTab]);

  /**
   * Update map and footer panel height when switch to fullscreen
   */
  useEffect(() => {
    // Log
    logger.logTraceUseEffect('FOOTER-TABS - isMapFullScreen', isMapFullScreen, isCollapsed);

    if (isMapFullScreen && tabsContainerRef.current && mapContainerRef.current && !isCollapsed) {
      const { mapVisibility, mapHeight, tabHeight } = memoResizeValues[footerPanelResizeValue];

      // #region i have set the map height and tabCOnatiner height.
      mapContainerRef.current.style.visibility = mapVisibility;
      mapContainerRef.current.style.minHeight = `${mapHeight}px`;
      mapContainerRef.current.style.height = `${mapHeight}px`;
      tabsContainerRef.current.style.height = typeof tabHeight === 'string' ? tabHeight : `${tabHeight}px`;
      // #endregion
    }
    if (!isMapFullScreen && tabsContainerRef.current && mapContainerRef.current) {
      mapContainerRef.current.style.visibility = 'visible';
      mapContainerRef.current.style.minHeight = `${origHeight}px`;
      mapContainerRef.current.style.height = `${origHeight}px`;
      tabsContainerRef.current.style.height = 'fit-content';
      setFooterPanelResizeValue(footerPanelResizeValues[0]);
    }
    // eslint-disable-next-line react-hooks/exhaustive-deps
  }, [isMapFullScreen, footerPanelResizeValue, memoResizeValues, isCollapsed]);

  /**
   * Update the map and footer panel height after footer panel is collapsed.
   */
  useEffect(() => {
    // Log
    logger.logTraceUseEffect('FOOTER-TABS - isCollapsed.isMapFullScreen', isCollapsed, isMapFullScreen);

    if (isMapFullScreen && isCollapsed && mapContainerRef.current && tabsContainerRef.current) {
      mapContainerRef.current.style.minHeight = `${window.screen.height - tabsContainerRef.current.clientHeight}px`;
      mapContainerRef.current.style.height = `${window.screen.height - tabsContainerRef.current.clientHeight}px`;
    }
  }, [isCollapsed, isMapFullScreen]);

  /**
   * Create default tabs from configuration parameters (similar logic as in app-bar).
   */
  useEffect(() => {
    // Log
    logger.logTraceUseEffect('FOOTER-BAR - footerBarTabsConfig');
    // Packages tab
    if (footerBarTabsConfig && footerBarTabsConfig.tabs.core.includes('time-slider')) {
      // create a new tab by loading the time-slider plugin
      api.plugin
        .loadScript('time-slider')
        .then((constructor: AbstractPlugin | ((pluginId: string, props: TypeJsonObject) => TypeJsonValue)) => {
          api.plugin.addPlugin(
            'time-slider',
            mapId,
            constructor,
            toJsonObject({
              mapId,
            })
          );
        });
    }

    if (footerBarTabsConfig && footerBarTabsConfig.tabs.core.includes('geochart')) {
      // create a new tab by loading the geo chart plugin
      api.plugin
        .loadScript('geochart')
        .then((constructor: AbstractPlugin | ((pluginId: string, props: TypeJsonObject) => TypeJsonValue)) => {
          api.plugin.addPlugin(
            'geochart',
            mapId,
            constructor,
            toJsonObject({
              mapId,
            })
          );
        });
    }
    // eslint-disable-next-line react-hooks/exhaustive-deps
  }, [footerBarTabsConfig, mapId]);

  // Handle focus using dynamic focus button
  const handleDynamicFocus = () => {
    const shell = document.getElementById(`shell-${mapId}`);
    const block = isFocusToMap ? 'start' : 'end';
    shell?.scrollIntoView({ behavior: 'smooth', block });
    setIsFocusToMap(!isFocusToMap);
  };

  return memoFooterBarTabs.length > 0 ? (
    <Box
      ref={tabsContainerRef as MutableRefObject<HTMLDivElement>}
      sx={sxClasses.tabsContainer}
      className="tabsContainer"
      id={`${mapId}-tabsContainer`}
    >
      <Tabs
        activeTrap={activeTrapGeoView}
        isCollapsed={isCollapsed}
        onToggleCollapse={handleToggleCollapse}
        onSelectedTabChanged={handleSelectedTabChanged}
        onOpenKeyboard={openModal}
        onCloseKeyboard={closeModal}
        selectedTab={memoFooterBarTabs.findIndex((t) => t.id === selectedTab)}
        tabsProps={{ variant: 'scrollable' }}
        tabs={memoFooterBarTabs}
        TabContentVisibilty={!isCollapsed ? 'visible' : 'hidden'}
        rightButtons={
          <>
            {!isCollapsed && isMapFullScreen && <ResizeFooterPanel />}
            <IconButton
              onClick={handleDynamicFocus}
              tooltip={isFocusToMap ? 'footerBar.focusToMap' : 'footerBar.focusToFooter'}
              className="style3"
              disabled={
                isCollapsed || isMapFullScreen || footerPanelResizeValues[footerPanelResizeValues.length - 1] === footerPanelResizeValue
              }
            >
              {isFocusToMap ? <MoveUpRoundedIcon /> : <MoveDownRoundedIcon />}
            </IconButton>
          </>
        }
      />
    </Box>
  ) : null;
}<|MERGE_RESOLUTION|>--- conflicted
+++ resolved
@@ -3,14 +3,9 @@
 import { useTheme } from '@mui/material/styles';
 
 import { Box, IconButton, Tabs, TypeTabs, MoveDownRoundedIcon, MoveUpRoundedIcon } from '@/ui';
-<<<<<<< HEAD
 import { api } from '@/app';
 import { EVENT_NAMES } from '@/api/events/event-types';
 import { FooterBarPayload, PayloadBaseClass, payloadIsAFooterBar } from '@/api/events/payloads';
-=======
-import { api, useGeoViewMapId } from '@/app';
-import { FooterBarPayload } from '@/api/events/payloads';
->>>>>>> 83f3b985
 import { getSxClasses } from './footer-bar-style';
 import { ResizeFooterPanel } from '../resize-footer-panel/resize-footer-panel';
 import { useAppFullscreenActive } from '@/core/stores/store-interface-and-intial-values/app-state';
