import { MutableRefObject, useContext, useRef } from 'react';

import { useStore } from 'zustand';

import { useMediaQuery } from '@mui/material';
import { useTheme } from '@mui/material/styles';
import { getGeoViewStore } from '@/core/stores/stores-managers';
import { Box } from '@/ui';

import { Attribution } from '../attribution/attribution';
import { MousePosition } from '../mouse-position/mouse-position';
import { Scale } from '../scale/scale';

import { MapContext } from '@/core/app-start';
import { FooterbarExpandButton } from './footer-bar-expand-button';
import { FooterbarRotationButton } from './footer-bar-rotation-button';
import { FooterbarFixNorthSwitch } from './footer-bar-fixnorth-switch';
<<<<<<< HEAD

const sxClasses = {
  footerBarContainer: {
    display: 'flex',
    flexDirection: 'row',
    justifyContent: 'space-between',
    alignItems: 'center',
    width: 'calc(100%)',
    minHeight: '35px',
    maxHeight: '35px',
    backdropFilter: 'blur(5px)',
    backgroundColor: '#000000cc',
    pointerEvents: 'all',
    position: 'relative',
    bottom: 0,
    gap: 0.5,
  },
  mouseScaleControlsContainer: {
    display: 'flex',
    flexDirection: 'row',
    gap: 20,
    '& button': {
      cursor: 'pointer',
      margin: 'auto',
    },
  },
  rotationControlsContainer: {
    display: 'flex',
    flexDirection: 'column',
    marginLeft: 20,
    alignItems: 'flex-end',
  },
};
=======
import { sxClassesFooterBar } from './footer-bar-style';
>>>>>>> 54d5ed83

/**
 * Create a footer bar element that contains attribtuion, mouse position and scale
 *
 * @returns {JSX.Element} the footer bar element
 */
export function Footerbar(): JSX.Element {
  const mapConfig = useContext(MapContext);
  const { mapId } = mapConfig;

  const footerBarRef = useRef<HTMLDivElement>();

  const defaultTheme = useTheme();

  // get value from the store
  // if map is static do not display mouse position or rotation controls
  const interaction = useStore(getGeoViewStore(mapId), (state) => state.mapState.interaction);

  // if screen size is medium and up
  const deviceSizeMedUp = useMediaQuery(defaultTheme.breakpoints.up('sm'));

  return (
    <Box id={`${mapId}-footerBar`} sx={sxClassesFooterBar.footerBarContainer} ref={footerBarRef as MutableRefObject<HTMLDivElement>}>
      <FooterbarExpandButton />
      {deviceSizeMedUp && <Attribution />}
      <Box id="mouseAndScaleControls" sx={sxClassesFooterBar.mouseScaleControlsContainer}>
        {deviceSizeMedUp && interaction === 'dynamic' && <MousePosition />}
        <Scale />
      </Box>
      {interaction === 'dynamic' && (
        <Box sx={sxClassesFooterBar.rotationControlsContainer}>
          <FooterbarRotationButton />
          <FooterbarFixNorthSwitch />
        </Box>
      )}
    </Box>
  );
}<|MERGE_RESOLUTION|>--- conflicted
+++ resolved
@@ -15,43 +15,8 @@
 import { FooterbarExpandButton } from './footer-bar-expand-button';
 import { FooterbarRotationButton } from './footer-bar-rotation-button';
 import { FooterbarFixNorthSwitch } from './footer-bar-fixnorth-switch';
-<<<<<<< HEAD
 
-const sxClasses = {
-  footerBarContainer: {
-    display: 'flex',
-    flexDirection: 'row',
-    justifyContent: 'space-between',
-    alignItems: 'center',
-    width: 'calc(100%)',
-    minHeight: '35px',
-    maxHeight: '35px',
-    backdropFilter: 'blur(5px)',
-    backgroundColor: '#000000cc',
-    pointerEvents: 'all',
-    position: 'relative',
-    bottom: 0,
-    gap: 0.5,
-  },
-  mouseScaleControlsContainer: {
-    display: 'flex',
-    flexDirection: 'row',
-    gap: 20,
-    '& button': {
-      cursor: 'pointer',
-      margin: 'auto',
-    },
-  },
-  rotationControlsContainer: {
-    display: 'flex',
-    flexDirection: 'column',
-    marginLeft: 20,
-    alignItems: 'flex-end',
-  },
-};
-=======
 import { sxClassesFooterBar } from './footer-bar-style';
->>>>>>> 54d5ed83
 
 /**
  * Create a footer bar element that contains attribtuion, mouse position and scale
