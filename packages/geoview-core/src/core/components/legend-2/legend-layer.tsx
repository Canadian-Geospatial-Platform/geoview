import { useState } from 'react';
import { useTheme } from '@mui/material';
import {
  Box,
  ListItem,
  Tooltip,
  ListItemText,
  ListItemIcon,
  IconButton,
  Collapse,
  List,
  GroupWorkOutlinedIcon,
  ErrorIcon,
  DownloadingIcon,
  BrowserNotSupportedIcon,
} from '@/ui';
import { TypeLegendLayer } from '@/core/components/layers/types';
import { getSxClasses } from './legend-styles';
import { IconStack } from '../icon-stack/icon-stack';

interface LegendLayerProps {
  layer: TypeLegendLayer;
}

export function LegendLayer(props: LegendLayerProps): JSX.Element {
  const { layer } = props;

  const theme = useTheme();
  const sxClasses = getSxClasses(theme);

  const [isGroupOpen, setGroupOpen] = useState(true);

  /**
   * Handle expand/shrink of layer groups.
   */
  const handleExpandGroupClick = () => {
    setGroupOpen(!isGroupOpen);
  };

  const getSecondaryText = () => {
    if (layer.children.length) {
      return `${layer.children.length} sub-layers`;
    }
    if (layer.items.length) {
      return `${layer.items.filter((d) => d.isVisible).length} of ${layer.items.length} items`;
    }

    return '';
  };

  // renders the layers children, if any
  function renderChildren() {
    if (!layer.children?.length) {
      return null;
    }

    return (
      <List sx={{ width: '100%', padding: '20px', margin: '20px 0px' }}>
        {layer.children
          .filter((d) => d.isVisible)
          .map((item) => (
            <LegendLayer layer={item} key={item.layerPath} />
          ))}
      </List>
    );
  }

  // renders the layers items if any
  function renderItems() {
    if (!layer.items?.length) {
      return null;
    }
    return (
      <List sx={{ width: '100%' }}>
        {layer.items
          .filter((d) => d.isVisible)
          .map((item) => (
            <ListItem key={item.name} className={!item.isVisible ? 'unchecked' : ''}>
<<<<<<< HEAD
              <ListItemIcon>
                <img alt={item.name} src={item.icon} />
              </ListItemIcon>
=======
              <ListItemIcon>{item.icon ? <img alt={item.name} src={item.icon} /> : <BrowserNotSupportedIcon />}</ListItemIcon>
>>>>>>> 2ed51822
              <Tooltip title={item.name} placement="top" enterDelay={1000}>
                <ListItemText primary={item.name} />
              </Tooltip>
            </ListItem>
          ))}
      </List>
    );
  }

  function renderCollapsible() {
    if (!(layer.children?.length || layer.items?.length)) {
      return null;
    }

    return (
      <Collapse in sx={sxClasses.collapsibleContainer} timeout="auto">
        {renderChildren()}
        {renderItems()}
      </Collapse>
    );
  }

  function renderLayerIcon() {
    if (layer.layerStatus === 'error') {
      return (
        <IconButton sx={{ color: 'red' }}>
          <ErrorIcon />
        </IconButton>
      );
    }
    if (layer.layerStatus === 'loading') {
      return (
        <IconButton sx={{ color: 'gray' }}>
          <DownloadingIcon />
        </IconButton>
      );
    }
    if (layer?.children.length) {
      return (
        <IconButton color="primary">
          <GroupWorkOutlinedIcon />
        </IconButton>
      );
    }
    return (
      <IconButton color="success">
        <IconStack layerPath={layer.layerPath} />
      </IconButton>
    );
  }

  return (
    <Box sx={sxClasses.legendLayerListItem}>
      <ListItem key={layer.layerName} divider onClick={handleExpandGroupClick}>
        {renderLayerIcon()}
        <Tooltip title={layer.layerName} placement="top" enterDelay={1000}>
          <ListItemText primary={layer.layerName} className="layerTitle" secondary={getSecondaryText()} />
        </Tooltip>
      </ListItem>
      {renderCollapsible()}
    </Box>
  );
}<|MERGE_RESOLUTION|>--- conflicted
+++ resolved
@@ -76,13 +76,7 @@
           .filter((d) => d.isVisible)
           .map((item) => (
             <ListItem key={item.name} className={!item.isVisible ? 'unchecked' : ''}>
-<<<<<<< HEAD
-              <ListItemIcon>
-                <img alt={item.name} src={item.icon} />
-              </ListItemIcon>
-=======
               <ListItemIcon>{item.icon ? <img alt={item.name} src={item.icon} /> : <BrowserNotSupportedIcon />}</ListItemIcon>
->>>>>>> 2ed51822
               <Tooltip title={item.name} placement="top" enterDelay={1000}>
                 <ListItemText primary={item.name} />
               </Tooltip>
