/* eslint-disable react/require-default-props */
import React, { useRef, useState } from 'react';
import { useTheme, Theme } from '@mui/material/styles';
import { Checkbox, Table, TableBody, TableCell, TableContainer, TableHead, TableRow } from '@mui/material';
import { IconButton, CheckBoxOutIcon, CheckBoxIcon } from '@/ui';
import { api } from '@/app';
import {
  TypeVectorLayerEntryConfig,
  TypeStyleGeometry,
  TypeLayerEntryConfig,
  TypeUniqueValueStyleConfig,
  TypeClassBreakStyleConfig,
} from '../../types/cgpv-types';
import { getGeoViewStore } from '@/core/stores/stores-managers';

const sxClasses = {
  tableIconLabel: {
    color: 'text.primary',
    fontSize: 14,
    noWrap: true,
    marginLeft: 20,
  },
  table: {
    border: '1px solid #C1C1C1',
    borderRadius: '4px',
    padding: '16px 17px 16px 23px',
  },
  tableHeader: {
    '& th': {
      borderBottom: '1px solid #C1C1C1',
      height: 52,
      backgroundColor: '#FFFFFF',
      padding: '2px 4px 2px 4px',
      borderRight: '1px solid #C1C1C1',
    },
    '& th:first-child': {
      padding: '2px 4px 2px 20px',
    },
  },
  tableRow: {
    '& td': {
      borderBottom: '1px solid #C1C1C1',
      height: 52,
      margin: 0,
      padding: '2px 4px 2px 4px',
      alignItems: 'center',
      borderRight: '1px solid #C1C1C1',
    },
    '& td:first-child': {
      padding: '2px 4px 2px 20px',
    },
  },
};

export interface TypeLegendIconListProps {
  iconImages: string[];
  iconLabels: string[];
  mapId: string;
  layerConfig?: TypeVectorLayerEntryConfig;
  geometryKey?: TypeStyleGeometry;
  isParentVisible?: boolean;
  toggleParentVisible?: () => void;
  toggleMapVisible?: (layerConfig: TypeLayerEntryConfig) => void;
  onGetCheckedSublayerNames?: (checkedSublayerNames: { layer: string; icon: string }[]) => void;
}

export function LegendIconList(props: TypeLegendIconListProps): JSX.Element {
  const {
    iconImages,
    iconLabels,
    isParentVisible,
    toggleParentVisible,
    toggleMapVisible,
    geometryKey,
    layerConfig,
    mapId,
    onGetCheckedSublayerNames,
  } = props;
  const theme: Theme & {
    iconImg: React.CSSProperties;
  } = useTheme();

  const allChecked = iconImages.map(() => true);
  const [isChecked, setChecked] = useState<boolean[]>(allChecked);
  const [isAllChecked, setIsAllChecked] = useState(true);

  const [isChecked, setChecked] = useState<boolean[]>(initialChecked);
  const [countChildren, setCountChildren] = useState<number>(isParentVisible ? iconImages.length : 0);
  const [initParentVisible, setInitParentVisible] = useState(isParentVisible);

  if (layerConfig && layerConfig.style !== undefined && geometryKey) {
    const itemStyle = layerConfig.style[geometryKey];
    if (itemStyle && itemStyle.styleType === 'uniqueValue' && (itemStyle as TypeUniqueValueStyleConfig).uniqueValueStyleInfo) {
      const uniqueItemStyles = (itemStyle as TypeUniqueValueStyleConfig).uniqueValueStyleInfo;
      for (let i = 0; i < uniqueItemStyles.length; i++) {
        if (
          uniqueItemStyles[i].visible === 'no' ||
          ((itemStyle as TypeUniqueValueStyleConfig).defaultVisible === 'no' && uniqueItemStyles[i].visible !== 'always')
        ) {
          initialChecked[iconLabels.indexOf(uniqueItemStyles[i].label)] = false;
        }
      }
    } else if (itemStyle && itemStyle.styleType === 'classBreaks' && (itemStyle as TypeClassBreakStyleConfig).classBreakStyleInfo) {
      const classbreakItemStyles = (itemStyle as TypeClassBreakStyleConfig).classBreakStyleInfo;
      for (let i = 0; i < classbreakItemStyles.length; i++) {
        if (
          classbreakItemStyles[i].visible === 'no' ||
          ((itemStyle as TypeClassBreakStyleConfig).defaultVisible === 'no' && classbreakItemStyles[i].visible !== 'always')
        ) {
          initialChecked[iconLabels.indexOf(classbreakItemStyles[i].label)] = false;
        }
      }
    }
  }

  const [isAllChecked, setIsAllChecked] = useState(initialChecked.every((checked) => checked));
  const handleToggleLayer = (index: number) => {
    const checklist = isChecked.map((checked, i) => (i === index ? !checked : checked));
    const count = checklist.filter((f) => f === true).length;
    setChecked(checklist);
    setCountChildren(count);
    if (isParentVisible !== undefined && toggleParentVisible !== undefined) {
      if ((count === 0 && isParentVisible === true) || (count > 0 && isParentVisible === false)) {
        if (isParentVisible === false) {
          setInitParentVisible(true);
        }
        toggleParentVisible();
      }
    }
  };

  const handleToggleAll = () => {
<<<<<<< HEAD
    setIsAllChecked(!isAllChecked);
    setChecked(iconImages.map(() => !isAllChecked));
=======
    if (layerConfig && geometryKey) {
      const geometryStyle = layerConfig.style![geometryKey];
      if (geometryStyle !== undefined) {
        if (geometryStyle.styleType === 'uniqueValue') {
          for (let i = 0; i < (geometryStyle as TypeUniqueValueStyleConfig).uniqueValueStyleInfo.length; i++) {
            if ((geometryStyle as TypeUniqueValueStyleConfig).uniqueValueStyleInfo[i].visible !== 'always')
              (geometryStyle as TypeUniqueValueStyleConfig).uniqueValueStyleInfo[i].visible = isAllChecked ? 'no' : 'yes';
          }
        } else if (geometryStyle.styleType === 'classBreaks') {
          for (let i = 0; i < (geometryStyle as TypeClassBreakStyleConfig).classBreakStyleInfo.length; i++) {
            if ((geometryStyle as TypeClassBreakStyleConfig).classBreakStyleInfo[i].visible !== 'always')
              (geometryStyle as TypeClassBreakStyleConfig).classBreakStyleInfo[i].visible = isAllChecked ? 'no' : 'yes';
          }
        }
      }
      toggleMapVisible(layerConfig);
    }
    setChecked(iconImages.map(() => !isAllChecked));
    setIsAllChecked(!isAllChecked);
>>>>>>> e98165f1
  };

  useEffect(() => {
    if (onGetCheckedSublayerNames) {
      const checkedSublayerNamesAndIcons = iconLabels
        .map((label, index) => {
          if (isChecked[index]) {
            return {
              layer: label,
              icon: iconImages[index] ?? '',
            };
          }
          return null;
        })
        .filter((pair) => pair !== null) as { layer: string; icon: string }[];

      onGetCheckedSublayerNames(checkedSublayerNamesAndIcons);
      console.log('checkedSublayerPairs', checkedSublayerNamesAndIcons);
    }

    const getStyleArraySize = (geometryStyle: TypeStyleSettings): number => {
      if (geometryStyle.styleType === 'uniqueValue') return (geometryStyle as TypeUniqueValueStyleConfig).uniqueValueStyleInfo.length;
      if (geometryStyle.styleType === 'classBreaks') return (geometryStyle as TypeClassBreakStyleConfig).classBreakStyleInfo.length;
      return 1;
    };

    const handleVisibility = (visibilityLayerConfig: TypeVectorLayerEntryConfig) => {
      const geometryStyle = visibilityLayerConfig.style![geometryKey!];
      if (geometryStyle !== undefined) {
        if (geometryStyle.styleType === 'uniqueValue') {
          if ((geometryStyle as TypeUniqueValueStyleConfig).uniqueValueStyleInfo[index].visible === 'no')
            (geometryStyle as TypeUniqueValueStyleConfig).uniqueValueStyleInfo[index].visible = 'yes';
          else if ((geometryStyle as TypeUniqueValueStyleConfig).uniqueValueStyleInfo[index].visible === 'yes')
            (geometryStyle as TypeUniqueValueStyleConfig).uniqueValueStyleInfo[index].visible = 'no';
        } else if (geometryStyle.styleType === 'classBreaks') {
          if ((geometryStyle as TypeClassBreakStyleConfig).classBreakStyleInfo[index].visible === 'no')
            (geometryStyle as TypeClassBreakStyleConfig).classBreakStyleInfo[index].visible = 'yes';
          else if ((geometryStyle as TypeClassBreakStyleConfig).classBreakStyleInfo[index].visible === 'yes')
            (geometryStyle as TypeClassBreakStyleConfig).classBreakStyleInfo[index].visible = 'no';
        }
      }
      toggleMapVisible(layerConfig);
    }

    if (layerConfig && layerConfig.style !== undefined && geometryKey && mapId) {
      const layerPath = layerConfig.geoviewRootLayer
        ? `${layerConfig.geoviewRootLayer.geoviewLayerId}/${String(layerConfig.layerId).replace('-unclustered', '')}`
        : String(layerConfig.layerId).replace('-unclustered', '');
      const unclusteredLayerPath = `${layerPath}-unclustered`;
      const cluster = !!api.maps[mapId].layer.registeredLayers[unclusteredLayerPath];
      if (cluster) {
        handleVisibility(api.maps[mapId].layer.registeredLayers[layerPath] as TypeVectorLayerEntryConfig);
        handleVisibility(api.maps[mapId].layer.registeredLayers[unclusteredLayerPath] as TypeVectorLayerEntryConfig);
      } else handleVisibility(layerConfig);
    }
  }, [
    isParentVisible,
    allChecked,
    allUnChecked,
    countChildren,
    initParentVisible,
    isChecked,
    layerConfig,
    geometryKey,
    toggleMapVisible,
    mapId,
    iconLabels,
    iconImages,
    onGetCheckedSublayerNames,
  ]);

  return (
    <TableContainer>
      <Table sx={sxClasses.table}>
        <TableHead>
          <TableRow sx={sxClasses.tableHeader}>
            <TableCell>Name</TableCell>
            {isParentVisibleRef.current && (
              <TableCell>
                <Checkbox color="primary" checked={isAllChecked} onChange={handleToggleAll} />
              </TableCell>
            )}
          </TableRow>
        </TableHead>
        <TableBody>
          {iconImages.map((icon, index) => (
            <TableRow key={iconLabels[index]} sx={sxClasses.tableRow}>
              <TableCell>
                <img alt={iconLabels[index]} src={icon} style={theme.iconImg} />
                <span style={sxClasses.tableIconLabel}>{iconLabels[index]}</span>
              </TableCell>
              <TableCell>
                {iconLabels[index] !== 'Cluster' && layerConfig?.initialSettings?.visible !== 'always' && (
                  <IconButton color="primary" onClick={() => handleToggleLayer(index)}>
                    {isChecked[index] === true ? <CheckBoxIcon /> : <CheckBoxOutIcon />}
                  </IconButton>
                )}
              </TableCell>
            </TableRow>
          ))}
        </TableBody>
      </Table>
    </TableContainer>
  );
}<|MERGE_RESOLUTION|>--- conflicted
+++ resolved
@@ -130,10 +130,6 @@
   };
 
   const handleToggleAll = () => {
-<<<<<<< HEAD
-    setIsAllChecked(!isAllChecked);
-    setChecked(iconImages.map(() => !isAllChecked));
-=======
     if (layerConfig && geometryKey) {
       const geometryStyle = layerConfig.style![geometryKey];
       if (geometryStyle !== undefined) {
@@ -153,7 +149,6 @@
     }
     setChecked(iconImages.map(() => !isAllChecked));
     setIsAllChecked(!isAllChecked);
->>>>>>> e98165f1
   };
 
   useEffect(() => {
