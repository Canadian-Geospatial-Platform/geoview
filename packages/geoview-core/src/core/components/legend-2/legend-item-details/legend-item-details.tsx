/* eslint-disable react/require-default-props */
import React, { useEffect, useState, useRef, MutableRefObject, RefObject } from 'react';
import { useTranslation } from 'react-i18next';
import { useTheme, Theme } from '@mui/material/styles';
import { transformExtent } from 'ol/proj';
import { Extent } from 'ol/extent';
import { getGeoViewStore } from '@/core/stores/stores-managers';
import {
  Box,
  ListItem,
  ListItemIcon,
  ListItemText,
  IconButton,
  SliderBase,
  CheckIcon,
  Grid,
  List,
  Button,
  Stack,
  Typography,
  ZoomInSearchIcon,
} from '@/ui';
import { api, EsriDynamic, payloadIsLegendInfo, NumberPayload, PayloadBaseClass } from '@/app';
import { LegendIconList } from '../legend-icon-list';
import { TypeLegend, isVectorLegend, isWmsLegend, isImageStaticLegend } from '@/geo/layer/geoview-layers/abstract-geoview-layers';
import {
  TypeClassBreakStyleConfig,
  TypeListOfLayerEntryConfig,
  TypeUniqueValueStyleConfig,
  TypeLayerEntryConfig,
  TypeDisplayLanguage,
  TypeVectorLayerEntryConfig,
  TypeStyleGeometry,
  TypeVectorSourceInitialConfig,
  isClassBreakStyleConfig,
  isUniqueValueStyleConfig,
  layerEntryIsGroupLayer,
} from '@/geo/map/map-schema-types';
import { AbstractGeoViewVector } from '@/geo/layer/geoview-layers/vector/abstract-geoview-vector';
import { disableScrolling } from '../../../utils/utilities';
import { TypeLegendItemDetailsProps } from '../types';

const sxClasses = {
  expandableGroup: {
    paddingRight: 0,
    paddingLeft: 28,
  },
  expandableIconContainer: {
    padding: '16px 17px 16px 23px',
    margin: '20px 0',
  },
  legendIcon: {
    display: 'flex',
    justifyContent: 'center',
    alignItems: 'center',
    width: 24,
    height: 24,
    background: '#fff',
  },
  legendIconTransparent: {
    display: 'flex',
    justifyContent: 'center',
    alignItems: 'center',
    width: 24,
    height: 24,
  },
  maxIconImg: {
    maxWidth: 24,
    maxHeight: 24,
  },
  iconPreview: {
    marginLeft: 8,
    padding: 0,
    borderRadius: 0,
    border: '1px solid',
    borderColor: 'palette.grey.600',
    boxShadow: 'rgb(0 0 0 / 20%) 0px 3px 1px -2px, rgb(0 0 0 / 14%) 0px 2px 2px 0px, rgb(0 0 0 / 12%) 0px 1px 5px 0px',
    '&:focus': {
      border: 'revert',
    },
  },
  stackIconsBox: {
    position: 'relative',
    marginLeft: 8,
    '&:focus': {
      outlineColor: 'grey',
    },
  },
  iconPreviewHoverable: {
    position: 'absolute',
    left: -3,
    top: -2,
    padding: 0,
    borderRadius: 0,
    border: '1px solid',
    borderColor: 'grey.600',
    boxShadow: 'rgb(0 0 0 / 20%) 0px 3px 1px -2px, rgb(0 0 0 / 14%) 0px 2px 2px 0px, rgb(0 0 0 / 12%) 0px 1px 5px 0px',
    transition: 'transform .3s ease-in-out',
    '&:hover': {
      transform: 'rotate(-18deg) translateX(-8px)',
    },
  },
  iconPreviewStacked: {
    padding: 0,
    borderRadius: 0,
    border: '1px solid',
    borderColor: 'grey.600',
    boxShadow: 'rgb(0 0 0 / 20%) 0px 3px 1px -2px, rgb(0 0 0 / 14%) 0px 2px 2px 0px, rgb(0 0 0 / 12%) 0px 1px 5px 0px',
    background: '#fff',
  },

  opacityMenu: {
    display: 'flex',
    alignItems: 'center',
    gap: '15px',
    padding: '8px 20px 7px 15px',
    backgroundColor: '#F6F6F6',
  },
  menuListIcon: { justifyContent: 'right', 'min-width': '56px' },
};

/**
 * Legend Item for a Legend list
 *
 * @returns {JSX.Element} the legend list item
 */

export function LegendItemDetails(props: TypeLegendItemDetailsProps): JSX.Element {
  const { layerId, geoviewLayerInstance, subLayerId, layerConfigEntry, isRemoveable } = props;

  const { t, i18n } = useTranslation<string>();
  const theme: Theme & {
    iconImg: React.CSSProperties;
  } = useTheme();

  const { mapId } = geoviewLayerInstance;
  // check if layer is a clustered, so that clustering can be toggled
  const path = subLayerId || `${layerId}/${geoviewLayerInstance.listOfLayerEntryConfig[0]?.layerId}`;
  const clusterLayerPath = path.replace('-unclustered', '');
  const unclusterLayerPath = `${clusterLayerPath}-unclustered`;
  const canCluster = !!api.maps[mapId].layer.registeredLayers[unclusterLayerPath];
  const [checkIsGroup, setcheckIsGroup_] = useState(false);

  const [isClusterToggleEnabled, setIsClusterToggleEnabled] = useState(false);

  const [isLegendOpen, setLegendOpen] = useState(true);
  const [groupItems, setGroupItems] = useState<TypeListOfLayerEntryConfig>([]);
  const [iconType, setIconType] = useState<string | null>(null);
  const [iconImg, setIconImg] = useState<string | null>(null);
  const [iconList, setIconList] = useState<string[] | null>(null);
  const [labelList, setLabelList] = useState<string[] | null>(null);
  const [geometryLayerConfig, setLayerConfig] = useState<TypeLayerEntryConfig | null>(null);
  const [layerGeometryKey, setGeometryKey] = useState<TypeStyleGeometry | undefined>(undefined);
  const [layerName, setLayerName] = useState<string>('');
  const [opacity, setOpacity] = useState<number>(1);

  const [zoom, setZoom] = useState<number>(api.maps[mapId].currentZoom);
  const splitZoom =
    (api.maps[mapId].layer.registeredLayers[clusterLayerPath]?.source as TypeVectorSourceInitialConfig)?.cluster?.splitZoom || 7;
  const closeIconRef = useRef() as RefObject<HTMLButtonElement>;
  const stackIconRef = useRef() as MutableRefObject<HTMLDivElement | undefined>;
  const maxIconRef = useRef() as RefObject<HTMLButtonElement>;

  const [checkedSublayerNamesAndIcons, setCheckedSublayerNamesAndIcons] = useState<{ layer: string; icon: string }[]>([]);
  const [nochildLayers, setnochildLayers] = useState<{ layer: string; icon: string }[]>([]);
  const store = getGeoViewStore(mapId);

  const getGroupsDetails = (): boolean => {
    let isGroup = false;
    if (layerConfigEntry) {
      if (layerEntryIsGroupLayer(layerConfigEntry)) {
        setGroupItems(layerConfigEntry.listOfLayerEntryConfig);
        isGroup = true;
        setcheckIsGroup_(!setcheckIsGroup_);
      }
    } else if (
      geoviewLayerInstance?.listOfLayerEntryConfig &&
      (geoviewLayerInstance?.listOfLayerEntryConfig.length > 1 || layerEntryIsGroupLayer(geoviewLayerInstance?.listOfLayerEntryConfig[0]))
    ) {
      setGroupItems(geoviewLayerInstance?.listOfLayerEntryConfig);
      isGroup = true;
      setcheckIsGroup_(!setcheckIsGroup_);
    }
    console.log('is GROUP', isGroup);
    console.log('checkIs GROUP', checkIsGroup);

    return isGroup;
  };

  console.log(groupItems);

  const getLegendDetails = (layerLegend: TypeLegend) => {
    const { geoviewLayerId } = geoviewLayerInstance;
    if (layerLegend) {
      if (layerLegend.legend === null) setIconImg('no data');
      // WMS layers just return a string and get styles
      if (isWmsLegend(layerLegend) || isImageStaticLegend(layerLegend)) {
        setIconType('simple');
        if (layerLegend.legend) setIconImg(layerLegend.legend?.toDataURL());
      } else if (isVectorLegend(layerLegend) && layerLegend.legend) {
        Object.entries(layerLegend.legend).forEach(([, styleRepresentation]) => {
          if (styleRepresentation.arrayOfCanvas) {
            setIconType('list');
            const iconImageList = (styleRepresentation.arrayOfCanvas as HTMLCanvasElement[]).map((canvas) => {
              return canvas.toDataURL();
            });
            if (iconImageList.length > 0) setIconImg(iconImageList[0]);
            if (styleRepresentation.defaultCanvas) iconImageList.push(styleRepresentation.defaultCanvas.toDataURL());
            if (styleRepresentation.clusterCanvas) iconImageList.push(styleRepresentation.clusterCanvas.toDataURL());
            setIconList(iconImageList);
            if (layerLegend.styleConfig) {
              let geometryKey: TypeStyleGeometry | null = null;
              Object.entries(layerLegend.styleConfig).forEach(([key, styleSettings]) => {
                if (isClassBreakStyleConfig(styleSettings)) {
                  const iconLabelList = (styleSettings as TypeClassBreakStyleConfig).classBreakStyleInfo.map((styleInfo) => {
                    return styleInfo.label;
                  });
                  if (styleRepresentation.defaultCanvas) iconLabelList.push((styleSettings as TypeClassBreakStyleConfig).defaultLabel!);
                  if (styleRepresentation.clusterCanvas) iconLabelList.push('Cluster');
                  setLabelList(iconLabelList);
                  geometryKey = key as TypeStyleGeometry;
                }
                if (isUniqueValueStyleConfig(styleSettings)) {
                  const iconLabelList = (styleSettings as TypeUniqueValueStyleConfig).uniqueValueStyleInfo.map((styleInfo) => {
                    return styleInfo.label;
                  });
                  if (styleRepresentation.defaultCanvas) iconLabelList.push((styleSettings as TypeUniqueValueStyleConfig).defaultLabel!);
                  if (styleRepresentation.clusterCanvas) iconLabelList.push('Cluster');
                  setLabelList(iconLabelList);
                  geometryKey = key as TypeStyleGeometry;
                }
              });

              Object.keys(api.maps[mapId].layer.registeredLayers).forEach((layerPath) => {
                if (layerPath.startsWith(geoviewLayerId)) {
                  const layerConfig = api.maps[mapId].layer.registeredLayers[layerPath] as TypeVectorLayerEntryConfig;
                  if (layerConfig && layerConfig.style && geometryKey) {
                    const geometryStyle = layerConfig.style[geometryKey as TypeStyleGeometry];
                    if (
                      geometryStyle !== undefined &&
                      (geometryStyle.styleType === 'uniqueValue' || geometryStyle.styleType === 'classBreaks')
                    ) {
                      setGeometryKey(geometryKey);
                      setLayerConfig(layerConfig);
                    }
                  }
                }
              });
            }
          } else {
            setIconType('simple');
            setIconImg((styleRepresentation.defaultCanvas as HTMLCanvasElement).toDataURL());
          }
        });
      } else {
        // eslint-disable-next-line no-console
        console.log(`${layerId} - UNHANDLED LEGEND TYPE`);
      }
    } else {
      // eslint-disable-next-line no-console
      console.log(`${layerId} - NULL LAYER DATA`);
    }
  };

  const getLayerName = () => {
    if (layerConfigEntry) {
      if (layerConfigEntry.layerName && layerConfigEntry.layerName[i18n.language as TypeDisplayLanguage]) {
        setLayerName(layerConfigEntry.layerName[i18n.language as TypeDisplayLanguage] ?? '');
      } else if (t('legend.unknown')) {
        setLayerName(t('legend.unknown')!);
      }
    } else if (geoviewLayerInstance?.geoviewLayerName[i18n.language as TypeDisplayLanguage]) {
      setLayerName(geoviewLayerInstance.geoviewLayerName[i18n.language as TypeDisplayLanguage] ?? '');
    } else if (t('legend.unknown')) {
      setLayerName(t('legend.unknown')!);
    }
  };

  useEffect(() => {
    getLayerName();
    const isGroup = getGroupsDetails();
    if (!isGroup) {
      setOpacity(geoviewLayerInstance.getOpacity(geoviewLayerInstance.listOfLayerEntryConfig[0]) ?? 1);
      const legendInfo = api.maps[mapId].legend.legendLayerSet.resultSets?.[path]?.data;
      if (legendInfo) {
        getLegendDetails(legendInfo);
      }
    }
    // eslint-disable-next-line react-hooks/exhaustive-deps
  }, []);

  api.event.on(
    api.eventNames.GET_LEGENDS.LEGEND_INFO,
    (payload) => {
      if (payloadIsLegendInfo(payload)) {
        const { layerPath, legendInfo } = payload;
        if (!getGroupsDetails() && legendInfo) {
          if (path === layerPath) {
            getLegendDetails(legendInfo);
          }
        }
      }
    },
    mapId
  );

  const updateSelectedLayers = (selectedLayers: { layer: string; icon: string }[]) => {
    const selectedLayersByLayerName: Record<string, { layer: string; icon: string }[]> = {};
    if (selectedLayers.length > 0) {
      selectedLayers.forEach(({ layer, icon }) => {
        if (!selectedLayersByLayerName[layerName]) {
          selectedLayersByLayerName[layerName] = [{ layer, icon: icon || '' }];
        } else {
          selectedLayersByLayerName[layerName].push({ layer, icon: icon || '' });
        }
      });
    } else {
      selectedLayersByLayerName[layerName] = [];
    }

    store.setState({
      legendState: { ...store.getState().legendState, selectedLayers: selectedLayersByLayerName },
    });
  };

  const handleGetCheckedSublayerNames = (namesAndIcons: { layer: string; icon: string }[]) => {
    setCheckedSublayerNamesAndIcons(namesAndIcons);
  };

  useEffect(() => {
    if (checkedSublayerNamesAndIcons.length > 0) {
      updateSelectedLayers(checkedSublayerNamesAndIcons);
    } else {
      setnochildLayers([]);
      updateSelectedLayers(nochildLayers);
    }
  }, [checkedSublayerNamesAndIcons, nochildLayers]);

  useEffect(() => {
    const mapZoomHandler = (payload: PayloadBaseClass) => {
      if (canCluster) {
        setZoom((payload as NumberPayload).value);
      }
    };
    api.event.on(api.eventNames.MAP.EVENT_MAP_ZOOM_END, mapZoomHandler, mapId);
    return () => {
      api.event.off(api.eventNames.MAP.EVENT_MAP_ZOOM_END, mapId, mapZoomHandler);
    };
  }, [canCluster, mapId]);

  const handleRemoveLayer = () => {
    api.maps[mapId].layer.removeGeoviewLayer(geoviewLayerInstance);
    // NOTE: parent component needs to deal with removing this legend-item when recieving the layer remove event
  };

  const handleSetOpacity = (opacityValue: number | number[]) => {
    if (!geoviewLayerInstance) return;
    if (canCluster) {
      geoviewLayerInstance.setOpacity((opacityValue as number) / 100, clusterLayerPath);
      geoviewLayerInstance.setOpacity((opacityValue as number) / 100, unclusterLayerPath);
    } else if (subLayerId) geoviewLayerInstance.setOpacity((opacityValue as number) / 100, subLayerId);
    else geoviewLayerInstance.setOpacity((opacityValue as number) / 100, geoviewLayerInstance.listOfLayerEntryConfig[0]);
  };

  const handleClusterToggle = () => {
    if (api.maps[mapId].layer.registeredLayers[clusterLayerPath]?.olLayer) {
      api.maps[mapId].layer.registeredLayers[clusterLayerPath]?.olLayer!.setVisible(
        !api.maps[mapId].layer.registeredLayers[clusterLayerPath]?.olLayer!.getVisible()
      );
      api.maps[mapId].layer.registeredLayers[unclusterLayerPath]?.olLayer!.setVisible(
        !api.maps[mapId].layer.registeredLayers[unclusterLayerPath]?.olLayer!.getVisible()
      );
    }
    setIsClusterToggleEnabled(!isClusterToggleEnabled);
  };

  const handleZoomTo = async () => {
    let bounds = await api.maps[mapId].layer.geoviewLayers[layerId].calculateBounds(path);
    let transformedBounds: Extent | undefined;
    if (bounds) transformedBounds = transformExtent(bounds, `EPSG:${api.maps[mapId].currentProjection}`, `EPSG:4326`);

    if (
      !bounds ||
      (transformedBounds &&
        transformedBounds[0] === -180 &&
        transformedBounds[1] === -90 &&
        transformedBounds[2] === 180 &&
        transformedBounds[3] === 90)
    )
      bounds = api.maps[mapId].getView().get('extent');

    if (bounds) api.maps[mapId].zoomToExtent(bounds);
  };

  useEffect(() => {
    document.addEventListener('keydown', (e) => disableScrolling(e, stackIconRef));
    return () => {
      document.removeEventListener('keydown', (e) => disableScrolling(e, stackIconRef));
    };
  }, []);

  useEffect(() => {
    if (isLegendOpen && closeIconRef?.current) {
      closeIconRef.current?.focus();
    } else if (!isLegendOpen && stackIconRef?.current) {
      stackIconRef.current.focus();
    } else if (!isLegendOpen && iconType === 'simple' && maxIconRef?.current) {
      maxIconRef.current.focus();
    }
  }, [isLegendOpen, iconType]);

  // close the legend when no child.
  useEffect(() => {
    if (iconType === 'simple' && (!iconList || !iconList.length)) {
      setLegendOpen(false);
    }
  }, [iconList, iconType]);

  useEffect(() => {
    const source = api.maps[mapId].layer.getGeoviewLayerById(layerId)?.listOfLayerEntryConfig[0]?.source as TypeVectorSourceInitialConfig;
    setIsClusterToggleEnabled(source?.cluster?.enable ?? false);
    // eslint-disable-next-line react-hooks/exhaustive-deps
  }, []);

  return (
    <Grid item sm={12}>
      <Stack sx={{ justifyContent: 'space-between', padding: '16px 17px 16px 23px' }} direction="row">
        <div>
          <Typography> {layerName} </Typography>
          <Typography sx={{ fontSize: '0.6em' }}> Layer quick overview info </Typography>
        </div>
        <div>
          {groupItems.length === 0 && (
            <IconButton onClick={handleZoomTo} sx={{ backgroundColor: '#F6F6F6' }}>
              <ZoomInSearchIcon />
            </IconButton>
          )}
        </div>
      </Stack>
      <div style={{ padding: '16px 17px 16px 23px' }}>
        {opacity && groupItems.length === 0 && (
          <Box sx={sxClasses.opacityMenu}>
            <Typography>{t('legend.opacity')}</Typography>
            <SliderBase min={0} max={100} value={opacity * 100} customOnChange={handleSetOpacity} />
          </Box>
        )}
      </div>
      <List>
        <ListItem>
          {isRemoveable && (
            <Button variant="contained" onClick={handleRemoveLayer} type="text">
              {t('legend.remove_layer')}
            </Button>
          )}
        </ListItem>
        {zoom < splitZoom && canCluster && groupItems.length === 0 && (
          <ListItem onClick={handleClusterToggle}>
            <ListItemText> {t('legend.toggle_cluster')}</ListItemText>
            {isClusterToggleEnabled && (
              <ListItemIcon sx={sxClasses.menuListIcon}>
                <CheckIcon fontSize="small" />
              </ListItemIcon>
            )}
          </ListItem>
        )}
      </List>
      <Box sx={sxClasses.expandableIconContainer}>
        {iconType === 'simple' && iconImg !== null && <img alt="" style={theme.iconImg} src={iconImg} />}
        {iconType === 'list' && iconList !== null && labelList !== null && (
          <LegendIconList
            iconImages={iconList}
            iconLabels={labelList}
<<<<<<< HEAD
            isParentVisible={isChecked}
            onGetCheckedSublayerNames={handleGetCheckedSublayerNames}
            toggleParentVisible={() => setChecked(!isChecked)}
=======
            mapId={mapId}
>>>>>>> e98165f1
            toggleMapVisible={(sublayerConfig) => {
              (geoviewLayerInstance as AbstractGeoViewVector | EsriDynamic).applyViewFilter(sublayerConfig);
            }}
            layerConfig={geometryLayerConfig as TypeVectorLayerEntryConfig}
            geometryKey={layerGeometryKey!}
          />
        )}
      </Box>
    </Grid>
  );
}<|MERGE_RESOLUTION|>--- conflicted
+++ resolved
@@ -470,13 +470,10 @@
           <LegendIconList
             iconImages={iconList}
             iconLabels={labelList}
-<<<<<<< HEAD
             isParentVisible={isChecked}
             onGetCheckedSublayerNames={handleGetCheckedSublayerNames}
             toggleParentVisible={() => setChecked(!isChecked)}
-=======
             mapId={mapId}
->>>>>>> e98165f1
             toggleMapVisible={(sublayerConfig) => {
               (geoviewLayerInstance as AbstractGeoViewVector | EsriDynamic).applyViewFilter(sublayerConfig);
             }}
