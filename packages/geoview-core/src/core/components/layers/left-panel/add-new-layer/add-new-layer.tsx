import React, { ChangeEvent, useEffect, useRef, useState, KeyboardEvent } from 'react';
import { useTranslation } from 'react-i18next';
import { SelectChangeEvent } from '@mui/material';
import {
  Box,
  Button,
  ButtonGroup,
  ButtonPropsLayerPanel,
  CircularProgressBase,
  FileUploadIcon,
  Paper,
  Select,
  Stepper,
  TextField,
} from '@/ui';
import { useGeoViewMapId } from '@/core/stores/geoview-store';
import { useLayerStoreActions } from '@/core/stores/store-interface-and-intial-values/layer-state';
import { api } from '@/app';
import { logger } from '@/core/utils/logger';
import { MapEventProcessor } from '@/api/event-processors/event-processor-children/map-event-processor';
import {
  CONST_LAYER_TYPES,
  TypeGeoviewLayerTypeWithGeoCore,
  AbstractGeoViewLayer,
  TypeGeoviewLayerType,
} from '@/geo/layer/geoview-layers/abstract-geoview-layers';
import { CONST_LAYER_ENTRY_TYPES } from '@/geo/map/map-schema-types';
import { GroupLayerEntryConfig } from '@/api/config/types/map-schema-types';
import { AddLayerTree } from './add-layer-tree';
import { buildGeoLayerToAdd } from './add-new-layers-utils';

export function AddNewLayer(): JSX.Element {
  // Log
  logger.logTraceRender('components/layers/left-panel/add-new-layer/add-new-layer');

  const { t } = useTranslation<string>();

  const { CSV, ESRI_DYNAMIC, ESRI_FEATURE, ESRI_IMAGE, GEOJSON, GEOPACKAGE, WMS, WFS, OGC_FEATURE, XYZ_TILES } = CONST_LAYER_TYPES;
  const { GEOCORE } = CONST_LAYER_ENTRY_TYPES;

  const [activeStep, setActiveStep] = useState(0);
  const [layerURL, setLayerURL] = useState('');
  const [displayURL, setDisplayURL] = useState('');
  const [layerType, setLayerType] = useState<TypeGeoviewLayerTypeWithGeoCore | ''>('');
  const [layerList, setLayerList] = useState<GroupLayerEntryConfig[]>([]);

  const [layerName, setLayerName] = useState('');
  const [layerIdsToAdd, setLayerIdsToAdd] = useState<string[]>([]);
  const [isLoading, setIsLoading] = useState<boolean>(false);
  const [drag, setDrag] = useState<boolean>(false);
  const [hasMetadata, setHasMetadata] = useState<boolean>(false);
  const [stepButtonDisable, setStepButtonDisable] = useState<boolean>(true);

  const dragPopover = useRef(null);
  const uploadBtnRef = useRef<HTMLButtonElement>(null);
  const serviceTypeRef = useRef<HTMLDivElement>(null);
  const isMultipleRef = useRef<HTMLDivElement>(null);
  const isMultipleTextFieldRef = useRef<HTMLDivElement>(null);

  // get values from store
  const mapId = useGeoViewMapId();
  const { setDisplayState } = useLayerStoreActions();

  const isMultiple = (): boolean =>
    hasMetadata && (layerType === ESRI_DYNAMIC || layerType === WFS || layerType === WMS || layerType === GEOJSON);

  /**
   * List of layer types and labels
   */
  const layerOptions = [
    [CSV, 'CSV'],
    [ESRI_DYNAMIC, 'ESRI Dynamic Service'],
    [ESRI_FEATURE, 'ESRI Feature Service'],
    [ESRI_IMAGE, 'ESRI Image Service'],
    [GEOJSON, 'GeoJSON'],
    [GEOPACKAGE, 'GeoPackage'],
    [WMS, 'OGC Web Map Service (WMS)'],
    [WFS, 'OGC Web Feature Service (WFS)'],
    [OGC_FEATURE, 'OGC API Features'],
    [XYZ_TILES, 'XYZ Raster Tiles'],
    [GEOCORE, 'GeoCore'],
  ];

  const sxClasses = {
    buttonGroup: {
      paddingTop: 12,
      gap: 6,
    },
  };

  /**
   * Emits an error dialogue when a text field is empty
   *
   * @param textField label for the TextField input that cannot be empty
   */
  const emitErrorEmpty = (textField: string): void => {
    setIsLoading(false);
    api.maps[mapId].notifications.showError(`${textField} ${t('layers.errorEmpty')}`, [], false);
  };

  /**
   * Emits an error dialogue when a text field is empty
   *
   * @param textField label for the TextField input that cannot be empty
   */
  const emitErrorNone = (): void => {
    setIsLoading(false);
    api.maps[mapId].notifications.showError('layers.errorNone', [], false);
  };

  /**
   * Emits an error dialogue when unsupported files are uploaded
   *
   * @param textField label for the TextField input that cannot be empty
   */
  const emitErrorFile = (): void => {
    api.maps[mapId].notifications.showError('layers.errorFile', [], false);
  };

  /**
   * Emits an error when the URL does not support the selected service type
   *
   * @param serviceName type of service provided by the URL
   */
  const emitErrorServer = (serviceName: string): void => {
    setIsLoading(false);
    api.maps[mapId].notifications.showError(`${serviceName} ${t('layers.errorServer')}`, [], false);
  };

  /**
   * Attempt to determine the layer type based on the URL format
   */
  const bestGuessLayerType = (): void => {
    const layerTokens = displayURL.toUpperCase().split('/');
    const layerId = parseInt(layerTokens[layerTokens.length - 1], 10);
    if (displayURL.toUpperCase().endsWith('MAPSERVER') || displayURL.toUpperCase().endsWith('MAPSERVER/')) {
      setLayerType(ESRI_DYNAMIC);
    } else if (
      displayURL.toUpperCase().indexOf('FEATURESERVER') !== -1 ||
      (displayURL.toUpperCase().indexOf('MAPSERVER') !== -1 && !Number.isNaN(layerId))
    ) {
      setLayerType(ESRI_FEATURE);
    } else if (displayURL.toUpperCase().indexOf('IMAGESERVER') !== -1) {
      setLayerType(ESRI_IMAGE);
    } else if (layerTokens.indexOf('WFS') !== -1) {
      setLayerType(WFS);
    } else if (displayURL.toUpperCase().endsWith('.JSON') || displayURL.toUpperCase().endsWith('.GEOJSON')) {
      setLayerType(GEOJSON);
    } else if (displayURL.toUpperCase().endsWith('.GPKG')) {
      setLayerType(GEOPACKAGE);
    } else if (displayURL.toUpperCase().indexOf('{Z}/{X}/{Y}') !== -1 || displayURL.toUpperCase().indexOf('{Z}/{Y}/{X}') !== -1) {
      setLayerType(XYZ_TILES);
    } else if (displayURL.indexOf('/') === -1 && displayURL.replaceAll('-', '').length === 32) {
      setLayerType(GEOCORE);
    } else if (displayURL.toUpperCase().indexOf('WMS') !== -1) {
      setLayerType(WMS);
    } else if (displayURL.toUpperCase().endsWith('.CSV')) {
      setLayerType(CSV);
    } else {
      setLayerType('');
      setStepButtonDisable(true);
    }
  };

  /**
   * Handle the behavior of the 'Continue' button in the Stepper UI
   */
  const handleStep1 = (): void => {
    let valid = true;
    if (layerURL.trim() === '') {
      valid = false;
      emitErrorNone();
    }
    if (valid) {
      bestGuessLayerType();
      setActiveStep(1);
    }
  };

  /**
   * Handle the behavior of the 'Continue' button in the Stepper UI
   */
  const handleStep2 = (): void => {
    setIsLoading(true);

    const populateLayerList = async (curlayerType: TypeGeoviewLayerType) => {
      try {
        const layersTree = await api.config.createMetadataLayerTree(layerURL, curlayerType, [], 'en');
        setLayerList(layersTree as GroupLayerEntryConfig[]);
        setHasMetadata(true);
        return true;
      } catch (err) {
        emitErrorServer(curlayerType);
        return false;
      }
    };

    let promise;
    if (layerType === undefined) {
      setIsLoading(false);
      emitErrorEmpty(t('layers.service'));
    } else if (
      layerType === WMS ||
      layerType === WFS ||
      layerType === OGC_FEATURE ||
      layerType === XYZ_TILES ||
      layerType === ESRI_DYNAMIC ||
      layerType === ESRI_FEATURE ||
      layerType === ESRI_IMAGE ||
      layerType === GEOJSON ||
      layerType === GEOPACKAGE ||
      layerType === CSV
    ) {
      promise = populateLayerList(layerType);
      // wmsValidation();
      // wfsValidation();
    }
    // else if (layerType === WFS) promise = wfsValidation();
    // else if (layerType === OGC_FEATURE) promise = ogcFeatureValidation();
    // else if (layerType === XYZ_TILES) promise = xyzValidation();
    // else if (layerType === ESRI_DYNAMIC) promise = esriValidation(ESRI_DYNAMIC);
    // else if (layerType === ESRI_FEATURE) promise = esriValidation(ESRI_FEATURE);
    // else if (layerType === ESRI_IMAGE) promise = esriImageValidation();
    // else if (layerType === GEOJSON) promise = geoJSONValidation();
    // else if (layerType === GEOPACKAGE) promise = Promise.resolve(geoPackageValidation());
    else if (layerType === GEOCORE) {
      // promise = geocoreValidation();
      // else if (layerType === CSV) promise = csvValidation();
    }
    // If we have a promise of a layer validation
    if (promise) {
      promise
        .then((isValid) => {
          if (isValid) {
            setIsLoading(false);
            setActiveStep(2);

            // disable continue button until a layer entry is selected
            setStepButtonDisable(true);
          }
        })
        .catch((error) => {
          // Log
          logger.logPromiseFailed('promise of layer validation in handleStep2 in AddNewLayer', error);
        });
    }
  };

  /**
   * Handle the behavior of the 'Step3' button in the Stepper UI
   */
  const handleStep3 = (): void => {
    let valid = true;
    if (layerIdsToAdd.length === 0) {
      valid = false;
      emitErrorEmpty(t('layers.layer'));
    }
    if (valid) setActiveStep(3);
  };

  const doneAdding = (): void => {
    // Done adding
    setIsLoading(false);
    setDisplayState('view');
    MapEventProcessor.setLayerZIndices(mapId);
  };

  const doneAddedShowMessage = (layerBeingAdded: AbstractGeoViewLayer): void => {
    if (layerBeingAdded.allLayerStatusAreGreaterThanOrEqualTo('error'))
      api.maps[mapId].notifications.showMessage('layers.layerAddedWithError', [layerName]);
    else if (layerBeingAdded?.allLayerStatusAreGreaterThanOrEqualTo('loaded'))
      api.maps[mapId].notifications.showMessage('layers.layerAdded', [layerName]);
    else api.maps[mapId].notifications.showMessage('layers.layerAddedAndLoading', [layerName]);
  };

  /**
   * Handle the behavior of the 'Finish' button in the Stepper UI
   */
  const handleStepLast = (): void => {
    setIsLoading(true);

    const newGeoViewLayer = buildGeoLayerToAdd({
      layerIdsToAdd,
      layerName,
      layerType,
      layerURL,
      layersList: layerList,
    });

    // Add the layer using the proper function
    const addedLayer = api.maps[mapId].layer.addGeoviewLayer(newGeoViewLayer);
    if (addedLayer) {
      // Wait on the promise
      addedLayer.promiseLayer
        .then(() => {
          // Done adding
          doneAdding();
          doneAddedShowMessage(addedLayer.layer);
        })
        .catch((error) => {
          // Log
          logger.logPromiseFailed('addedLayer.promiseLayer in handleStepLast in AddNewLayer', error);
        });
    } else {
      // Failed to add, remove spinning, but stay on the add ui
      setIsLoading(false);
    }
    // }
  };

  /**
   * Handle the behavior of the 'Back' button in the Stepper UI
   */
  const handleBack = (): void => {
    setActiveStep((prevActiveStep: number) => prevActiveStep - 1);

    // We assume previous step ok, so enable continue button
    setStepButtonDisable(false);
  };

  /**
   * Set layer URL from file input
   *
   * @param {File} file - Uploaded file
   */
  const handleFile = (file: File): void => {
    const fileURL = URL.createObjectURL(file);
    setDisplayURL(file.name);
    setLayerURL(fileURL);
    const fileName = file.name.split('.')[0];
    setLayerType('');
    setLayerList([]);
    setLayerName(fileName);
    setLayerIdsToAdd([]);
  };

  /**
   * Set layer URL from form input
   *
   * @param {ChangeEvent<HTMLInputElement>} event - TextField event
   */
  const handleInput = (event: ChangeEvent<HTMLInputElement>): void => {
    setDisplayURL(event.target.value.trim());
    setLayerURL(event.target.value.trim());
    setLayerType('');
    setLayerList([]);
    setLayerName('');
    setLayerIdsToAdd([]);

    // TODO: create a utilities function to test valid URL before we enable the continue button
    // TODO.CONT: This function should try to ping the server for an answer...
    // Check if url or geocore is provided
    setStepButtonDisable(!(event.target.value.trim().startsWith('https://') || event.target.value.trim().length !== 35));
  };

  /**
   * Set layerType from form input
   *
   * @param {SelectChangeEvent<unknown>} event - TextField event
   */
  const handleSelectType = (event: SelectChangeEvent<unknown>): void => {
    setLayerType(event.target.value as TypeGeoviewLayerTypeWithGeoCore);
    setLayerList([]);
    setLayerIdsToAdd([]);

    setStepButtonDisable(false);
  };

  /**
   * Set the layer name from form input
   *
   * @param {ChangeEvent<HTMLInputElement>} event - TextField event
   */
  const handleNameLayer = (event: ChangeEvent<HTMLInputElement>): void => {
    setStepButtonDisable(false);
    setLayerName(event.target.value);
  };

  // To set the button enable when validation set the layerName
  useEffect(() => {
    if (activeStep === 2 && layerIdsToAdd.length > 0) setStepButtonDisable(false);
  }, [layerName, activeStep, layerIdsToAdd]);

  useEffect(() => {
    if (activeStep === 0) {
      uploadBtnRef.current?.focus();
    }
    if (activeStep === 1) {
      (serviceTypeRef.current?.getElementsByTagName('input')[0].previousSibling as HTMLDivElement).focus();
    }
    if (activeStep === 2) {
      if (isMultipleRef.current) {
        // handle is Multiple fields focus
        const id = isMultipleRef.current?.dataset?.id;
        const elem = isMultipleRef.current?.querySelector('#service-layer-label') as HTMLInputElement;
        if (id === 'autocomplete' && elem) {
          elem.focus();
        } else {
          isMultipleTextFieldRef.current?.getElementsByTagName('input')[0]?.focus();
        }
      }
    }
    if (activeStep === 3) {
      isMultipleTextFieldRef.current?.getElementsByTagName('input')[0]?.focus();
    }
  }, [activeStep]);
  /**
   * Handle file dragged into dropzone
   *
   * @param {DragEvent<HTMLDivElement>} event - Drag event
   */
  const handleDragEnter = (event: React.DragEvent<HTMLDivElement>): void => {
    event.preventDefault();
    event.stopPropagation();
    if (event.target !== dragPopover.current) {
      setDrag(true);
    }
  };

  /**
   * Handle file dragged out of dropzone
   *
   * @param {DragEvent<HTMLDivElement>} event - Drag event
   */
  const handleDragLeave = (event: React.DragEvent<HTMLDivElement>): void => {
    event.preventDefault();
    event.stopPropagation();
    if (event.target === dragPopover.current) setDrag(false);
  };

  /**
   * Prevent default behaviour when file dragged over dropzone
   *
   * @param {DragEvent<HTMLDivElement>} event - Drag event
   */
  const handleDragOver = (event: React.DragEvent<HTMLDivElement>): void => {
    event.preventDefault();
    event.stopPropagation();
  };

  /**
   * Handle file drop
   *
   * @param {DragEvent<HTMLDivElement>} event - Drag event
   */
  const handleDrop = (event: React.DragEvent<HTMLDivElement>): void => {
    event.preventDefault();
    event.stopPropagation();
    setDrag(false);
    if (event.dataTransfer?.files) {
      const file = event.dataTransfer.files[0];
      const upFilename = file.name.toUpperCase();
      if (upFilename.endsWith('.JSON') || upFilename.endsWith('.GEOJSON') || upFilename.endsWith('.GPKG') || upFilename.endsWith('.CSV')) {
        handleFile(file);
      } else {
        emitErrorFile();
      }
    }
  };

  const handleKeyDown = (e: KeyboardEvent<HTMLButtonElement>): void => {
    if (e.key === 'Enter') {
      handleBack();
      e.preventDefault();
    }
  };

  /**
   * Creates a set of Continue / Back buttons
   *
   * @param param0 specify if button is first or last in the list
   * @returns {JSX.Element} React component
   */
  // TODO: refactor - remove the unstable nested component
  // eslint-disable-next-line react/no-unstable-nested-components
  function NavButtons({ isFirst = false, isLast = false, handleNext }: ButtonPropsLayerPanel): JSX.Element {
    return isLoading ? (
      <Box sx={{ padding: 10 }}>
        <CircularProgressBase />
      </Box>
    ) : (
      <ButtonGroup sx={sxClasses.buttonGroup}>
        <Button
          variant="contained"
          className="buttonOutlineFilled"
          size="small"
          type="text"
          disabled={stepButtonDisable}
          onClick={handleNext}
        >
          {isLast ? t('layers.finish') : t('layers.continue')}
        </Button>
        {!isFirst && (
          <Button
            variant="contained"
            className="buttonOutlineFilled"
            size="small"
            type="text"
            onClick={handleBack}
            onKeyDown={(e) => handleKeyDown(e)}
          >
            {t('layers.back')}
          </Button>
        )}
      </ButtonGroup>
    );
  }

  return (
    <Paper sx={{ padding: '20px', gap: '8' }}>
      <Stepper
        activeStep={activeStep}
        orientation="vertical"
        steps={[
          {
            stepLabel: {
              children: t('layers.stepOne'),
            },
            stepContent: {
              children: (
                <Box
                  className="dropzone"
                  style={{ position: 'relative' }}
                  onDrop={(e) => handleDrop(e)}
                  onDragOver={(e) => handleDragOver(e)}
                  onDragEnter={(e) => handleDragEnter(e)}
                  onDragLeave={(e) => handleDragLeave(e)}
                >
                  {drag && (
                    <Box
                      ref={dragPopover}
                      style={{
                        backgroundColor: 'rgba(128,128,128,.95)',
                        position: 'absolute',
                        top: 0,
                        bottom: 0,
                        left: 0,
                        right: 0,
                        zIndex: 9999,
                        textAlign: 'center',
                        color: 'black',
                        fontSize: 24,
                      }}
                    >
                      <h3>
                        <br />
                        <br />
                        {t('layers.dropzone')}
                      </h3>
                    </Box>
                  )}
                  <Box>
                    <input
                      type="file"
                      id="fileUpload"
                      style={{ display: 'none' }}
                      onChange={(e) => {
                        if (e.target.files) handleFile(e.target.files[0]);
                      }}
                      accept=".gpkg, .json, .geojson, .csv"
                    />
                  </Box>
                  <Button
                    fullWidth
                    variant="outlined"
                    size="small"
                    sx={{ width: '100%' }}
                    type="text"
                    onClick={() => document.getElementById('fileUpload')?.click()}
                    className="buttonOutlineFilled"
                    ref={uploadBtnRef}
                  >
                    <FileUploadIcon />
                    <Box component="span">{t('layers.upload')}</Box>
                  </Button>
                  <p style={{ textAlign: 'center' }}>
                    <small>{t('layers.drop')}</small>
                  </p>
                  <p style={{ textAlign: 'center' }}>{t('layers.or')}</p>
                  <TextField
                    sx={{ width: '100%' }}
                    label={t('layers.url')}
                    variant="standard"
                    value={displayURL}
                    onChange={handleInput}
                    multiline
                  />
                  <br />
                  <NavButtons isFirst handleNext={handleStep1} />
                </Box>
              ),
            },
          },
          {
            stepLabel: {
              children: t('layers.stepTwo'),
            },
            stepContent: {
              children: (
                <>
                  <Select
                    fullWidth
                    labelId="service-type-label"
                    value={layerType}
                    onChange={handleSelectType}
                    label={t('layers.service')}
                    variant="standard"
                    inputLabel={{
                      id: 'service-type-label',
                    }}
                    ref={serviceTypeRef}
                    menuItems={layerOptions.map(([value, label]) => ({
                      key: value,
                      item: {
                        value,
                        children: label,
                      },
                    }))}
                  />
                  <NavButtons handleNext={handleStep2} />
                </>
              ),
            },
          },
          {
            stepLabel: {
              children: t('layers.stepThree'),
            },
            stepContent: {
              children: (
                <>
                  {layerList.length === 0 && (
                    <TextField
                      label={t('layers.name')}
                      variant="standard"
                      value={layerName}
                      onChange={handleNameLayer}
                      ref={isMultipleTextFieldRef}
                    />
                  )}
<<<<<<< HEAD
                  {layerList.length > 0 && (
                    <AddLayerTree layersData={layerList} startingSelectedItems={layerIdsToAdd} onSelectedItemsChange={setLayerIdsToAdd} />
=======
                  {layerList.length > 1 && (layerList[0] as TypeLayerEntryConfig).layerName && (
                    <Autocomplete
                      fullWidth
                      multiple={isMultiple()}
                      disableClearable={!isMultiple()}
                      disableCloseOnSelect
                      id="service-layer-label"
                      options={layerList as TypeLayerEntryConfig[]}
                      getOptionLabel={(option) =>
                        `${(option as TypeLayerEntryConfig).layerName!.en} (${(option as TypeLayerEntryConfig).layerId})`
                      }
                      renderOption={(props, option, { selected }) => (
                        <li {...props} key={(option as TypeLayerEntryConfig).layerName!.en}>
                          <Checkbox icon={uncheckedIcon} checkedIcon={checkedIcon} style={{ marginRight: 8 }} checked={selected} />
                          {(option as TypeLayerEntryConfig).layerName!.en}
                        </li>
                      )}
                      // eslint-disable-next-line @typescript-eslint/no-explicit-any
                      onChange={handleSelectLayer as any}
                      ref={isMultipleRef}
                      renderInput={(params) => <TextField {...params} label={t('layers.layerSelect')} />}
                    />
                  )}
                  {layerList.length > 1 && (layerList[0] as TypeGeoviewLayerConfig).geoviewLayerName && (
                    <Autocomplete
                      fullWidth
                      multiple={isMultiple()}
                      disableClearable={!isMultiple()}
                      id="service-layer-label"
                      options={layerList as TypeGeoviewLayerConfig[]}
                      getOptionLabel={(option) =>
                        `${(option as TypeGeoviewLayerConfig).geoviewLayerName!.en} (${(option as TypeGeoviewLayerConfig).geoviewLayerId})`
                      }
                      disableCloseOnSelect
                      renderOption={(props, option, { selected }) => (
                        <li {...props} key={(option as TypeGeoviewLayerConfig).geoviewLayerName!.en}>
                          <Checkbox icon={uncheckedIcon} checkedIcon={checkedIcon} style={{ marginRight: 8 }} checked={selected} />
                          {(option as TypeGeoviewLayerConfig).geoviewLayerName!.en}
                        </li>
                      )}
                      // eslint-disable-next-line @typescript-eslint/no-explicit-any
                      onChange={handleSelectLayer as any}
                      ref={isMultipleRef}
                      renderInput={(params) => <TextField {...params} label={t('layers.layerSelect')} />}
                    />
>>>>>>> e58fac12
                  )}
                  <br />
                  <NavButtons isLast={!isMultiple()} handleNext={isMultiple() ? handleStep3 : handleStepLast} />
                </>
              ),
            },
          },
          isMultiple()
            ? {
                stepLabel: {
                  children: t('layers.stepFour'),
                },
                stepContent: {
                  children: (
                    <>
                      <TextField
                        sx={{ width: '100%' }}
                        label={t('layers.name')}
                        variant="standard"
                        value={layerName}
                        onChange={handleNameLayer}
                        ref={isMultipleTextFieldRef}
                      />
                      <br />
                      <NavButtons isLast handleNext={handleStepLast} />
                    </>
                  ),
                },
              }
            : null,
        ]}
      />
    </Paper>
  );
}<|MERGE_RESOLUTION|>--- conflicted
+++ resolved
@@ -638,56 +638,8 @@
                       ref={isMultipleTextFieldRef}
                     />
                   )}
-<<<<<<< HEAD
                   {layerList.length > 0 && (
                     <AddLayerTree layersData={layerList} startingSelectedItems={layerIdsToAdd} onSelectedItemsChange={setLayerIdsToAdd} />
-=======
-                  {layerList.length > 1 && (layerList[0] as TypeLayerEntryConfig).layerName && (
-                    <Autocomplete
-                      fullWidth
-                      multiple={isMultiple()}
-                      disableClearable={!isMultiple()}
-                      disableCloseOnSelect
-                      id="service-layer-label"
-                      options={layerList as TypeLayerEntryConfig[]}
-                      getOptionLabel={(option) =>
-                        `${(option as TypeLayerEntryConfig).layerName!.en} (${(option as TypeLayerEntryConfig).layerId})`
-                      }
-                      renderOption={(props, option, { selected }) => (
-                        <li {...props} key={(option as TypeLayerEntryConfig).layerName!.en}>
-                          <Checkbox icon={uncheckedIcon} checkedIcon={checkedIcon} style={{ marginRight: 8 }} checked={selected} />
-                          {(option as TypeLayerEntryConfig).layerName!.en}
-                        </li>
-                      )}
-                      // eslint-disable-next-line @typescript-eslint/no-explicit-any
-                      onChange={handleSelectLayer as any}
-                      ref={isMultipleRef}
-                      renderInput={(params) => <TextField {...params} label={t('layers.layerSelect')} />}
-                    />
-                  )}
-                  {layerList.length > 1 && (layerList[0] as TypeGeoviewLayerConfig).geoviewLayerName && (
-                    <Autocomplete
-                      fullWidth
-                      multiple={isMultiple()}
-                      disableClearable={!isMultiple()}
-                      id="service-layer-label"
-                      options={layerList as TypeGeoviewLayerConfig[]}
-                      getOptionLabel={(option) =>
-                        `${(option as TypeGeoviewLayerConfig).geoviewLayerName!.en} (${(option as TypeGeoviewLayerConfig).geoviewLayerId})`
-                      }
-                      disableCloseOnSelect
-                      renderOption={(props, option, { selected }) => (
-                        <li {...props} key={(option as TypeGeoviewLayerConfig).geoviewLayerName!.en}>
-                          <Checkbox icon={uncheckedIcon} checkedIcon={checkedIcon} style={{ marginRight: 8 }} checked={selected} />
-                          {(option as TypeGeoviewLayerConfig).geoviewLayerName!.en}
-                        </li>
-                      )}
-                      // eslint-disable-next-line @typescript-eslint/no-explicit-any
-                      onChange={handleSelectLayer as any}
-                      ref={isMultipleRef}
-                      renderInput={(params) => <TextField {...params} label={t('layers.layerSelect')} />}
-                    />
->>>>>>> e58fac12
                   )}
                   <br />
                   <NavButtons isLast={!isMultiple()} handleNext={isMultiple() ? handleStep3 : handleStepLast} />
