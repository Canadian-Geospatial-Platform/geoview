--- conflicted
+++ resolved
@@ -6,21 +6,12 @@
   CONST_LAYER_TYPES,
   EsriDynamic,
   EsriFeature,
-<<<<<<< HEAD
-=======
   GeoCore,
   GeoJSON,
->>>>>>> 6b146e32
   TypeEsriDynamicLayerConfig,
   TypeEsriDynamicLayerEntryConfig,
   TypeEsriFeatureLayerConfig,
   TypeEsriFeatureLayerEntryConfig,
-<<<<<<< HEAD
-  TypeGeoviewLayerType,
-  TypeLayerEntryConfig,
-  TypeListOfLayerEntryConfig,
-  TypeOgcWmsLayerEntryConfig,
-=======
   TypeGeoCoreLayerConfig,
   TypeGeoJSONLayerConfig,
   TypeGeoJSONLayerEntryConfig,
@@ -35,7 +26,6 @@
   TypeXYZTilesConfig,
   TypeXYZTilesLayerEntryConfig,
   XYZTiles,
->>>>>>> 6b146e32
 } from '@/geo';
 import { OgcFeature, TypeOgcFeatureLayerConfig, TypeOgcFeatureLayerEntryConfig } from '@/geo/layer/geoview-layers/vector/ogc-feature';
 import { TypeWMSLayerConfig, WMS as WmsGeoviewClass } from '@/geo/layer/geoview-layers/raster/wms';
@@ -66,11 +56,7 @@
   const [layerURL, setLayerURL] = useState('');
   const [displayURL, setDisplayURL] = useState('');
   const [layerType, setLayerType] = useState<TypeGeoviewLayerType | ''>('');
-<<<<<<< HEAD
-  const [layerList, setLayerList] = useState<TypeListOfLayerEntryConfig>([]);
-=======
   const [layerList, setLayerList] = useState<TypeListOfLayerEntryConfig | TypeListOfGeoviewLayerConfig>([]);
->>>>>>> 6b146e32
   const [layerName, setLayerName] = useState('');
   const [layerEntries, setLayerEntries] = useState<TypeListOfLayerEntryConfig | TypeListOfGeoviewLayerConfig>([]);
   const [isLoading, setIsLoading] = useState<boolean>(false);
@@ -83,11 +69,7 @@
   const mapId = useGeoViewMapId();
   const layersList = useLayersList();
 
-<<<<<<< HEAD
-  const isMultiple = () => layerType === ESRI_DYNAMIC || layerType === WFS || layerType === WMS;
-=======
   const isMultiple = () => hasMetadata && (layerType === ESRI_DYNAMIC || layerType === WFS || layerType === WMS || layerType === GEOJSON);
->>>>>>> 6b146e32
 
   /**
    * List of layer types and labels
@@ -248,16 +230,10 @@
       setGeoviewLayerInstance(wmsGeoviewLayerInstance);
       await wmsGeoviewLayerInstance.createGeoViewLayers();
       if (!wmsGeoviewLayerInstance.metadata) throw new Error('Cannot get metadata');
-<<<<<<< HEAD
-      const wmsMetadata = wmsGeoviewLayerInstance.metadata;
-
-      if (wmsMetadata === null || !Object.keys(wmsMetadata).length) {
-=======
       setHasMetadata(true);
       const wmsMetadata = wmsGeoviewLayerInstance.metadata;
 
       if (!wmsMetadata) {
->>>>>>> 6b146e32
         emitErrorServer('OGC WMS');
         return false;
       }
@@ -327,10 +303,7 @@
       setGeoviewLayerInstance(wfsGeoviewLayerInstance);
       await wfsGeoviewLayerInstance.createGeoViewLayers();
       if (!wfsGeoviewLayerInstance.metadata) throw new Error('Cannot get metadata');
-<<<<<<< HEAD
-=======
       setHasMetadata(true);
->>>>>>> 6b146e32
       const wfsMetadata = wfsGeoviewLayerInstance.metadata;
       const layers = (wfsMetadata.FeatureTypeList.FeatureType as TypeJsonArray).map(
         (aFeatureType) =>
@@ -362,24 +335,11 @@
    */
   const ogcFeatureValidation = async (): Promise<boolean> => {
     try {
-<<<<<<< HEAD
-      const ogcFeatureLayerConfig = {
-=======
       const ogcFeatureGeoviewLayerConfig = {
->>>>>>> 6b146e32
         geoviewLayerType: OGC_FEATURE,
         listOfLayerEntryConfig: [] as TypeOgcFeatureLayerEntryConfig[],
         metadataAccessPath: createLocalizedString(layerURL),
       } as TypeOgcFeatureLayerConfig;
-<<<<<<< HEAD
-      const ogcFeatureInstance = new OgcFeature(mapId, ogcFeatureLayerConfig);
-      // Synchronize the geoviewLayerId.
-      ogcFeatureLayerConfig.geoviewLayerId = ogcFeatureInstance.geoviewLayerId;
-      setGeoviewLayerInstance(ogcFeatureInstance);
-      await ogcFeatureInstance.createGeoViewLayers();
-      if (!ogcFeatureInstance.metadata) throw new Error('Cannot get metadata');
-      const ogcFeatureMetadata = ogcFeatureInstance.metadata!;
-=======
       const ogcFeatureInstance = new OgcFeature(mapId, ogcFeatureGeoviewLayerConfig);
       // Synchronize the geoviewLayerId.
       ogcFeatureGeoviewLayerConfig.geoviewLayerId = ogcFeatureInstance.geoviewLayerId;
@@ -388,18 +348,14 @@
       const ogcFeatureMetadata = ogcFeatureInstance.metadata!;
       if (!ogcFeatureInstance.metadata) throw new Error('Cannot get metadata');
       setHasMetadata(true);
->>>>>>> 6b146e32
 
       if (!Object.keys(ogcFeatureMetadata).length) {
         emitErrorServer('OGC API Feature');
         return false;
       }
 
-<<<<<<< HEAD
-=======
       // TODO: this type of query is not implemented in the ogc feature class. When we have time, we Should add
       // TODOCONT: it to the code.
->>>>>>> 6b146e32
       /*
       const keysSingleLayer = ['id', 'title'];
       const isSingleLayerValid = keysSingleLayer.every((key) => Object.keys(ogcFeatureMetadata).includes(key));
@@ -421,11 +377,7 @@
       const layers = (ogcFeatureMetadata.collections as TypeJsonArray).map(
         (aFeatureType) =>
           new TypeOgcFeatureLayerEntryConfig({
-<<<<<<< HEAD
-            geoviewLayerConfig: ogcFeatureLayerConfig,
-=======
             geoviewLayerConfig: ogcFeatureGeoviewLayerConfig,
->>>>>>> 6b146e32
             layerId: aFeatureType.id as string,
             layerName: createLocalizedString(aFeatureType.title as string),
           } as TypeOgcFeatureLayerEntryConfig)
@@ -510,11 +462,8 @@
       setGeoviewLayerInstance(esriGeoviewLayerInstance);
       await esriGeoviewLayerInstance.createGeoViewLayers();
       const esriMetadata = esriGeoviewLayerInstance.metadata!;
-<<<<<<< HEAD
-=======
       if (!esriMetadata) throw new Error('Cannot get metadata');
       setHasMetadata(true);
->>>>>>> 6b146e32
       if (esriMetadata !== null && (esriMetadata.capabilities as string).includes(esriOptions(type).capability)) {
         if ('layers' in esriMetadata) {
           const layers =
@@ -798,66 +747,12 @@
    * Handle the behavior of the 'Finish' button in the Stepper UI
    */
   const handleStepLast = async () => {
-<<<<<<< HEAD
-    if (geoviewLayerInstance) {
-      setIsLoading(true);
-      /* api.event.on(  //TODO - Investigate
-        api.eventNames.LAYER.EVENT_LAYER_ADDED,
-        () => {
-          api.event.off(api.eventNames.LAYER.EVENT_LAYER_ADDED, mapId);
-          setIsLoading(false);
-          // setAddLayerVisible(false);
-        },
-        `${mapId}/${geoviewLayerId}`
-      ); */
-
-      const valid = true;
-      /*
-      const name = layerName;
-      let url = layerURL;
-
-      if (layerType === ESRI_DYNAMIC || layerType === ESRI_FEATURE) {
-        url = geoUtilities.getMapServerUrl(layerURL);
-      }
-
-      if (layerType === WMS) {
-        [url] = layerURL.split('?');
-      }
-
-      if (layerName === '') {
-        valid = false;
-        emitErrorEmpty(isMultiple() ? t('layers.layer') : t('layers.name'));
-      }
-      */
-      geoviewLayerInstance.geoviewLayerName = createLocalizedString(layerName);
-      layerEntries[0].geoviewLayerConfig.geoviewLayerName = createLocalizedString(layerName);
-      geoviewLayerInstance.setListOfLayerEntryConfig(layerEntries[0].geoviewLayerConfig, layerEntries);
-
-      if (layerType === GEOJSON || layerType === XYZ_TILES || layerType === GEOPACKAGE) {
-        // TODO probably want an option to add metadata if geojson or geopackage
-        // need to clear our metadata path or it will give errors trying to find it
-        geoviewLayerInstance!.metadataAccessPath = createLocalizedString('');
-      }
-
-      /*
-      if (layerType === GEOCORE) {
-        delete layerConfig.metadataAccessPath;
-      }
-
-      if (layerType === OGC_FEATURE) {
-        // make sure the metadataAccessPath is the root OGC API URL
-        layerConfig.metadataAccessPath = {
-          en: geoUtilities.getOGCServerUrl(layerURL),
-          fr: geoUtilities.getOGCServerUrl(layerURL),
-        };
-=======
     setIsLoading(true);
     if (layerType === GEOCORE) {
       if (layerList.length > 1) {
         (layerList as TypeListOfGeoviewLayerConfig).forEach((geoviewLayerConfig) => {
           api.maps[mapId].layer.addGeoviewLayer(geoviewLayerConfig);
         });
->>>>>>> 6b146e32
       }
     } else if (geoviewLayerInstance) {
       geoviewLayerInstance.geoviewLayerName = createLocalizedString(layerName);
@@ -866,35 +761,6 @@
       if (layerType === XYZ_TILES) (layerEntries[0] as TypeLayerEntryConfig).layerName = createLocalizedString(layerName);
       geoviewLayerInstance.setListOfLayerEntryConfig(geoviewLayerConfig, layerEntries as TypeListOfLayerEntryConfig);
 
-<<<<<<< HEAD
-      if (valid) {
-        // TODO issue #668 - geocore layers do not have same ID, it is impossible to use the added event
-        // workaround - close after 3 sec
-        if (layerType === GEOCORE) {
-          setTimeout(() => {
-            setIsLoading(false);
-            // setAddLayerVisible(false); //TODO - Investigate
-          }, 3000);
-        }
-
-        /* if (layerConfig.geoviewLayerId) {
-          api.maps[mapId].layer.layerOrder.push(layerConfig.geoviewLayerId);
-        } else if (layerConfig.listOfLayerEntryConfig !== undefined) {
-          layerConfig.listOfLayerEntryConfig.forEach((subLayer: TypeLayerEntryConfig) => {
-            if (subLayer.layerId) api.maps[mapId].layer.layerOrder.unshift(subLayer.layerId);
-          });
-        }
-        */
-        geoviewLayerInstance.olLayers = await geoviewLayerInstance.processListOfLayerEntryConfig.call(
-          geoviewLayerInstance,
-          geoviewLayerInstance.listOfLayerEntryConfig
-        );
-        if (geoviewLayerInstance.olLayers) api.maps[mapId].layer.addToMap(geoviewLayerInstance);
-        else emitErrorNotLoaded();
-
-        setIsLoading(false);
-      }
-=======
       // TODO probably want an option to add metadata if geojson or geopackage
       await geoviewLayerInstance.validateAndExtractLayerMetadata();
       setGeoviewLayerInstance(geoviewLayerInstance);
@@ -906,7 +772,6 @@
         api.maps[mapId].layer.addToMap(geoviewLayerInstance);
         logger.logDebug('After addToMap', geoviewLayerInstance);
       } else emitErrorNotLoaded();
->>>>>>> 6b146e32
     }
     setIsLoading(false);
   };
@@ -1202,15 +1067,9 @@
                       multiple={isMultiple()}
                       disableClearable={!isMultiple()}
                       id="service-layer-label"
-<<<<<<< HEAD
-                      options={layerList}
-                      getOptionLabel={(option) => `${option.layerName!.en} (${option.layerId})`}
-                      renderOption={(props, option) => <span {...props}>{option.layerName!.en}</span>}
-=======
                       options={layerList as TypeListOfGeoviewLayerConfig}
                       getOptionLabel={(option) => `${option.geoviewLayerName!.en} (${option.geoviewLayerId})`}
                       renderOption={(props, option) => <span {...props}>{option.geoviewLayerName!.en}</span>}
->>>>>>> 6b146e32
                       // eslint-disable-next-line @typescript-eslint/no-explicit-any
                       onChange={handleSelectLayer as any}
                       renderInput={(params) => <TextField {...params} label={t('layers.layerSelect')} />}
