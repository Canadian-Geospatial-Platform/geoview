--- conflicted
+++ resolved
@@ -38,21 +38,6 @@
    *
    */
   createLegend = (props: TypeLegendProps) => {
-<<<<<<< HEAD
-    const { layerIds, isRemoveable, canSetOpacity, expandAll, hideAll, canZoomTo } = props;
-    const legendItems = layerIds.map((layerId) => {
-      const geoviewLayerInstance = api.map(this.mapId).layer.geoviewLayers[layerId];
-      return createElement(LegendItem, {
-        key: `layerKey-${layerId}`,
-        layerId,
-        geoviewLayerInstance,
-        isRemoveable,
-        canSetOpacity,
-        expandAll,
-        hideAll,
-        canZoomTo,
-      });
-=======
     const { layerIds, isRemoveable, canSetOpacity, expandAll, hideAll } = props;
     api.event.emit({ handlerName: `${this.mapId}/${this.mapId}Legends`, event: api.eventNames.GET_LEGENDS.TRIGGER });
     const legendItems = layerIds.map((layerId) => {
@@ -69,7 +54,6 @@
         });
       }
       return null;
->>>>>>> 8cfa169b
     });
     return createElement('div', {}, createElement(List, { sx: { width: '100%' } }, legendItems));
   };
