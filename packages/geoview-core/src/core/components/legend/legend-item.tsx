--- conflicted
+++ resolved
@@ -355,8 +355,7 @@
                 {isGroupOpen ? <ExpandMoreIcon /> : <ExpandLessIcon />}
               </IconButton>
             )}
-<<<<<<< HEAD
-            {isLegendOpen && (
+            {groupItems.length === 0 && isLegendOpen && (
               <IconButton
                 sx={sxClasses.iconPreview}
                 color="primary"
@@ -364,10 +363,6 @@
                 onClick={handleLegendClick}
                 tabIndex={isLegendOpen ? 1 : -1}
               >
-=======
-            {groupItems.length === 0 && isLegendOpen && (
-              <IconButton sx={sxClasses.iconPreview} color="primary" size="small" onClick={handleLegendClick}>
->>>>>>> afa3a348
                 <CloseIcon />
               </IconButton>
             )}
