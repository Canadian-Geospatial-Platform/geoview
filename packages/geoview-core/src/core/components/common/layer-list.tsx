--- conflicted
+++ resolved
@@ -123,16 +123,12 @@
       <Tooltip title={layer.tooltip} placement="top" arrow>
         <Box>
           <ListItem disablePadding>
-<<<<<<< HEAD
-            <ListItemButton selected={isSelected} disabled={isDisabled} onClick={() => onListItemClick(layer)}>
-=======
             <ListItemButton
               selected={isSelected}
               // disable when layer features has null value.
               disabled={layer?.numOffeatures === 0 || layer?.features === null}
               onClick={() => onListItemClick(layer)}
             >
->>>>>>> f3675d4b
               {renderLayerIcon()}
               {renderLayerBody()}
               <Box
