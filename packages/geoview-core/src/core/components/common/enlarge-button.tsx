--- conflicted
+++ resolved
@@ -20,25 +20,15 @@
     <Button
       type="text"
       size="small"
-<<<<<<< HEAD
       color="primary"
       variant="contained"
-      startIcon={isEnlargeDataTable ? <ArrowForwardIcon /> : <ArrowBackIcon />}
+      startIcon={isEnlarged ? <ArrowForwardIcon /> : <ArrowBackIcon />}
       sx={{ height: '40px', borderRadius: '1.5rem' }}
-      onClick={() => setIsEnlargeDataTable(!isEnlargeDataTable)}
-      tooltip={isEnlargeDataTable ? t('dataTable.reduceBtn')! : t('dataTable.enlargeBtn')!}
-      tooltipPlacement="top"
-    >
-      {isEnlargeDataTable ? t('dataTable.reduceBtn') : t('dataTable.enlargeBtn')}
-=======
-      sx={sxClasses.enlargeBtn}
       onClick={() => onSetIsEnlarged(!isEnlarged)}
       tooltip={isEnlarged ? t('dataTable.reduceBtn')! : t('dataTable.enlargeBtn')!}
       tooltipPlacement="top"
     >
-      {isEnlarged ? <ArrowForwardIcon sx={sxClasses.enlargeBtnIcon} /> : <ArrowBackIcon sx={sxClasses.enlargeBtnIcon} />}
       {isEnlarged ? t('dataTable.reduceBtn') : t('dataTable.enlargeBtn')}
->>>>>>> 2859fb48
     </Button>
   );
 }