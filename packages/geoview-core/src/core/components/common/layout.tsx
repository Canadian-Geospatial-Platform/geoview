<<<<<<< HEAD
import { useCallback, ReactNode, useRef } from 'react';
import { logger } from '@/core/utils/logger';
import { LayerList, LayerListEntry } from './layer-list';
import { ResponsiveGridLayout, ResponsiveGridLayoutExposedMethods } from './responsive-grid-layout';
import { LayerTitle } from './layer-title';

interface LayoutProps {
  children?: ReactNode;
  guideContentIds?: string[];
  layerList: LayerListEntry[];
  selectedLayerPath: string | undefined;
  onLayerListClicked: (layer: LayerListEntry) => void;
  fullWidth?: boolean;
  onGuideIsOpen?: (isGuideOpen: boolean) => void;
}

export function Layout({
  children,
  guideContentIds,
  layerList,
  selectedLayerPath,
  onLayerListClicked,
  fullWidth,
  onGuideIsOpen,
}: LayoutProps): JSX.Element {
  const responsiveLayoutRef = useRef<ResponsiveGridLayoutExposedMethods>(null);

  /**
   * Handles clicks to layers in left panel. Sets selected layer.
   *
   * @param {LayerListEntry} layer The data of the selected layer
   */
  const handleLayerChange = useCallback(
    (layer: LayerListEntry): void => {
      onLayerListClicked?.(layer);
      // Show the panel (hiding the layers list in the process if we're on mobile)
      responsiveLayoutRef.current?.setIsRightPanelVisible(true);
    },
    [onLayerListClicked]
  );

  /**
   * Render group layers as list.
   *
   * @returns JSX.Element
   */
  const renderLayerList = useCallback(() => {
    // Log
    logger.logTraceUseCallback('LAYOUT - renderLayerList');

    return <LayerList selectedLayerPath={selectedLayerPath} onListItemClick={handleLayerChange} layerList={layerList} />;
  }, [selectedLayerPath, layerList, handleLayerChange]);

  const renderLayerTitle = (): JSX.Element => {
    return (
      <LayerTitle hideTitle fullWidth={fullWidth}>
        {layerList.find((layer) => layer.layerPath === selectedLayerPath)?.layerName ?? ''}
      </LayerTitle>
    );
  };

  return (
    <ResponsiveGridLayout
      ref={responsiveLayoutRef}
      leftTop={null}
      leftMain={renderLayerList()}
      rightMain={children}
      guideContentIds={guideContentIds}
      rightTop={renderLayerTitle()}
      fullWidth={fullWidth}
      onGuideIsOpen={onGuideIsOpen}
    />
  );
}

Layout.defaultProps = {
  children: null,
  fullWidth: false,
  guideContentIds: null,
  onGuideIsOpen: undefined,
};
=======
import { useCallback, ReactNode, useRef } from 'react';
import { logger } from '@/core/utils/logger';
import { LayerList, LayerListEntry } from './layer-list';
import { ResponsiveGridLayout, ResponsiveGridLayoutExposedMethods } from './responsive-grid-layout';
import { LayerTitle } from './layer-title';

interface LayoutProps {
  children?: ReactNode;
  layerList: LayerListEntry[];
  selectedLayerPath: string | undefined;
  onLayerListClicked: (layer: LayerListEntry) => void;
  onIsEnlargeClicked?: (isEnlarge: boolean) => void;
  fullWidth?: boolean;
}

export function Layout({
  children,
  layerList,
  selectedLayerPath,
  onLayerListClicked,
  onIsEnlargeClicked,
  fullWidth,
}: LayoutProps): JSX.Element {
  const responsiveLayoutRef = useRef<ResponsiveGridLayoutExposedMethods>(null);

  /**
   * Handles clicks to layers in left panel. Sets selected layer.
   *
   * @param {LayerListEntry} layer The data of the selected layer
   */
  const handleLayerChange = useCallback(
    (layer: LayerListEntry): void => {
      onLayerListClicked?.(layer);
      // Show the panel (hiding the layers list in the process if we're on mobile)
      responsiveLayoutRef.current?.setIsRightPanelVisible(true);
    },
    [onLayerListClicked]
  );

  /**
   * Render group layers as list.
   *
   * @returns JSX.Element
   */
  const renderLayerList = useCallback(() => {
    // Log
    logger.logTraceUseCallback('LAYOUT - renderLayerList');

    return <LayerList selectedLayerPath={selectedLayerPath} onListItemClick={handleLayerChange} layerList={layerList} />;
  }, [selectedLayerPath, layerList, handleLayerChange]);

  const renderLayerTitle = (): JSX.Element => {
    return (
      <LayerTitle hideTitle fullWidth={fullWidth}>
        {layerList.find((layer) => layer.layerPath === selectedLayerPath)?.layerName ?? ''}
      </LayerTitle>
    );
  };

  return (
    <ResponsiveGridLayout
      ref={responsiveLayoutRef}
      leftTop={null}
      leftMain={renderLayerList()}
      rightMain={children}
      rightTop={renderLayerTitle()}
      onIsEnlargeClicked={onIsEnlargeClicked}
      fullWidth={fullWidth}
    />
  );
}

Layout.defaultProps = {
  children: null,
  onIsEnlargeClicked: undefined,
  fullWidth: false,
};
>>>>>>> 3df133be
<|MERGE_RESOLUTION|>--- conflicted
+++ resolved
@@ -1,161 +1,85 @@
-<<<<<<< HEAD
-import { useCallback, ReactNode, useRef } from 'react';
-import { logger } from '@/core/utils/logger';
-import { LayerList, LayerListEntry } from './layer-list';
-import { ResponsiveGridLayout, ResponsiveGridLayoutExposedMethods } from './responsive-grid-layout';
-import { LayerTitle } from './layer-title';
-
-interface LayoutProps {
-  children?: ReactNode;
-  guideContentIds?: string[];
-  layerList: LayerListEntry[];
-  selectedLayerPath: string | undefined;
-  onLayerListClicked: (layer: LayerListEntry) => void;
-  fullWidth?: boolean;
-  onGuideIsOpen?: (isGuideOpen: boolean) => void;
-}
-
-export function Layout({
-  children,
-  guideContentIds,
-  layerList,
-  selectedLayerPath,
-  onLayerListClicked,
-  fullWidth,
-  onGuideIsOpen,
-}: LayoutProps): JSX.Element {
-  const responsiveLayoutRef = useRef<ResponsiveGridLayoutExposedMethods>(null);
-
-  /**
-   * Handles clicks to layers in left panel. Sets selected layer.
-   *
-   * @param {LayerListEntry} layer The data of the selected layer
-   */
-  const handleLayerChange = useCallback(
-    (layer: LayerListEntry): void => {
-      onLayerListClicked?.(layer);
-      // Show the panel (hiding the layers list in the process if we're on mobile)
-      responsiveLayoutRef.current?.setIsRightPanelVisible(true);
-    },
-    [onLayerListClicked]
-  );
-
-  /**
-   * Render group layers as list.
-   *
-   * @returns JSX.Element
-   */
-  const renderLayerList = useCallback(() => {
-    // Log
-    logger.logTraceUseCallback('LAYOUT - renderLayerList');
-
-    return <LayerList selectedLayerPath={selectedLayerPath} onListItemClick={handleLayerChange} layerList={layerList} />;
-  }, [selectedLayerPath, layerList, handleLayerChange]);
-
-  const renderLayerTitle = (): JSX.Element => {
-    return (
-      <LayerTitle hideTitle fullWidth={fullWidth}>
-        {layerList.find((layer) => layer.layerPath === selectedLayerPath)?.layerName ?? ''}
-      </LayerTitle>
-    );
-  };
-
-  return (
-    <ResponsiveGridLayout
-      ref={responsiveLayoutRef}
-      leftTop={null}
-      leftMain={renderLayerList()}
-      rightMain={children}
-      guideContentIds={guideContentIds}
-      rightTop={renderLayerTitle()}
-      fullWidth={fullWidth}
-      onGuideIsOpen={onGuideIsOpen}
-    />
-  );
-}
-
-Layout.defaultProps = {
-  children: null,
-  fullWidth: false,
-  guideContentIds: null,
-  onGuideIsOpen: undefined,
-};
-=======
-import { useCallback, ReactNode, useRef } from 'react';
-import { logger } from '@/core/utils/logger';
-import { LayerList, LayerListEntry } from './layer-list';
-import { ResponsiveGridLayout, ResponsiveGridLayoutExposedMethods } from './responsive-grid-layout';
-import { LayerTitle } from './layer-title';
-
-interface LayoutProps {
-  children?: ReactNode;
-  layerList: LayerListEntry[];
-  selectedLayerPath: string | undefined;
-  onLayerListClicked: (layer: LayerListEntry) => void;
-  onIsEnlargeClicked?: (isEnlarge: boolean) => void;
-  fullWidth?: boolean;
-}
-
-export function Layout({
-  children,
-  layerList,
-  selectedLayerPath,
-  onLayerListClicked,
-  onIsEnlargeClicked,
-  fullWidth,
-}: LayoutProps): JSX.Element {
-  const responsiveLayoutRef = useRef<ResponsiveGridLayoutExposedMethods>(null);
-
-  /**
-   * Handles clicks to layers in left panel. Sets selected layer.
-   *
-   * @param {LayerListEntry} layer The data of the selected layer
-   */
-  const handleLayerChange = useCallback(
-    (layer: LayerListEntry): void => {
-      onLayerListClicked?.(layer);
-      // Show the panel (hiding the layers list in the process if we're on mobile)
-      responsiveLayoutRef.current?.setIsRightPanelVisible(true);
-    },
-    [onLayerListClicked]
-  );
-
-  /**
-   * Render group layers as list.
-   *
-   * @returns JSX.Element
-   */
-  const renderLayerList = useCallback(() => {
-    // Log
-    logger.logTraceUseCallback('LAYOUT - renderLayerList');
-
-    return <LayerList selectedLayerPath={selectedLayerPath} onListItemClick={handleLayerChange} layerList={layerList} />;
-  }, [selectedLayerPath, layerList, handleLayerChange]);
-
-  const renderLayerTitle = (): JSX.Element => {
-    return (
-      <LayerTitle hideTitle fullWidth={fullWidth}>
-        {layerList.find((layer) => layer.layerPath === selectedLayerPath)?.layerName ?? ''}
-      </LayerTitle>
-    );
-  };
-
-  return (
-    <ResponsiveGridLayout
-      ref={responsiveLayoutRef}
-      leftTop={null}
-      leftMain={renderLayerList()}
-      rightMain={children}
-      rightTop={renderLayerTitle()}
-      onIsEnlargeClicked={onIsEnlargeClicked}
-      fullWidth={fullWidth}
-    />
-  );
-}
-
-Layout.defaultProps = {
-  children: null,
-  onIsEnlargeClicked: undefined,
-  fullWidth: false,
-};
->>>>>>> 3df133be
+import { useCallback, ReactNode, useRef } from 'react';
+import { logger } from '@/core/utils/logger';
+import { LayerList, LayerListEntry } from './layer-list';
+import { ResponsiveGridLayout, ResponsiveGridLayoutExposedMethods } from './responsive-grid-layout';
+import { LayerTitle } from './layer-title';
+
+interface LayoutProps {
+  children?: ReactNode;
+  guideContentIds?: string[];
+  layerList: LayerListEntry[];
+  selectedLayerPath: string | undefined;
+  onLayerListClicked: (layer: LayerListEntry) => void;
+  onIsEnlargeClicked?: (isEnlarge: boolean) => void;
+  fullWidth?: boolean;
+  onGuideIsOpen?: (isGuideOpen: boolean) => void;
+}
+
+export function Layout({
+  children,
+  guideContentIds,
+  layerList,
+  selectedLayerPath,
+  onLayerListClicked,
+  onIsEnlargeClicked,
+  fullWidth,
+  onGuideIsOpen,
+}: LayoutProps): JSX.Element {
+  const responsiveLayoutRef = useRef<ResponsiveGridLayoutExposedMethods>(null);
+
+  /**
+   * Handles clicks to layers in left panel. Sets selected layer.
+   *
+   * @param {LayerListEntry} layer The data of the selected layer
+   */
+  const handleLayerChange = useCallback(
+    (layer: LayerListEntry): void => {
+      onLayerListClicked?.(layer);
+      // Show the panel (hiding the layers list in the process if we're on mobile)
+      responsiveLayoutRef.current?.setIsRightPanelVisible(true);
+    },
+    [onLayerListClicked]
+  );
+
+  /**
+   * Render group layers as list.
+   *
+   * @returns JSX.Element
+   */
+  const renderLayerList = useCallback(() => {
+    // Log
+    logger.logTraceUseCallback('LAYOUT - renderLayerList');
+
+    return <LayerList selectedLayerPath={selectedLayerPath} onListItemClick={handleLayerChange} layerList={layerList} />;
+  }, [selectedLayerPath, layerList, handleLayerChange]);
+
+  const renderLayerTitle = (): JSX.Element => {
+    return (
+      <LayerTitle hideTitle fullWidth={fullWidth}>
+        {layerList.find((layer) => layer.layerPath === selectedLayerPath)?.layerName ?? ''}
+      </LayerTitle>
+    );
+  };
+
+  return (
+    <ResponsiveGridLayout
+      ref={responsiveLayoutRef}
+      leftTop={null}
+      leftMain={renderLayerList()}
+      rightMain={children}
+      guideContentIds={guideContentIds}
+      rightTop={renderLayerTitle()}
+      onIsEnlargeClicked={onIsEnlargeClicked}
+      fullWidth={fullWidth}
+      onGuideIsOpen={onGuideIsOpen}
+    />
+  );
+}
+
+Layout.defaultProps = {
+  children: null,
+  onIsEnlargeClicked: undefined,
+  fullWidth: false,
+  guideContentIds: null,
+  onGuideIsOpen: undefined,
+};