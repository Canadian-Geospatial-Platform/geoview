import { useCallback, ReactNode, useRef } from 'react';
import { logger } from '@/core/utils/logger';
import { LayerList, LayerListEntry } from './layer-list';
import { ResponsiveGridLayout, ResponsiveGridLayoutExposedMethods } from './responsive-grid-layout';
import { LayerTitle } from './layer-title';

interface LayoutProps {
  children?: ReactNode;
  guideContentIds?: string[];
  layerList: LayerListEntry[];
  selectedLayerPath: string | undefined;
  onLayerListClicked: (layer: LayerListEntry) => void;
  fullWidth?: boolean;
  onGuideIsOpen?: (isGuideOpen: boolean) => void;
}

<<<<<<< HEAD
export function Layout({
  children,
  guideContentIds,
  layerList,
  selectedLayerPath,
  onLayerListClicked,
  fullWidth,
  onGuideIsOpen,
}: LayoutProps): JSX.Element {
  const [isEnlarged, setIsEnlarged] = useState(false);

=======
export function Layout({ children, layerList, selectedLayerPath, onLayerListClicked, fullWidth }: LayoutProps): JSX.Element {
>>>>>>> deea9192
  const responsiveLayoutRef = useRef<ResponsiveGridLayoutExposedMethods>(null);

  /**
   * Handles clicks to layers in left panel. Sets selected layer.
   *
   * @param {LayerListEntry} layer The data of the selected layer
   */
  const handleLayerChange = useCallback(
    (layer: LayerListEntry): void => {
      onLayerListClicked?.(layer);
      // Show the panel (hiding the layers list in the process if we're on mobile)
      responsiveLayoutRef.current?.setIsRightPanelVisible(true);
    },
    [onLayerListClicked]
  );

  /**
   * Render group layers as list.
   *
   * @returns JSX.Element
   */
  const renderLayerList = useCallback(() => {
    // Log
    logger.logTraceUseCallback('LAYOUT - renderLayerList');

    return <LayerList selectedLayerPath={selectedLayerPath} onListItemClick={handleLayerChange} layerList={layerList} />;
  }, [selectedLayerPath, layerList, handleLayerChange]);

  const renderLayerTitle = (): JSX.Element => {
    return (
      <LayerTitle hideTitle fullWidth={fullWidth}>
        {layerList.find((layer) => layer.layerPath === selectedLayerPath)?.layerName ?? ''}
      </LayerTitle>
    );
  };

  return (
    <ResponsiveGridLayout
      ref={responsiveLayoutRef}
      leftTop={null}
      leftMain={renderLayerList()}
      rightMain={children}
      guideContentIds={guideContentIds}
      rightTop={renderLayerTitle()}
      fullWidth={fullWidth}
<<<<<<< HEAD
      onIsEnlargeClicked={setIsEnlarged}
      onGuideIsOpen={onGuideIsOpen}
=======
>>>>>>> deea9192
    />
  );
}

Layout.defaultProps = {
  children: null,
  fullWidth: false,
  guideContentIds: null,
  onGuideIsOpen: undefined,
};<|MERGE_RESOLUTION|>--- conflicted
+++ resolved
@@ -14,7 +14,6 @@
   onGuideIsOpen?: (isGuideOpen: boolean) => void;
 }
 
-<<<<<<< HEAD
 export function Layout({
   children,
   guideContentIds,
@@ -26,9 +25,6 @@
 }: LayoutProps): JSX.Element {
   const [isEnlarged, setIsEnlarged] = useState(false);
 
-=======
-export function Layout({ children, layerList, selectedLayerPath, onLayerListClicked, fullWidth }: LayoutProps): JSX.Element {
->>>>>>> deea9192
   const responsiveLayoutRef = useRef<ResponsiveGridLayoutExposedMethods>(null);
 
   /**
@@ -74,11 +70,8 @@
       guideContentIds={guideContentIds}
       rightTop={renderLayerTitle()}
       fullWidth={fullWidth}
-<<<<<<< HEAD
       onIsEnlargeClicked={setIsEnlarged}
       onGuideIsOpen={onGuideIsOpen}
-=======
->>>>>>> deea9192
     />
   );
 }
