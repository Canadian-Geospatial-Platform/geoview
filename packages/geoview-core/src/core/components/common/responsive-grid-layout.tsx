import React, { useState, ReactNode, useCallback, forwardRef, useImperativeHandle, Ref, useEffect } from 'react';
import { useTranslation } from 'react-i18next';
import { useTheme } from '@mui/material/styles';
import Markdown from 'markdown-to-jsx';
import { Box, FullscreenIcon, IconButton } from '@/ui';
import { ResponsiveGrid } from './responsive-grid';
import { useFooterPanelHeight } from './use-footer-panel-height';
import { getSxClasses } from './responsive-grid-layout-style';
import FullScreenDialog from './full-screen-dialog';
import { logger } from '@/core/utils/logger';
import { ArrowBackIcon, ArrowForwardIcon, QuestionMarkIcon } from '@/ui/icons';
import { Button } from '@/ui/button/button';
<<<<<<< HEAD
import { Paper } from '@/ui/paper/paper';
import { useAppGuide } from '@/core/stores/store-interface-and-intial-values/app-state';
=======
import { useAppFullscreenActive } from '@/core/stores/store-interface-and-intial-values/app-state';
>>>>>>> deea9192

interface ResponsiveGridLayoutProps {
  leftTop?: ReactNode;
  leftMain?: ReactNode;
  rightTop?: ReactNode;
  guideContentIds?: string[];
  rightMain: ReactNode;
  fullWidth?: boolean;
<<<<<<< HEAD
  onIsEnlargeClicked?: (isEnlarge: boolean) => void;
  onGuideIsOpen?: (isGuideOpen: boolean) => void;
=======
>>>>>>> deea9192
}

interface ResponsiveGridLayoutExposedMethods {
  setIsRightPanelVisible: (isVisible: boolean) => void;
}

const ResponsiveGridLayout = forwardRef(
<<<<<<< HEAD
  (
    { leftTop, leftMain, rightTop, rightMain, fullWidth, guideContentIds, onIsEnlargeClicked, onGuideIsOpen }: ResponsiveGridLayoutProps,
    ref: Ref<ResponsiveGridLayoutExposedMethods>
  ) => {
=======
  ({ leftTop, leftMain, rightTop, rightMain, fullWidth }: ResponsiveGridLayoutProps, ref: Ref<ResponsiveGridLayoutExposedMethods>) => {
>>>>>>> deea9192
    const theme = useTheme();
    const sxClasses = getSxClasses(theme);
    const { t } = useTranslation<string>();
    const guide = useAppGuide();

    const [isRightPanelVisible, setIsRightPanelVisible] = useState(false);
    const [isGuideOpen, setIsGuideOpen] = useState(false);
    const [isEnlarged, setIsEnlarged] = useState(false);
    const [isFullScreen, setIsFullScreen] = useState(false);
    const isMapFullScreen = useAppFullscreenActive();

    // Custom hook for calculating the height of footer panel
    const { leftPanelRef, rightPanelRef, panelTitleRef } = useFooterPanelHeight({ footerPanelTab: 'default' });

    // Expose imperative methods to parent component
    useImperativeHandle(ref, function handleRef() {
      return {
        setIsRightPanelVisible: (isVisible: boolean) => setIsRightPanelVisible(isVisible),
      };
    });

    useEffect(() => {
      if (rightMain) {
        setIsGuideOpen(false);
      } else if (guideContentIds) {
        setIsGuideOpen(true);
      } else {
        setIsGuideOpen(false);
      }
    }, [rightMain, guideContentIds]);

    useEffect(() => {
      onGuideIsOpen?.(isGuideOpen);
    }, [isGuideOpen]);

    /**
     * Handles click on the Enlarge button.
     *
     * @param {boolean} isEnlarge Indicate if enlarge
     */
<<<<<<< HEAD
    const handleIsEnlarge = useCallback(
      (isEnlarge: boolean): void => {
        // Log
        logger.logTraceUseCallback('LAYOUT - handleIsEnlarge');

        // Set the isEnlarge
        setIsEnlarged(isEnlarge);

        // Callback
        onIsEnlargeClicked?.(isEnlarge);
      },
      [onIsEnlargeClicked]
    );

    const handleOpenGuide = function (): void {
      if (guideContentIds) {
        setIsGuideOpen(true);
      }
    };

=======
    const handleIsEnlarge = useCallback((isEnlarge: boolean): void => {
      // Log
      logger.logTraceUseCallback('LAYOUT - handleIsEnlarge');

      // Set the isEnlarge
      setIsEnlarged(isEnlarge);
    }, []);
>>>>>>> deea9192
    // // If we're on mobile
    if (theme.breakpoints.down('md')) {
      if (!(leftMain || leftTop) && !isRightPanelVisible && !fullWidth) {
        setIsRightPanelVisible(true);
      }
    }

    const renderEnlargeButton = (): JSX.Element => {
      return (
        <Button
          type="text"
          size="small"
          color="primary"
          variant="contained"
          className="style2"
          startIcon={isEnlarged ? <ArrowForwardIcon /> : <ArrowBackIcon />}
          sx={{ height: '40px', borderRadius: '1.5rem', [theme.breakpoints.down('md')]: { display: 'none' } }}
          onClick={() => handleIsEnlarge(!isEnlarged)}
          tooltip={isEnlarged ? t('dataTable.reduceBtn')! : t('dataTable.enlargeBtn')!}
          tooltipPlacement="top"
        >
          {isEnlarged ? t('dataTable.reduceBtn') : t('dataTable.enlargeBtn')}
        </Button>
      );
    };

    const renderCloseButton = (): JSX.Element => {
      return (
        <Button
          type="text"
          size="small"
          color="primary"
          variant="contained"
          className="style2"
          sx={{
            height: '40px',
            borderRadius: '1.5rem',
            marginLeft: '1rem',
            ...(fullWidth ? sxClasses.appBarEnlargeButton : sxClasses.footerBarEnlargeButton),
            ...(fullWidth && { display: !isRightPanelVisible ? 'none' : 'block' }),
            ...(!fullWidth && {
              [theme.breakpoints.up('md')]: { display: 'none' },
            }),
          }}
          onClick={() => setIsRightPanelVisible(false)}
          tooltip={t('dataTable.close') ?? ''}
          tooltipPlacement="top"
        >
          {t('dataTable.close')}
        </Button>
      );
    };

    const renderGuideButton = (): JSX.Element => {
      return (
        <IconButton
          disabled={isGuideOpen}
          sx={{ width: '2.5rem', height: '2.5rem' }}
          size="small"
          onClick={() => handleOpenGuide()}
          tooltip={t('general.openGuide')!}
          className="style2"
          color="primary"
        >
          <QuestionMarkIcon />
        </IconButton>
      );
    };

    const renderFullScreenButton = (): JSX.Element => {
      return (
        <IconButton
          size="small"
          onClick={() => setIsFullScreen(!isFullScreen)}
          tooltip={isFullScreen ? t('general.closeFullscreen')! : t('general.openFullscreen')!}
          className="style2"
          color="primary"
        >
          <FullscreenIcon />
        </IconButton>
      );
    };

    // added a customGet function to get nested object properties. _.get was not working for this kind of object
    // eslint-disable-next-line @typescript-eslint/no-explicit-any
    function customGet<T>(obj: any, path: string): T | undefined {
      if (obj === undefined || obj === null) {
        return undefined;
      }

      const keys: string[] = path.split('.');
      // eslint-disable-next-line @typescript-eslint/no-explicit-any
      let result: any = obj;
      keys.forEach((key) => {
        if (!(key in result)) {
          result = undefined;
          return;
        }
        result = result[key];
      });

      return result;
    }

    const renderGuide = (): JSX.Element | null => {
      const content = guideContentIds
        ?.map((key) => {
          return customGet(guide?.footerPanel?.children, `${key}.content`);
        })
        .filter((item) => item !== undefined)
        .join('\n');

      if (!content) return null;

      return (
        <Paper sx={{ padding: '20px', overflow: 'auto' }}>
          <Box className="guideBox">
            <Markdown options={{ wrapper: 'article' }}>{content}</Markdown>
          </Box>
        </Paper>
      );
    };

    const renderRightContent = (): JSX.Element => {
      const content = !isGuideOpen ? rightMain : renderGuide();

      return (
        <>
          <FullScreenDialog open={isFullScreen} onClose={() => setIsFullScreen(false)}>
            <Box sx={sxClasses.rightGridContent} className="fullscreen-mode">
              {content}
            </Box>
          </FullScreenDialog>

          <Box sx={sxClasses.rightGridContent}>{content}</Box>
        </>
      );
    };

    return (
      <Box ref={ref}>
        <ResponsiveGrid.Root sx={{ pt: 8, pb: 8 }} ref={panelTitleRef}>
          {!fullWidth && (
            <ResponsiveGrid.Left isRightPanelVisible={isRightPanelVisible} isEnlarged={isEnlarged} aria-hidden={!isRightPanelVisible}>
              {/* This panel is hidden from screen readers when not visible */}
              {leftTop}
            </ResponsiveGrid.Left>
          )}
          <ResponsiveGrid.Right isRightPanelVisible={isRightPanelVisible} isEnlarged={isEnlarged} fullWidth={fullWidth}>
            <Box
              sx={{
                display: 'flex',
                alignItems: 'center',
                [theme.breakpoints.up('md')]: { justifyContent: fullWidth ? 'space-between' : 'right' },
                [theme.breakpoints.down('md')]: { justifyContent: 'space-between' },
              }}
            >
              {rightTop ?? <div />}

              <Box sx={{ display: 'flex', flexDirection: 'row', gap: '0.6rem' }}>
                {!fullWidth && renderEnlargeButton()}
<<<<<<< HEAD
                {guideContentIds?.length && renderGuideButton()}
                {renderFullScreenButton()}
=======
                {!isMapFullScreen && (
                  <IconButton
                    size="small"
                    onClick={() => setIsFullScreen(!isFullScreen)}
                    tooltip={isFullScreen ? t('general.closeFullscreen')! : t('general.openFullscreen')!}
                    className="style2"
                    color="primary"
                  >
                    <FullscreenIcon />
                  </IconButton>
                )}
>>>>>>> deea9192
                {!!(leftMain || leftTop) && renderCloseButton()}
              </Box>
            </Box>
          </ResponsiveGrid.Right>
        </ResponsiveGrid.Root>
        <ResponsiveGrid.Root>
          <ResponsiveGrid.Left
            {...(!fullWidth && { ref: leftPanelRef })}
            isEnlarged={isEnlarged}
            isRightPanelVisible={isRightPanelVisible}
            fullWidth={fullWidth}
            aria-hidden={!isRightPanelVisible}
          >
            {leftMain}
          </ResponsiveGrid.Left>
          <ResponsiveGrid.Right
            {...(!fullWidth && { ref: rightPanelRef })}
            isEnlarged={isEnlarged}
            isRightPanelVisible={isRightPanelVisible}
            fullWidth={fullWidth}
          >
            {renderRightContent()}
          </ResponsiveGrid.Right>
        </ResponsiveGrid.Root>
      </Box>
    );
  }
);

ResponsiveGridLayout.displayName = 'ResponsiveGridLayout';

ResponsiveGridLayout.defaultProps = {
  leftTop: null,
  leftMain: null,
  rightTop: null,
  fullWidth: false,
<<<<<<< HEAD
  guideContentIds: [],
  onIsEnlargeClicked: undefined,
  onGuideIsOpen: undefined,
=======
>>>>>>> deea9192
};

export { ResponsiveGridLayout };
export type { ResponsiveGridLayoutExposedMethods };<|MERGE_RESOLUTION|>--- conflicted
+++ resolved
@@ -10,12 +10,8 @@
 import { logger } from '@/core/utils/logger';
 import { ArrowBackIcon, ArrowForwardIcon, QuestionMarkIcon } from '@/ui/icons';
 import { Button } from '@/ui/button/button';
-<<<<<<< HEAD
 import { Paper } from '@/ui/paper/paper';
 import { useAppGuide } from '@/core/stores/store-interface-and-intial-values/app-state';
-=======
-import { useAppFullscreenActive } from '@/core/stores/store-interface-and-intial-values/app-state';
->>>>>>> deea9192
 
 interface ResponsiveGridLayoutProps {
   leftTop?: ReactNode;
@@ -24,11 +20,8 @@
   guideContentIds?: string[];
   rightMain: ReactNode;
   fullWidth?: boolean;
-<<<<<<< HEAD
   onIsEnlargeClicked?: (isEnlarge: boolean) => void;
   onGuideIsOpen?: (isGuideOpen: boolean) => void;
-=======
->>>>>>> deea9192
 }
 
 interface ResponsiveGridLayoutExposedMethods {
@@ -36,14 +29,10 @@
 }
 
 const ResponsiveGridLayout = forwardRef(
-<<<<<<< HEAD
   (
     { leftTop, leftMain, rightTop, rightMain, fullWidth, guideContentIds, onIsEnlargeClicked, onGuideIsOpen }: ResponsiveGridLayoutProps,
     ref: Ref<ResponsiveGridLayoutExposedMethods>
   ) => {
-=======
-  ({ leftTop, leftMain, rightTop, rightMain, fullWidth }: ResponsiveGridLayoutProps, ref: Ref<ResponsiveGridLayoutExposedMethods>) => {
->>>>>>> deea9192
     const theme = useTheme();
     const sxClasses = getSxClasses(theme);
     const { t } = useTranslation<string>();
@@ -84,7 +73,6 @@
      *
      * @param {boolean} isEnlarge Indicate if enlarge
      */
-<<<<<<< HEAD
     const handleIsEnlarge = useCallback(
       (isEnlarge: boolean): void => {
         // Log
@@ -105,15 +93,6 @@
       }
     };
 
-=======
-    const handleIsEnlarge = useCallback((isEnlarge: boolean): void => {
-      // Log
-      logger.logTraceUseCallback('LAYOUT - handleIsEnlarge');
-
-      // Set the isEnlarge
-      setIsEnlarged(isEnlarge);
-    }, []);
->>>>>>> deea9192
     // // If we're on mobile
     if (theme.breakpoints.down('md')) {
       if (!(leftMain || leftTop) && !isRightPanelVisible && !fullWidth) {
@@ -275,22 +254,8 @@
 
               <Box sx={{ display: 'flex', flexDirection: 'row', gap: '0.6rem' }}>
                 {!fullWidth && renderEnlargeButton()}
-<<<<<<< HEAD
                 {guideContentIds?.length && renderGuideButton()}
                 {renderFullScreenButton()}
-=======
-                {!isMapFullScreen && (
-                  <IconButton
-                    size="small"
-                    onClick={() => setIsFullScreen(!isFullScreen)}
-                    tooltip={isFullScreen ? t('general.closeFullscreen')! : t('general.openFullscreen')!}
-                    className="style2"
-                    color="primary"
-                  >
-                    <FullscreenIcon />
-                  </IconButton>
-                )}
->>>>>>> deea9192
                 {!!(leftMain || leftTop) && renderCloseButton()}
               </Box>
             </Box>
@@ -327,12 +292,9 @@
   leftMain: null,
   rightTop: null,
   fullWidth: false,
-<<<<<<< HEAD
   guideContentIds: [],
   onIsEnlargeClicked: undefined,
-  onGuideIsOpen: undefined,
-=======
->>>>>>> deea9192
+  onGuideIsOpen: undefined
 };
 
 export { ResponsiveGridLayout };
