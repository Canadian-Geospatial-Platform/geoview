--- conflicted
+++ resolved
@@ -16,12 +16,8 @@
 import { Box, IconButton, ZoomInSearchIcon } from '@/ui';
 import ExportButton from './export-button';
 import JSONExportButton from './json-export-button';
-<<<<<<< HEAD
 import FilterMap from './filter-map';
-import { TypeLayerEntryConfig, AbstractGeoViewVector, EsriDynamic, api } from '@/app';
-=======
 import { api } from '@/app';
->>>>>>> cdc7fe3c
 
 interface FeatureInfo {
   featureInfoKey: string;
@@ -53,10 +49,7 @@
   data: MapDataTableData;
   layerId: string;
   mapId: string;
-<<<<<<< HEAD
   layerKey: string;
-=======
->>>>>>> cdc7fe3c
 }
 
 /**
@@ -67,16 +60,12 @@
  * @return {ReactElement} Data table as react element.
  */
 
-<<<<<<< HEAD
 function MapDataTable({ data, layerId, mapId, layerKey }: MapDataTableProps) {
   const { t } = useTranslation<string>();
 
   const tableInstanceRef = useRef(null);
   const [filterString, setFilterString] = useState<string>('');
   const [mapFiltered, setMapFiltered] = useState<boolean>(false);
-=======
-function MapDataTable({ data, layerId, mapId }: MapDataTableProps) {
-  const { t } = useTranslation<string>();
 
   const iconImage = {
     padding: 3,
@@ -89,7 +78,6 @@
     width: '35px',
     height: '35px',
   } as React.CSSProperties;
->>>>>>> cdc7fe3c
 
   // optionally access the underlying virtualizer instance
   const rowVirtualizerInstanceRef = useRef<MRTVirtualizer<HTMLDivElement, HTMLTableRowElement>>(null);
