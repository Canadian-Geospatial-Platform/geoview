--- conflicted
+++ resolved
@@ -10,11 +10,8 @@
   useDataTableStoreMapFilteredRecord,
   useDataTableStoreRowsFiltered,
   useDataTableStoreSelectedLayerPath,
-<<<<<<< HEAD
   useDetailsStoreLayerDataArray,
   useGeoViewMapId,
-=======
->>>>>>> 39acd909
   useMapVisibleLayers,
 } from '@/core/stores';
 import { ResponsiveGrid, EnlargeButton, CloseButton, LayerList, LayerListEntry, LayerTitle, useFooterPanelHeight } from '../common';
@@ -49,16 +46,11 @@
   const mapFiltered = useDataTableStoreMapFilteredRecord();
   const rowsFiltered = useDataTableStoreRowsFiltered();
   const visibleLayers = useMapVisibleLayers();
-<<<<<<< HEAD
   const { setSelectedLayerPath, setIsEnlargeDataTable } = useDataTableStoreActions();
-=======
-  const { setSelectedLayerPath, setIsEnlargeDataTable, setLayersData } = useDataTableStoreActions();
->>>>>>> 39acd909
 
   // Custom hook for calculating the height of footer panel
   const { leftPanelRef, rightPanelRef, panelTitleRef, tableHeight } = useFooterPanelHeight({ footerPanelTab: 'datatable' });
 
-<<<<<<< HEAD
   // Create columns for data table.
   const mappedLayerData = useFeatureFieldInfos(layerData);
 
@@ -68,8 +60,6 @@
       .filter((layer) => layer !== undefined);
   }, [mappedLayerData, visibleLayers]);
 
-=======
->>>>>>> 39acd909
   const handleLayerChange = useCallback(
     (_layer: LayerListEntry) => {
       setSelectedLayerPath(_layer.layerPath);
@@ -132,30 +122,18 @@
       // TODO: Fix the queryStatus below when refactoring will be done for the data-panel (parallel development happening, not doing it now)
       return (
         <LayerList
-<<<<<<< HEAD
           layerList={orderedLayerData
             .filter(({ features }) => !!features?.length)
             .map((layer) => ({
               layerName: layer.layerName ?? '',
               layerPath: layer.layerPath,
+              queryStatus: 'processed',
               layerFeatures: getFeaturesOfLayer(layer.layerPath),
               tooltip: getLayerTooltip(layer.layerName ?? '', layer.layerPath),
               mapFilteredIcon: isMapFilteredSelectedForLayer(layer.layerPath) && (
                 <FilterAltIcon sx={{ color: theme.palette.geoViewColor.grey.main }} />
               ),
             }))}
-=======
-          layerList={orderedLayerData.map((layer, index) => ({
-            layerName: layer.layerName![language] ?? '',
-            layerPath: layer.layerKey,
-            queryStatus: 'processed',
-            layerFeatures: getFeaturesOfLayer(layer.layerKey, index),
-            tooltip: getLayerTooltip(layer.layerName![language] ?? '', layer.layerKey, index),
-            mapFilteredIcon: isMapFilteredSelectedForLayer(layer.layerKey) && (
-              <FilterAltIcon sx={{ color: theme.palette.geoViewColor.grey.main }} />
-            ),
-          }))}
->>>>>>> 39acd909
           isEnlargeDataTable={isEnlargeDataTable}
           selectedLayerPath={selectedLayerPath}
           handleListItemClick={handleLayerChange}
@@ -168,23 +146,15 @@
 
   useEffect(() => {
     // Log
-<<<<<<< HEAD
     logger.logTraceUseEffect('DATA-PANEL - isLoading', isLoading, selectedLayerPath);
-=======
-    logger.logTraceUseEffect('DATA-PANEL - isLoading', isLoading);
->>>>>>> 39acd909
 
     // TODO: Get rid of this setTimeout of 1 second?
     const clearLoading = setTimeout(() => {
       setIsLoading(false);
     }, 1000);
     return () => clearTimeout(clearLoading);
-<<<<<<< HEAD
     // eslint-disable-next-line react-hooks/exhaustive-deps
   }, [isLoading, selectedLayerPath]);
-=======
-  }, [isLoading]);
->>>>>>> 39acd909
 
   useEffect(() => {
     setSelectedLayerPath(orderedLayerData[0].layerPath);
@@ -208,13 +178,9 @@
               [theme.breakpoints.down('md')]: { justifyContent: 'space-between' },
             }}
           >
-<<<<<<< HEAD
             {!isLoading && (
               <LayerTitle hideTitle>{orderedLayerData.find((layer) => layer.layerPath === selectedLayerPath)?.layerName ?? ''}</LayerTitle>
             )}
-=======
-            {!isLoading && <LayerTitle hideTitle>The Layer Name Here</LayerTitle>}
->>>>>>> 39acd909
 
             <Box>
               <EnlargeButton isEnlargeDataTable={isEnlargeDataTable} setIsEnlargeDataTable={setIsEnlargeDataTable} />
@@ -236,7 +202,6 @@
           />
 
           {!isLoading &&
-<<<<<<< HEAD
             orderedLayerData
               .filter(({ features }) => !!features?.length)
               .map((data) => (
@@ -250,29 +215,6 @@
                   )}
                 </Box>
               ))}
-=======
-            orderedLayerData.map(({ layerKey, layerId }, index) => (
-              <Box key={layerKey}>
-                {layerKey === selectedLayerPath ? (
-                  <Box>
-                    {orderedLayerData[index]?.features.length ? (
-                      <MapDataTable
-                        data={orderedLayerData[index]}
-                        layerId={layerId}
-                        mapId={mapId}
-                        layerKey={layerKey}
-                        tableHeight={tableHeight}
-                      />
-                    ) : (
-                      'No Data'
-                    )}
-                  </Box>
-                ) : (
-                  <Box />
-                )}
-              </Box>
-            ))}
->>>>>>> 39acd909
         </ResponsiveGrid.Right>
       </ResponsiveGrid.Root>
     </Box>
