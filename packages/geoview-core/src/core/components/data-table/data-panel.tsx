import { useCallback, useEffect, useMemo, useState, ReactNode } from 'react';
import { useTranslation } from 'react-i18next';
import { useTheme } from '@mui/material/styles';
import { Box, FilterAltIcon, Paper, Skeleton, Typography } from '@/ui';
import DataTable from './data-table';
import {
  useDataTableStoreActions,
  useDataTableStoreMapFilteredRecord,
  useDataTableStoreRowsFiltered,
  useDataTableStoreSelectedLayerPath,
<<<<<<< HEAD
  useDetailsStoreActions,
  useDetailsStoreAllFeaturesDataArray,
  useMapVisibleLayers,
  useUIActiveFooterBarTabId,
=======
  useDetailsStoreLayerDataArray,
  useMapOrderedLayerInfo,
>>>>>>> 0e91ccff
} from '@/core/stores';
import { LayerListEntry, useFooterPanelHeight, Layout } from '../common';
import { logger } from '@/core/utils/logger';
import { useFeatureFieldInfos } from './hooks';
import { LAYER_STATUS, TypeFieldEntry, TypeLayerData } from '@/app';
import { getSxClasses } from './data-table-style';

export interface MappedLayerDataType extends TypeLayerData {
  fieldInfos: Record<string, TypeFieldEntry | undefined>;
}

interface DataPanelType {
  fullWidth?: boolean;
}
/**
 * Build Data panel from map.
 * @return {ReactElement} Data table as react element.
 */

export function Datapanel({ fullWidth }: DataPanelType) {
  const { t } = useTranslation();
  const theme = useTheme();
  const sxClasses = getSxClasses(theme);

  const layerData = useDetailsStoreAllFeaturesDataArray();

  const [isLoading, setIsLoading] = useState(false);

  const selectedLayerPath = useDataTableStoreSelectedLayerPath();
  const mapFiltered = useDataTableStoreMapFilteredRecord();
  const rowsFiltered = useDataTableStoreRowsFiltered();
<<<<<<< HEAD
  const visibleLayers = useMapVisibleLayers();
  const { setSelectedLayerPath } = useDataTableStoreActions();
  const { triggerGetAllFeatureInfo } = useDetailsStoreActions();
  const selectedTab = useUIActiveFooterBarTabId();
=======
  const orderedLayerInfo = useMapOrderedLayerInfo();
  const { setSelectedLayerPath, setIsEnlargeDataTable } = useDataTableStoreActions();
>>>>>>> 0e91ccff

  // Custom hook for calculating the height of footer panel
  const { tableHeight } = useFooterPanelHeight({ footerPanelTab: 'data-table' });

  // Create columns for data table.
  const mappedLayerData = useFeatureFieldInfos(layerData);

  /**
   * Order the layers by visible layer order.
   */
  const orderedLayerData = useMemo(() => {
    const visibleLayers = orderedLayerInfo
      .map((layerInfo) => {
        if (layerInfo.visible) return layerInfo.layerPath;
        return undefined;
      })
      .filter((layerPath) => layerPath !== undefined);

    return visibleLayers
      .map((layerPath) => mappedLayerData.filter((data) => data.layerPath === layerPath)[0])
      .filter((layer) => layer !== undefined);
  }, [mappedLayerData, orderedLayerInfo]);

  /**
   * Update local states when layer is changed from layer list.
   * @param {LayerListEntry} layer layer from layer list is selected.
   */
  const handleLayerChange = useCallback(
    (_layer: LayerListEntry) => {
      setSelectedLayerPath(_layer.layerPath);
      setIsLoading(true);

      // trigger the fetching of the features when not available OR when layer status is error
      if (
        !orderedLayerData.filter((layers) => layers.layerPath === _layer.layerPath && !!layers?.features?.length).length ||
        _layer.layerStatus === LAYER_STATUS.ERROR
      ) {
        triggerGetAllFeatureInfo(_layer.layerPath, 'all');
      }
    },
    [orderedLayerData, setSelectedLayerPath, triggerGetAllFeatureInfo]
  );

  /**
   * Check if filtered are being set for each layer.
   * @param {string} layerPath The path of the layer
   * @returns boolean
   */
  const isMapFilteredSelectedForLayer = (layerPath: string): boolean => !!mapFiltered[layerPath] && !!rowsFiltered[layerPath];

  /**
   * Get number of features of a layer with filtered or selected layer.
   * @param {string} layerPath the path of the layer
   * @returns
   */
  const getFeaturesOfLayer = (layerPath: string): string => {
    return rowsFiltered && rowsFiltered[layerPath]
      ? `${rowsFiltered[layerPath]} ${t('dataTable.featureFiltered')}`
      : `${orderedLayerData?.find((layer) => layer.layerPath === layerPath)?.features?.length ?? 0} ${t('dataTable.features')}`;
  };

  /**
   * Create layer tooltip
   * @param {string} layerName en/fr layer name
   * @param {string} layerPath the path of the layer.
   * @returns
   */
  const getLayerTooltip = (layerName: string, layerPath: string): ReactNode => {
    return (
      <Box sx={{ display: 'flex', alignContent: 'center', '& svg ': { width: '0.75em', height: '0.75em' } }}>
        {`${layerName}, ${getFeaturesOfLayer(layerPath)}`}
        {isMapFilteredSelectedForLayer(layerPath) && <FilterAltIcon />}
      </Box>
    );
  };

  /**
   * Checks if layer is disabled when layer is selected and features have null value.
   * @returns bool
   */
  const isLayerDisabled = (): boolean =>
    !!orderedLayerData.find((layer) => layer.layerPath === selectedLayerPath && layer.features === null);

  useEffect(() => {
    // Log
    logger.logTraceUseEffect('DATA-PANEL - isLoading', isLoading, selectedLayerPath);

    // TODO: Get rid of this setTimeout of 1 second?
    const clearLoading = setTimeout(() => {
      setIsLoading(false);
    }, 100);
    return () => clearTimeout(clearLoading);
  }, [isLoading, selectedLayerPath]);

  return (
    <Layout
      selectedLayerPath={selectedLayerPath || ''}
      layerList={orderedLayerData.map((layer) => ({
        ...layer,
        layerFeatures: getFeaturesOfLayer(layer.layerPath),
        tooltip: getLayerTooltip(layer.layerName ?? '', layer.layerPath),
        mapFilteredIcon: isMapFilteredSelectedForLayer(layer.layerPath) && (
          <FilterAltIcon sx={{ color: theme.palette.geoViewColor.grey.main }} />
        ),
      }))}
      onLayerListClicked={handleLayerChange}
      fullWidth={fullWidth}
    >
      {isLoading && <Skeleton variant="rounded" width="100%" height={400} />}

      {!isLoading &&
        selectedTab === 'data-table' &&
        orderedLayerData.map((data) => (
          <Box key={data.layerPath}>
            {data.layerPath === selectedLayerPath ? (
              <DataTable data={data} layerPath={data.layerPath} tableHeight={tableHeight} />
            ) : (
              <Box />
            )}
          </Box>
        ))}

      {/* show data table instructions when all layers has no features */}
      {((!isLoading && orderedLayerData.every((layers) => !layers?.features?.length)) || isLayerDisabled()) && (
        <Paper sx={{ padding: '2rem' }}>
          <Typography variant="h3" gutterBottom sx={sxClasses.dataTableInstructionsTitle}>
            {t('dataTable.dataTableInstructions')}
          </Typography>
          <Typography component="p" sx={sxClasses.dataTableInstructionsBody}>
            {t('dataTable.selectVisbleLayer')}
          </Typography>
        </Paper>
      )}
    </Layout>
  );
}

Datapanel.defaultProps = {
  fullWidth: false,
};<|MERGE_RESOLUTION|>--- conflicted
+++ resolved
@@ -8,15 +8,10 @@
   useDataTableStoreMapFilteredRecord,
   useDataTableStoreRowsFiltered,
   useDataTableStoreSelectedLayerPath,
-<<<<<<< HEAD
   useDetailsStoreActions,
   useDetailsStoreAllFeaturesDataArray,
-  useMapVisibleLayers,
   useUIActiveFooterBarTabId,
-=======
-  useDetailsStoreLayerDataArray,
   useMapOrderedLayerInfo,
->>>>>>> 0e91ccff
 } from '@/core/stores';
 import { LayerListEntry, useFooterPanelHeight, Layout } from '../common';
 import { logger } from '@/core/utils/logger';
@@ -48,15 +43,10 @@
   const selectedLayerPath = useDataTableStoreSelectedLayerPath();
   const mapFiltered = useDataTableStoreMapFilteredRecord();
   const rowsFiltered = useDataTableStoreRowsFiltered();
-<<<<<<< HEAD
-  const visibleLayers = useMapVisibleLayers();
   const { setSelectedLayerPath } = useDataTableStoreActions();
   const { triggerGetAllFeatureInfo } = useDetailsStoreActions();
   const selectedTab = useUIActiveFooterBarTabId();
-=======
   const orderedLayerInfo = useMapOrderedLayerInfo();
-  const { setSelectedLayerPath, setIsEnlargeDataTable } = useDataTableStoreActions();
->>>>>>> 0e91ccff
 
   // Custom hook for calculating the height of footer panel
   const { tableHeight } = useFooterPanelHeight({ footerPanelTab: 'data-table' });
@@ -89,7 +79,7 @@
       setSelectedLayerPath(_layer.layerPath);
       setIsLoading(true);
 
-      // trigger the fetching of the features when not available OR when layer status is error
+      // trigger the fetching of the features when not available OR when layer status is in error
       if (
         !orderedLayerData.filter((layers) => layers.layerPath === _layer.layerPath && !!layers?.features?.length).length ||
         _layer.layerStatus === LAYER_STATUS.ERROR
