--- conflicted
+++ resolved
@@ -120,12 +120,12 @@
       // TODO: Fix the layerStatus and queryStatus below when refactoring will be done for the data-panel (parallel development happening, not doing it now)
       return (
         <LayerList
-<<<<<<< HEAD
           layerList={orderedLayerData
             .filter(({ features }) => !!features?.length)
             .map((layer) => ({
               layerName: layer.layerName ?? '',
               layerPath: layer.layerPath,
+              layerStatus: 'loaded',
               queryStatus: 'processed',
               layerFeatures: getFeaturesOfLayer(layer.layerPath),
               tooltip: getLayerTooltip(layer.layerName ?? '', layer.layerPath),
@@ -133,19 +133,6 @@
                 <FilterAltIcon sx={{ color: theme.palette.geoViewColor.grey.main }} />
               ),
             }))}
-=======
-          layerList={orderedLayerData.map((layer, index) => ({
-            layerName: layer.layerName![language] ?? '',
-            layerPath: layer.layerKey,
-            layerStatus: 'loaded',
-            queryStatus: 'processed',
-            layerFeatures: getFeaturesOfLayer(layer.layerKey, index),
-            tooltip: getLayerTooltip(layer.layerName![language] ?? '', layer.layerKey, index),
-            mapFilteredIcon: isMapFilteredSelectedForLayer(layer.layerKey) && (
-              <FilterAltIcon sx={{ color: theme.palette.geoViewColor.grey.main }} />
-            ),
-          }))}
->>>>>>> baed7013
           isEnlargeDataTable={isEnlargeDataTable}
           selectedLayerPath={selectedLayerPath}
           handleListItemClick={handleLayerChange}
