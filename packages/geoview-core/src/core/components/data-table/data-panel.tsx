--- conflicted
+++ resolved
@@ -15,12 +15,8 @@
 import { LayerListEntry, Layout } from '@/core/components/common';
 import { logger } from '@/core/utils/logger';
 import { useFeatureFieldInfos } from './hooks';
-<<<<<<< HEAD
-import { TypeFieldEntry, TypeLayerData } from '@/geo/utils/layer-set';
-=======
 import { TypeFieldEntry, TypeLayerData } from '@/geo/layer/layer-sets/layer-set';
 import { getSxClasses } from './data-table-style';
->>>>>>> 6217f604
 import { LAYER_STATUS, TABS } from '@/core/utils/constant';
 
 export interface MappedLayerDataType extends TypeLayerData {
