--- conflicted
+++ resolved
@@ -1,10 +1,6 @@
 import { useCallback, useEffect, useMemo, useState } from 'react';
 import { useTranslation } from 'react-i18next';
 import { useTheme } from '@mui/material/styles';
-<<<<<<< HEAD
-=======
-import Markdown from 'markdown-to-jsx';
->>>>>>> deea9192
 import { Box, FilterAltIcon, Skeleton } from '@/ui';
 import DataTable from './data-table';
 import {
@@ -166,7 +162,6 @@
     // eslint-disable-next-line react-hooks/exhaustive-deps
   }, [selectedTab]);
 
-<<<<<<< HEAD
   const renderContent = (): JSX.Element | null => {
     if (isLoading) {
       return <Skeleton variant="rounded" width="100%" height={400} sx={{ bgcolor: theme.palette.grey[400] }} />;
@@ -191,22 +186,6 @@
       setSelectedLayerPath('');
     }
   };
-=======
-  const memoLayerList = useMemo(() => {
-    // Log
-    logger.logTraceUseMemo('DATA-PANEL - memoLayersList', orderedLayerData);
-
-    return orderedLayerData.map((layer) => ({
-      ...layer,
-      layerFeatures: getFeaturesOfLayer(layer.layerPath),
-      tooltip: getLayerTooltip(layer.layerName ?? '', layer.layerPath),
-      mapFilteredIcon: isMapFilteredSelectedForLayer(layer.layerPath) && (
-        <FilterAltIcon sx={{ color: theme.palette.geoViewColor.grey.main }} />
-      ),
-    }));
-    // eslint-disable-next-line react-hooks/exhaustive-deps
-  }, [isMapFilteredSelectedForLayer, orderedLayerData]);
->>>>>>> deea9192
 
   return (
     <Layout
@@ -222,41 +201,7 @@
         'dataTable.children.keyboardNavigation',
       ]}
     >
-<<<<<<< HEAD
       {renderContent()}
-=======
-      {isLoading && <Skeleton variant="rounded" width="100%" height={400} sx={{ bgcolor: theme.palette.grey[400] }} />}
-
-      {!isLoading &&
-        selectedTab === TABS.DATA_TABLE &&
-        !isLayerDisabled() &&
-        isSelectedLayerHasFeatures() &&
-        orderedLayerData.map((data: MappedLayerDataType) => (
-          <Box key={data.layerPath}>
-            {data.layerPath === selectedLayerPath ? (
-              <DataTable data={data} layerPath={data.layerPath} tableHeight={tableHeight} />
-            ) : (
-              <Box />
-            )}
-          </Box>
-        ))}
-
-      {/* show data table instructions when all layers has no features */}
-      {((!isLoading && isAllLayersNoFeatures()) || isLayerDisabled() || selectedLayerPath === '') && (
-        <Box
-          className="guidebox-container"
-          sx={fullWidth ? { ...sxClasses.rightPanelContainer, overflowY: 'hidden' } : { ...sxClasses.rightPanelContainer }}
-        >
-          <Box className="guideBox">
-            <Markdown options={{ wrapper: 'article' }}>{`${guide!.footerPanel!.children!.dataTable!.content}\n${
-              guide!.footerPanel!.children!.dataTable!.children!.filterData!.content
-            }\n${guide!.footerPanel!.children!.dataTable!.children!.sortingAndReordering!.content}\n\n${
-              guide!.footerPanel!.children!.dataTable!.children!.keyboardNavigation!.content
-            }`}</Markdown>
-          </Box>
-        </Box>
-      )}
->>>>>>> deea9192
     </Layout>
   );
 }
