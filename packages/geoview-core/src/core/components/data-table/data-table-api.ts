<<<<<<< HEAD
import { createElement, ReactElement } from 'react';
=======
import { ReactElement, createElement } from 'react';
>>>>>>> bb51444f
import DataTable, { DataTableData } from './data-table';

import {
  AbstractGeoViewVector,
  api,
  TypeLayerDataGridProps,
  TypeListOfLayerEntryConfig,
  isVectorLayer,
  TypeArrayOfFeatureInfoEntries,
  TypeFieldEntry,
} from '@/app';
import MapDataTable from './map-data-table';

export class DataTableApi {
  mapId!: string;

  /**
   * initialize the data table api
   *
   * @param mapId the id of the map this data table belongs to
   */
  constructor(mapId: string) {
    this.mapId = mapId;
  }

  /**
   * Create a data table as an element
   *
   * @param { 'materialReactDataTable'} tableType type of table that user want to create.
   * @return {ReactElement} the data table react element
   */
  createDataTable = ({ data }: { data: DataTableData }): ReactElement => {
    return createElement(DataTable, { data }, []);
  };

  /**
   * Create group layer keys based on layer rendered on map
   *
   * @param listOfLayerEntryConfig list of layers configured to be rendered on map.
   * @param parentLayerId layer id
   * @param grouplayerKeys list of keys already exists.
   * @returns array of layer keys
   */

  getGroupKeys = (listOfLayerEntryConfig: TypeListOfLayerEntryConfig, parentLayerId: string, grouplayerKeys: string[]) => {
    listOfLayerEntryConfig.forEach((LayerEntryConfig) => {
      if (
        LayerEntryConfig.entryType === 'group' &&
        LayerEntryConfig.listOfLayerEntryConfig !== undefined &&
        LayerEntryConfig.listOfLayerEntryConfig.length > 1
      ) {
        this.getGroupKeys(LayerEntryConfig.listOfLayerEntryConfig, `${parentLayerId}/${LayerEntryConfig.layerId}`, grouplayerKeys);
      } else if (LayerEntryConfig.entryType !== 'group') {
        grouplayerKeys.push(`${parentLayerId}/${LayerEntryConfig.layerId}`);
      }
    });
    return grouplayerKeys;
  };

  /**
   * Create a data table rows
   *
   * @param {arrayOfFeatureInfoEntries} arrayOfFeatureInfoEntries the properties of the data table to be created
   * @return {TypeJsonArray} the data table rows
   */

  buildFeatureRows = (arrayOfFeatureInfoEntries: TypeArrayOfFeatureInfoEntries) => {
    const rows = arrayOfFeatureInfoEntries.map((entries) => {
      return Object.values(entries.fieldInfo).reduce((acc, curr) => {
        if (curr) {
          acc[curr.alias] = curr.value as string;
        }

        return acc;
      }, {} as Record<string, string>);
    });

    const columns = arrayOfFeatureInfoEntries.reduce((acc, curr) => {
      const entries = Object.values(curr.fieldInfo) as TypeFieldEntry[];
      entries.forEach((entry) => {
        if (entry) {
          acc[entry.alias] = entry.alias;
        }
      });
      return acc;
    }, {} as Record<string, string>);

    return {
      features: rows,
      fieldAliases: columns,
    };
  };

  /**
   * Create data table based on layer id from map.
   * @param {string} layerId layerId of the feature added on map.
   * @returns Promise of ReactElement.
   */

  createDataTableByLayerId = async ({ layerId }: TypeLayerDataGridProps): Promise<ReactElement | null> => {
    const geoviewLayerInstance = api.map(this.mapId).layer.geoviewLayers[layerId];

    if (
      geoviewLayerInstance.listOfLayerEntryConfig.length > 0 &&
      (geoviewLayerInstance as AbstractGeoViewVector).getAllFeatureInfo !== undefined
    ) {
      const groupLayerKeys = this.getGroupKeys(geoviewLayerInstance.listOfLayerEntryConfig, layerId, []);

      if (isVectorLayer(geoviewLayerInstance)) {
        const requests = groupLayerKeys.map((layerKey) => {
          return (geoviewLayerInstance as AbstractGeoViewVector)?.getAllFeatureInfo(layerKey);
        });

        const response = await Promise.allSettled(requests);
        const data = response
          .filter((req) => req.status === 'fulfilled')
          .map((result) => {
            /* @ts-expect-error value prop is part of promise, filter function already filter fullfilled promise, still thrown type error. */
            return this.buildFeatureRows(result.value);
          });

        return createElement(MapDataTable, { data: data[0] }, []);
      }
    }
    return null;
  };
}<|MERGE_RESOLUTION|>--- conflicted
+++ resolved
@@ -1,8 +1,4 @@
-<<<<<<< HEAD
 import { createElement, ReactElement } from 'react';
-=======
-import { ReactElement, createElement } from 'react';
->>>>>>> bb51444f
 import DataTable, { DataTableData } from './data-table';
 
 import {
