--- conflicted
+++ resolved
@@ -4,14 +4,8 @@
 
 import { api } from '../../../../app';
 
-<<<<<<< HEAD
 import { Button, FullscreenIcon, FullscreenExitIcon } from '../../../../ui';
 import { TypeHTMLElement } from '../../../types/global-types';
-=======
-import { IconButton, FullscreenIcon, FullscreenExitIcon } from '../../../../ui';
-
-import { TypeHTMLElement } from '../../../types/cgpv-types';
->>>>>>> 1c810d2e
 
 /**
  * Interface used for fullscreen button properties
