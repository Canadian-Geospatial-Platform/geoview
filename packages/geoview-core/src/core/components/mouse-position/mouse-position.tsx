import { useCallback, useState, useEffect, useRef } from 'react';

import makeStyles from '@mui/styles/makeStyles';

import { useTranslation } from 'react-i18next';

import { useMapEvent, useMap } from 'react-leaflet';
import { LatLng } from 'leaflet';

import { debounce } from 'lodash';

import { api } from '../../../api/api';
import { EVENT_NAMES } from '../../../api/event';
<<<<<<< HEAD
import { TypeJSONValue } from '../../types/cgpv-types';
=======
>>>>>>> 2494732a

const useStyles = makeStyles((theme) => ({
  mouseposition: {
    position: 'absolute',
    right: '120px !important',
    zIndex: theme.zIndex.leafletControl,
    textAlign: 'center',
    bottom: theme.spacing(0),
    padding: theme.spacing(2),
    display: 'flex !important',
    flexDirection: 'column',
    fontSize: theme.typography.control.fontSize,
    fontWeight: theme.typography.control.fontWeight,
    backgroundColor: 'rgba(255, 255, 255, 0.8)',
  },
}));

// degree char
const deg = String.fromCharCode(176);

/**
 * Format the coordinates for degrees - minutes - seconds
 * @param {number} value the value to format
 * @param {string} card the cardinality north/south or east/west
 * @return {string} the formatted value
 */
function coordFormnat(value: number, card: string): string {
  const d = Math.floor(Math.abs(value)) * (value < 0 ? -1 : 1);
  const m = Math.floor(Math.abs((value - d) * 60));
  const s = Math.round((Math.abs(value) - Math.abs(d) - m / 60) * 3600);
  return `${Math.abs(d)}${deg} ${m >= 10 ? `${m}` : `0${m}`}' ${s >= 10 ? `${s}` : `0${s}`}" ${card}`;
}

/**
 * Mouse position properties interface
 */
interface MousePositionProps {
  id: string;
}

/**
 * Create the mouse position
 * @param {MousePositionProps} props the mouse position properties
 * @return {JSX.Element} the mouse position component
 */
export function MousePosition(props: MousePositionProps): JSX.Element {
  const { id } = props;

  const { t } = useTranslation<string>();

  const classes = useStyles();

  const [position, setPosition] = useState({ lat: '--', lng: '--' });

  // keep track of crosshair status to know when update coord from keyboard navigation
  const isCrosshairsActive = useRef(false);

  const map = useMap();

  const mapId = api.mapInstance(map)?.id;

  /**
   * Format the coordinates output
   * @param {LatLng} latlng the Lat and Lng value to format
   */
  function formatCoord(latlng: LatLng) {
    const lat = coordFormnat(latlng.lat, latlng.lat > 0 ? t('mapctrl.mouseposition.north') : t('mapctrl.mouseposition.south'));
    const lng = coordFormnat(latlng.lng, latlng.lng < 0 ? t('mapctrl.mouseposition.west') : t('mapctrl.mouseposition.east'));
    setPosition({ lat, lng });
  }

  // eslint-disable-next-line react-hooks/exhaustive-deps
  const onMouseMove = useCallback(
    debounce((e) => {
      formatCoord(e.latlng);
    }, 250),
    [t]
  );
  useMapEvent('mousemove', onMouseMove);

  // eslint-disable-next-line react-hooks/exhaustive-deps
  const onMoveEnd = useCallback(
    debounce((e) => {
      if (isCrosshairsActive.current) {
        formatCoord(e.target.getCenter());
      }
    }, 500),
    [t]
  );
  useMapEvent('moveend', onMoveEnd);

  useEffect(() => {
    // on map crosshair enable\disable, set variable for WCAG mouse position
    api.event.on(
      EVENT_NAMES.EVENT_MAP_CROSSHAIR_ENABLE_DISABLE,
      (payload) => {
        if (payload && (payload.handlerName as TypeJSONValue as string).includes(id)) {
          isCrosshairsActive.current = payload.active as TypeJSONValue as boolean;
        }
      },
      mapId
    );

    return () => {
      api.event.off(EVENT_NAMES.EVENT_MAP_CROSSHAIR_ENABLE_DISABLE, mapId);
    };
    // eslint-disable-next-line react-hooks/exhaustive-deps
  }, []);

  return (
    <span className={classes.mouseposition}>
      {position.lat} | {position.lng}
    </span>
  );
}<|MERGE_RESOLUTION|>--- conflicted
+++ resolved
@@ -11,10 +11,7 @@
 
 import { api } from '../../../api/api';
 import { EVENT_NAMES } from '../../../api/event';
-<<<<<<< HEAD
-import { TypeJSONValue } from '../../types/cgpv-types';
-=======
->>>>>>> 2494732a
+import { TypeJsonString, TypeJSONValue } from '../../types/cgpv-types';
 
 const useStyles = makeStyles((theme) => ({
   mouseposition: {
@@ -111,7 +108,7 @@
     api.event.on(
       EVENT_NAMES.EVENT_MAP_CROSSHAIR_ENABLE_DISABLE,
       (payload) => {
-        if (payload && (payload.handlerName as TypeJSONValue as string).includes(id)) {
+        if (payload && (payload.handlerName as TypeJsonString).includes(id)) {
           isCrosshairsActive.current = payload.active as TypeJSONValue as boolean;
         }
       },
