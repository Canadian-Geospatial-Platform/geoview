import { MutableRefObject, useCallback, useContext, useEffect, useRef, useState } from 'react';
import makeStyles from '@mui/styles/makeStyles';

import { MapContext } from '../../app-start';
import { api } from '../../../app';

import { EVENT_NAMES } from '../../../api/events/event-types';
import { FooterTabPayload, payloadIsAFooterTab } from '../../../api/events/payloads/footer-tab-payload';

import { ExpandLessIcon, ExpandMoreIcon, FullscreenIcon, FullscreenExitIcon, IconButton, Tabs, TypeTabs } from '../../../ui';

export const useStyles = makeStyles((theme) => ({
  tabsContainer: {
    position: 'relative',
    backgroundColor: theme.palette.background.default,
    width: '100%',
    transition: 'height 0.2s ease-out',
  },
}));
/**
 * The FooterTabs component is used to display a list of tabs and their content.
 *
 * @returns {JSX.Element} returns the Footer Tabs component
 */
export function FooterTabs(): JSX.Element | null {
  const [selectedTab, setSelectedTab] = useState<number | undefined>();
  const [footerTabs, setFooterTabs] = useState<TypeTabs[]>([]);
  const [isCollapsed, setIsCollapsed] = useState(true);

  const [isFullscreen, setIsFullscreen] = useState(false);

  const classes = useStyles();

  const mapConfig = useContext(MapContext);

  const tabsContainerRef = useRef<HTMLDivElement>();

  const { mapId } = mapConfig;

  /**
   * Add a tab
   */
  const addTab = useCallback((payload: FooterTabPayload) => {
    // push the tab to the end of the list
    setFooterTabs((prevArray) => [...prevArray, payload.tab as TypeTabs]);
  }, []);

  /**
   * Remove a tab
   */
  const removeTab = useCallback(
    (payload: FooterTabPayload) => {
      // remove the tab from the list
      setFooterTabs((prevState) => {
        const state = [...prevState];
        const index = state.findIndex((tab) => tab.value === payload.tab.value);
        if (index > -1) {
          state.splice(index, 1);
          return state;
        }
        return state;
      });
    },
    [setFooterTabs]
  );

  /**
   * Handle a collapse, expand event for the tabs component
   */
<<<<<<< HEAD
  const handleCollapse = useCallback(
    (open?: boolean) => {
      // check if tabs component is created
      const collapseStatus = open !== undefined ? open : isCollapsed;
      if (tabsContainerRef && tabsContainerRef.current) {
        const tabsContainer = tabsContainerRef.current as HTMLDivElement;
        const mapContainer = tabsContainer.previousElementSibling as HTMLDivElement;
        mapContainer.style.transition = 'height 0.2s ease-out';
        // check if the tabs container is collapsed
        if (!collapseStatus) {
          tabsContainer.style.height = '55px';
          mapContainer.style.height = 'calc( 100% - 55px)';
        } else {
          tabsContainer.style.height = '300px';
          mapContainer.style.height = 'calc( 100% - 300px)';
        }
      }
      setIsFullscreen(false);
      setIsCollapsed(!collapseStatus);
=======
  const handleCollapse = () => {
    // check if tabs component is created
    if (tabsContainerRef && tabsContainerRef.current) {
      const tabsContainer = tabsContainerRef.current as HTMLDivElement;
      const mapContainer = tabsContainer.previousElementSibling as HTMLDivElement;
      mapContainer.style.transition = 'height 0.2s ease-out';
      // check if the tabs container is collapsed
      if (!isCollapsed) {
        tabsContainer.style.height = '55px';
        mapContainer.style.height = 'calc( 100% - 55px)';
      } else {
        tabsContainer.style.height = '300px';
        mapContainer.style.height = 'calc( 100% - 300px)';
      }
    }
    setIsFullscreen(false);
    setIsCollapsed(!isCollapsed);
>>>>>>> afa3a348

      // update map container size
      setTimeout(() => {
        api.map(mapId).map.updateSize();
      }, 1000);
    },
    [isCollapsed, mapId]
  );

  console.log('collapseStatuscollapseStatus', isCollapsed);
  console.log('footerTabsfooterTabs', footerTabs);
  const handleFullscreen = () => {
    // check if tabs component is created
    if (tabsContainerRef && tabsContainerRef.current) {
      const tabsContaine = tabsContainerRef.current as HTMLDivElement;
      const mapContaine = tabsContaine.previousElementSibling as HTMLDivElement;
      mapContaine.style.transition = 'height 0.2s ease-out';
      // check if the tabs container is collapsed
      if (isFullscreen) {
        tabsContaine.style.height = '300px';
        mapContaine.style.height = 'calc( 100% - 300px)';
        setIsCollapsed(false);
      } else {
        tabsContaine.style.height = '100%';
        mapContaine.style.height = '0';
      }
    }

    setIsFullscreen(!isFullscreen);

    // update map container size
    setTimeout(() => {
      api.map(mapId).map.updateSize();
    }, 1500);
  };

  useEffect(() => {
    // listen to new tab creation
    api.event.on(
      EVENT_NAMES.FOOTER_TABS.EVENT_FOOTER_TABS_TAB_CREATE,
      (payload) => {
        console.log('tab created', payload);
        if (payloadIsAFooterTab(payload)) {
          if (payload.handlerName && payload.handlerName === mapId) {
            addTab(payload);
            // Check if footer-panel is collapsed or not, and size accordingly
            if (tabsContainerRef && tabsContainerRef.current) {
              const tabsContainer = tabsContainerRef.current as HTMLDivElement;
              const mapContainer = tabsContainer.previousElementSibling as HTMLDivElement;
              if (mapContainer.style.height === 'calc(100% - 300px)') {
                setIsCollapsed(true);
                tabsContainer.style.height = '300px';
              } else {
                tabsContainer.style.height = '55px';
              }
            }
          }
        }
      },
      mapId
    );

    // listen on tab removal
    api.event.on(
      EVENT_NAMES.FOOTER_TABS.EVENT_FOOTER_TABS_TAB_REMOVE,
      (payload) => {
        if (payloadIsAFooterTab(payload)) {
          if (payload.handlerName && payload.handlerName === mapId) {
            removeTab(payload);
          }
        }
      },
      mapId
    );

    // listen for tab selection
    api.event.on(
      EVENT_NAMES.FOOTER_TABS.EVENT_FOOTER_TABS_TAB_SELECT,
      (payload) => {
        if (payloadIsAFooterTab(payload)) {
          if (payload.handlerName && payload.handlerName === mapId) {
            // for details tab, extand the tab
            if (payload.tab.value === 1) {
              handleCollapse();
            }
            setSelectedTab(undefined); // this will always trigger the tab change, needed in case user changes selection
            setSelectedTab(payload.tab.value);
          }
        }
      },
      mapId
    );
    return () => {
      api.event.off(EVENT_NAMES.FOOTER_TABS.EVENT_FOOTER_TABS_TAB_CREATE, mapId);
      api.event.off(EVENT_NAMES.FOOTER_TABS.EVENT_FOOTER_TABS_TAB_REMOVE, mapId);
      api.event.off(EVENT_NAMES.FOOTER_TABS.EVENT_FOOTER_TABS_TAB_SELECT, mapId);
    };
  }, [addTab, mapId, removeTab, handleCollapse]);

  return api.map(mapId).footerTabs.tabs.length > 0 ? (
    <div ref={tabsContainerRef as MutableRefObject<HTMLDivElement>} className={classes.tabsContainer}>
      <Tabs
        isCollapsed={isCollapsed}
        handleCollapse={handleCollapse}
        selectedTab={selectedTab}
        tabsProps={{ variant: 'scrollable' }}
        tabs={footerTabs.map((tab) => {
          return {
            ...tab,
          };
        })}
        rightButtons={
          <>
            {!isFullscreen && <IconButton onClick={handleCollapse}>{!isCollapsed ? <ExpandMoreIcon /> : <ExpandLessIcon />}</IconButton>}
            <IconButton onClick={handleFullscreen}>{isFullscreen ? <FullscreenExitIcon /> : <FullscreenIcon />}</IconButton>
          </>
        }
      />
    </div>
  ) : null;
}<|MERGE_RESOLUTION|>--- conflicted
+++ resolved
@@ -67,7 +67,6 @@
   /**
    * Handle a collapse, expand event for the tabs component
    */
-<<<<<<< HEAD
   const handleCollapse = useCallback(
     (open?: boolean) => {
       // check if tabs component is created
@@ -87,25 +86,6 @@
       }
       setIsFullscreen(false);
       setIsCollapsed(!collapseStatus);
-=======
-  const handleCollapse = () => {
-    // check if tabs component is created
-    if (tabsContainerRef && tabsContainerRef.current) {
-      const tabsContainer = tabsContainerRef.current as HTMLDivElement;
-      const mapContainer = tabsContainer.previousElementSibling as HTMLDivElement;
-      mapContainer.style.transition = 'height 0.2s ease-out';
-      // check if the tabs container is collapsed
-      if (!isCollapsed) {
-        tabsContainer.style.height = '55px';
-        mapContainer.style.height = 'calc( 100% - 55px)';
-      } else {
-        tabsContainer.style.height = '300px';
-        mapContainer.style.height = 'calc( 100% - 300px)';
-      }
-    }
-    setIsFullscreen(false);
-    setIsCollapsed(!isCollapsed);
->>>>>>> afa3a348
 
       // update map container size
       setTimeout(() => {
@@ -115,8 +95,6 @@
     [isCollapsed, mapId]
   );
 
-  console.log('collapseStatuscollapseStatus', isCollapsed);
-  console.log('footerTabsfooterTabs', footerTabs);
   const handleFullscreen = () => {
     // check if tabs component is created
     if (tabsContainerRef && tabsContainerRef.current) {
@@ -147,7 +125,6 @@
     api.event.on(
       EVENT_NAMES.FOOTER_TABS.EVENT_FOOTER_TABS_TAB_CREATE,
       (payload) => {
-        console.log('tab created', payload);
         if (payloadIsAFooterTab(payload)) {
           if (payload.handlerName && payload.handlerName === mapId) {
             addTab(payload);
@@ -219,7 +196,9 @@
         })}
         rightButtons={
           <>
-            {!isFullscreen && <IconButton onClick={handleCollapse}>{!isCollapsed ? <ExpandMoreIcon /> : <ExpandLessIcon />}</IconButton>}
+            {!isFullscreen && (
+              <IconButton onClick={() => handleCollapse}>{!isCollapsed ? <ExpandMoreIcon /> : <ExpandLessIcon />}</IconButton>
+            )}
             <IconButton onClick={handleFullscreen}>{isFullscreen ? <FullscreenExitIcon /> : <FullscreenIcon />}</IconButton>
           </>
         }
