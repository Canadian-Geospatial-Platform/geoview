import { useState, useRef, useEffect, useCallback, Fragment, useContext } from 'react';

import makeStyles from '@mui/styles/makeStyles';

import { Divider, List, ListItem, Panel, Button } from '../../../ui';

import { api } from '../../../api/api';
import { EVENT_NAMES } from '../../../api/event';

import { MapContext } from '../../app-start';

<<<<<<< HEAD
import { TypeJSONValue } from '../../types/cgpv-types';
=======
>>>>>>> 2494732a
import { LEAFLET_POSITION_CLASSES } from '../../../geo/utils/constant';

export const useStyles = makeStyles((theme) => ({
  appBar: {
    display: 'flex',
    flexDirection: 'row',
    justifyContent: 'space-between',
    height: '100%',
    zIndex: theme.zIndex.appBar,
    pointerEvents: 'all',
    backgroundColor: theme.palette.primary.dark,
  },
  appBarButtons: {
    overflowY: 'auto',
    overflowX: 'hidden',
    width: 50,
  },
  appBarButton: {
    backgroundColor: theme.palette.primary.dark,
    color: theme.palette.primary.light,
    '&:hover': {
      backgroundColor: theme.palette.primary.dark,
      color: theme.palette.primary.light,
    },
  },
  appBarButtonIcon: {
    backgroundColor: theme.palette.primary.dark,
    color: theme.palette.primary.light,
  },
  appBarPanels: {},
}));

/**
 * Create an appbar with buttons that can open a panel
 */
export function Appbar(): JSX.Element {
  const [refreshCount, setRefreshCount] = useState(0);

  const classes = useStyles();

  const appBar = useRef<HTMLDivElement>(null);

  const mapConfig = useContext(MapContext);

  const mapId = mapConfig.id;

  /**
   * function that causes rerender when changing appbar content
   */
  const updateComponent = useCallback(() => {
    setRefreshCount((refresh) => refresh + 1);
  }, []);

  useEffect(() => {
    // listen to new panel creation
    api.event.on(
      EVENT_NAMES.EVENT_APPBAR_PANEL_CREATE,
      (payload) => {
        if (payload && payload.handlerName && (payload.handlerName as TypeJSONValue as string) === mapId) {
          updateComponent();
        }
      },
      mapId
    );

    // listen on panel removal
    api.event.on(
      EVENT_NAMES.EVENT_APPBAR_PANEL_REMOVE,
      (payload) => {
        if (payload && payload.handlerName && (payload.handlerName as TypeJSONValue as string) === mapId) {
          updateComponent();
        }
      },
      mapId
    );

    // listen to open panel to activate focus trap and focus on close
    api.event.on(
      EVENT_NAMES.EVENT_PANEL_OPEN,
      (args) => {
<<<<<<< HEAD
        if ((args.handlerName as TypeJSONValue as string) === mapId && (args.type as TypeJSONValue as string) === 'appbar') {
=======
        if (args.handlerName === mapId && args.type === 'appbar') {
>>>>>>> 2494732a
          updateComponent();
        }
      },
      mapId
    );

    api.event.on(
      EVENT_NAMES.EVENT_PANEL_CLOSE,
      (args) => {
<<<<<<< HEAD
        if ((args.handlerName as TypeJSONValue as string) === mapId && (args.type as TypeJSONValue as string) === 'appbar') {
=======
        if (args.handlerName === mapId && args.type === 'appbar') {
>>>>>>> 2494732a
          updateComponent();
        }
      },
      mapId
    );

    return () => {
      api.event.off(EVENT_NAMES.EVENT_APPBAR_PANEL_CREATE, mapId);
      api.event.off(EVENT_NAMES.EVENT_APPBAR_PANEL_REMOVE, mapId);
      api.event.off(EVENT_NAMES.EVENT_PANEL_OPEN, mapId);
      api.event.off(EVENT_NAMES.EVENT_PANEL_CLOSE, mapId);
    };
  }, [mapId, updateComponent]);

  return (
    <div className={`${LEAFLET_POSITION_CLASSES.topleft} ${classes.appBar}`} ref={appBar}>
      {Object.keys(api.map(mapId).appBarButtons.getAllButtonPanels()).filter((buttonPanel) => {
        return api.map(mapId).appBarButtons.getAllButtonPanels()[buttonPanel].button?.visible;
      }).length > 0 && (
        <div className={classes.appBarButtons}>
          {Object.keys(api.map(mapId).appBarButtons.buttons).map((groupName: string) => {
            // get button panels from group
            const buttonPanels = api.map(mapId).appBarButtons.buttons[groupName];

            // display the button panels in the list
            return (
              <List key={groupName}>
                {Object.keys(buttonPanels).map((buttonId) => {
                  const buttonPanel = buttonPanels[buttonId];

                  return buttonPanel?.button.visible !== undefined && buttonPanel?.button.visible ? (
                    <Fragment key={`${buttonPanel.button.id}-${refreshCount}`}>
                      <ListItem>
                        <Button
                          id={buttonPanel.button.id}
                          variant="text"
                          tooltip={buttonPanel.button.tooltip}
                          tooltipPlacement="right"
                          type="icon"
                          className={classes.appBarButton}
                          iconClassName={classes.appBarButtonIcon}
                          onClick={() => {
                            if (!buttonPanel.panel?.status) {
                              buttonPanel.panel?.open();
                            } else {
                              buttonPanel.panel?.close();
                            }
                          }}
                          icon={buttonPanel.button.icon}
                        >
                          {buttonPanel.button.tooltip}
                        </Button>
                      </ListItem>
                      <Divider />
                    </Fragment>
                  ) : null;
                })}
              </List>
            );
          })}
        </div>
      )}
      {Object.keys(api.map(mapId).appBarButtons.buttons).map((groupName: string) => {
        // get button panels from group
        const buttonPanels = api.map(mapId).appBarButtons.buttons[groupName];

        // display the panels in the list
        return (
          <div key={groupName}>
            {Object.keys(buttonPanels).map((buttonId) => {
              const buttonPanel = buttonPanels[buttonId];

              return buttonPanel?.panel ? (
                <Panel key={buttonPanel.button.id} panel={buttonPanel.panel} button={buttonPanel.button} />
              ) : null;
            })}
          </div>
        );
      })}
    </div>
  );
}<|MERGE_RESOLUTION|>--- conflicted
+++ resolved
@@ -9,10 +9,7 @@
 
 import { MapContext } from '../../app-start';
 
-<<<<<<< HEAD
-import { TypeJSONValue } from '../../types/cgpv-types';
-=======
->>>>>>> 2494732a
+import { TypeJsonString } from '../../types/cgpv-types';
 import { LEAFLET_POSITION_CLASSES } from '../../../geo/utils/constant';
 
 export const useStyles = makeStyles((theme) => ({
@@ -71,7 +68,7 @@
     api.event.on(
       EVENT_NAMES.EVENT_APPBAR_PANEL_CREATE,
       (payload) => {
-        if (payload && payload.handlerName && (payload.handlerName as TypeJSONValue as string) === mapId) {
+        if (payload && payload.handlerName && (payload.handlerName as TypeJsonString) === mapId) {
           updateComponent();
         }
       },
@@ -82,7 +79,7 @@
     api.event.on(
       EVENT_NAMES.EVENT_APPBAR_PANEL_REMOVE,
       (payload) => {
-        if (payload && payload.handlerName && (payload.handlerName as TypeJSONValue as string) === mapId) {
+        if (payload && payload.handlerName && (payload.handlerName as TypeJsonString) === mapId) {
           updateComponent();
         }
       },
@@ -93,11 +90,7 @@
     api.event.on(
       EVENT_NAMES.EVENT_PANEL_OPEN,
       (args) => {
-<<<<<<< HEAD
-        if ((args.handlerName as TypeJSONValue as string) === mapId && (args.type as TypeJSONValue as string) === 'appbar') {
-=======
-        if (args.handlerName === mapId && args.type === 'appbar') {
->>>>>>> 2494732a
+        if ((args.handlerName as TypeJsonString) === mapId && (args.type as TypeJsonString) === 'appbar') {
           updateComponent();
         }
       },
@@ -107,11 +100,7 @@
     api.event.on(
       EVENT_NAMES.EVENT_PANEL_CLOSE,
       (args) => {
-<<<<<<< HEAD
-        if ((args.handlerName as TypeJSONValue as string) === mapId && (args.type as TypeJSONValue as string) === 'appbar') {
-=======
-        if (args.handlerName === mapId && args.type === 'appbar') {
->>>>>>> 2494732a
+        if ((args.handlerName as TypeJsonString) === mapId && (args.type as TypeJsonString) === 'appbar') {
           updateComponent();
         }
       },
