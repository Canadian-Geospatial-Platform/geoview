--- conflicted
+++ resolved
@@ -117,14 +117,9 @@
     }
     return {
       geolocator: { icon: <SearchIcon />, content: <Geolocator key="geolocator" /> },
-<<<<<<< HEAD
       openIn3dButton: { icon: <SendIcon />, content: <OpenIn3dButton key="openIn3dButton" /> },
-      guide: { icon: <QuestionMarkIcon />, content: <Guide fullWidth /> },
-      details: { icon: <InfoOutlinedIcon />, content: <DetailsPanel fullWidth /> },
-=======
       guide: { icon: <QuestionMarkIcon />, content: <Guide fullWidth containerType={CONTAINER_TYPE.APP_BAR} /> },
       details: { icon: <InfoOutlinedIcon />, content: <DetailsPanel fullWidth containerType={CONTAINER_TYPE.APP_BAR} /> },
->>>>>>> 3677d446
       legend: { icon: <LegendIcon />, content: <Legend fullWidth containerType={CONTAINER_TYPE.APP_BAR} /> },
       layers: { icon: <LayersOutlinedIcon />, content: <LayersPanel containerType={CONTAINER_TYPE.APP_BAR} /> },
       'data-table': { icon: <StorageIcon />, content: <Datapanel containerType={CONTAINER_TYPE.APP_BAR} /> },
