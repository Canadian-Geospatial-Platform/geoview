--- conflicted
+++ resolved
@@ -1,7 +1,3 @@
-<<<<<<< HEAD
-=======
-/* eslint-disable react/no-danger */
->>>>>>> 2494732a
 import { useEffect, useState } from 'react';
 
 import { useTranslation } from 'react-i18next';
@@ -18,10 +14,7 @@
 import { HtmlToReact } from './html-to-react';
 
 import { Modal, Button } from '../../ui';
-<<<<<<< HEAD
-import { TypeJSONValue } from '../types/cgpv-types';
-=======
->>>>>>> 2494732a
+import { TypeJsonString } from '../types/cgpv-types';
 
 const useStyles = makeStyles((theme) => ({
   trap: {
@@ -136,7 +129,7 @@
     api.event.on(
       EVENT_NAMES.EVENT_MAP_IN_KEYFOCUS,
       (payload) => {
-        if (payload && (payload.handlerName as TypeJSONValue as string).includes(id)) {
+        if (payload && (payload.handlerName as TypeJsonString).includes(id)) {
           // when mnap element get focus and focus is not trap, show dialog window
           const mapElement = document.getElementById(id);
 
@@ -182,11 +175,7 @@
         <>
           <Button
             id="enable-focus"
-<<<<<<< HEAD
             tooltip={t('keyboardnav.focusdialog.button.enable') as string}
-=======
-            tooltip={t('keyboardnav.focusdialog.button.enable')}
->>>>>>> 2494732a
             tooltipPlacement="top-end"
             autoFocus
             onClick={handleEnable}
@@ -199,11 +188,7 @@
           </Button>
           <Button
             id="skip-focus"
-<<<<<<< HEAD
             tooltip={t('keyboardnav.focusdialog.button.skip') as string}
-=======
-            tooltip={t('keyboardnav.focusdialog.button.skip')}
->>>>>>> 2494732a
             tooltipPlacement="top-end"
             onClick={handleSkip}
             type="text"
