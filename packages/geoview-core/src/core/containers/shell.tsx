/* eslint-disable react/jsx-props-no-spreading */
import { useEffect, useState, useCallback, Fragment } from 'react';

import { useTranslation } from 'react-i18next';

import FocusTrap from 'focus-trap-react';

import makeStyles from '@mui/styles/makeStyles';

<<<<<<< HEAD
import { SnackbarProvider } from 'notistack';

import { useStore } from 'zustand';
=======
>>>>>>> 15041363
import { Map } from '../components/map/map';
import { Appbar } from '../components/app-bar/app-bar';
import { Navbar } from '../components/nav-bar/nav-bar';
import { FooterTabs } from '../components/footer-tabs/footer-tabs';
import { Geolocator } from '../components/geolocator/geolocator';

import { FocusTrapDialog } from './focus-trap';

import { api } from '@/app';
import { EVENT_NAMES } from '@/api/events/event-types';

import { Modal, Snackbar } from '@/ui';
import { PayloadBaseClass, payloadIsAMapComponent, payloadIsAModal } from '@/api/events/payloads';
import { TypeMapFeaturesConfig } from '../types/global-types';
import { getGeoViewStore } from '../stores/stores-managers';

const useStyles = makeStyles((theme) => {
  return {
    shell: {
      display: 'flex',
      flexDirection: 'column',
      top: theme.spacing(0),
      right: theme.spacing(0),
      left: theme.spacing(0),
      bottom: theme.spacing(0),
      overflow: 'hidden',
      zIndex: 0,
      height: '100%',
    },
    mapContainer: {
      display: 'flex',
      flexDirection: 'row',
      height: '100%',
      position: 'relative',
    },
    skip: {
      position: 'absolute',
      left: -1000,
      height: 1,
      width: 1,
      textAlign: 'left',
      overflow: 'hidden',
      backgroundColor: '#FFFFFF',

      '&:active, &:focus, &:hover': {
        left: theme.spacing(0),
        zIndex: theme.zIndex.tooltip,
        width: 'auto',
        height: 'auto',
        overflow: 'visible',
      },
    },
  };
});

/**
 * Interface for the shell properties
 */
interface ShellProps {
  shellId: string;
  mapFeaturesConfig: TypeMapFeaturesConfig;
}

/**
 * Create a shell component to wrap the map and other components not inside the map
 * @param {ShellProps} props the shell properties
 * @returns {JSX.Element} the shell component
 */
export function Shell(props: ShellProps): JSX.Element {
  const { shellId, mapFeaturesConfig } = props;

  const mapId = useStore(getGeoViewStore(mapFeaturesConfig.mapId), (state) => state.mapId);
  console.log('dfdsfd ----- in shell...... ', mapId, mapFeaturesConfig.mapId);

  const classes = useStyles();

  const { t } = useTranslation<string>();

  // set the active trap value for FocusTrap and pass the callback to the dialog window
  const [activeTrap, setActivetrap] = useState(false);

  // render additional components if added by api
  const [components, setComponents] = useState<Record<string, JSX.Element>>({});

  const [, setUpdate] = useState<number>(0);

  /**
   * Set the focus trap
   * @param {boolean} dialogTrap the callback value from dialog trap
   */
  function handleCallback(dialogTrap: boolean): void {
    setActivetrap(dialogTrap);
  }

  /**
   * Causes the shell to re-render
   */
  const updateShell = useCallback(() => {
    setUpdate((prevState) => {
      return 1 + prevState;
    });
  }, []);

  const mapAddedComponentListenerFunction = (payload: PayloadBaseClass) => {
    if (payloadIsAMapComponent(payload)) {
      setComponents((tempComponents) => ({
        ...tempComponents,
        [payload.mapComponentId]: payload.component!,
      }));
    }
  };

  useEffect(() => {
    // listen to adding a new component events
    api.event.on(EVENT_NAMES.MAP.EVENT_MAP_ADD_COMPONENT, mapAddedComponentListenerFunction, shellId);

    const mapRemoveComponentListenerFunction = (payload: PayloadBaseClass) => {
      if (payloadIsAMapComponent(payload)) {
        const tempComponents: Record<string, JSX.Element> = { ...components };
        delete tempComponents[payload.mapComponentId];

        setComponents(() => ({
          ...tempComponents,
        }));
      }
    };

    // listen to removing a component events
    api.event.on(EVENT_NAMES.MAP.EVENT_MAP_REMOVE_COMPONENT, mapRemoveComponentListenerFunction, shellId);

    const modalCreateListenerFunction = (payload: PayloadBaseClass) => {
      if (payloadIsAModal(payload)) updateShell();
    };

    // CHANGED
    api.event.on(EVENT_NAMES.MODAL.EVENT_MODAL_CREATE, modalCreateListenerFunction, shellId);

    return () => {
      api.event.off(EVENT_NAMES.MAP.EVENT_MAP_ADD_COMPONENT, shellId, mapAddedComponentListenerFunction);
      api.event.off(EVENT_NAMES.MAP.EVENT_MAP_REMOVE_COMPONENT, shellId, mapRemoveComponentListenerFunction);
      api.event.off(EVENT_NAMES.MODAL.EVENT_MODAL_CREATE, shellId, modalCreateListenerFunction);
    };
  }, [components, shellId, updateShell]);

  return (
    <FocusTrap active={activeTrap} focusTrapOptions={{ escapeDeactivates: false }}>
      <div id={`shell-${shellId}`} className={classes.shell}>
        <a id={`toplink-${shellId}`} href={`#bottomlink-${shellId}`} className={classes.skip} style={{ top: '0px' }}>
          {t('keyboardnav.start')}
        </a>
        <div className={`${classes.mapContainer} mapContainer`}>
          <Appbar setActivetrap={setActivetrap} />
          {/* load geolocator component if config includes in list of components in appBar */}
          {mapFeaturesConfig?.appBar?.includes('geolocator') && mapFeaturesConfig?.map.interaction === 'dynamic' && <Geolocator />}
          <Map {...mapFeaturesConfig} />
          {mapFeaturesConfig?.map.interaction === 'dynamic' && <Navbar setActivetrap={setActivetrap} />}
        </div>
        {mapFeaturesConfig?.corePackages && mapFeaturesConfig?.corePackages.includes('footer-panel') && <FooterTabs />}
        {Object.keys(api.maps[shellId].modal.modals).map((modalId) => (
          <Modal key={modalId} id={modalId} open={false} mapId={shellId} />
        ))}
        <FocusTrapDialog focusTrapId={shellId} callback={(isActive) => handleCallback(isActive)} />
        <a id={`bottomlink-${shellId}`} href={`#toplink-${shellId}`} className={classes.skip} style={{ bottom: '0px' }}>
          {t('keyboardnav.end')}
        </a>
        {Object.keys(components).map((key: string) => {
          return <Fragment key={key}>{components[key]}</Fragment>;
        })}
        <Snackbar snackBarId={shellId} />
      </div>
    </FocusTrap>
  );
}<|MERGE_RESOLUTION|>--- conflicted
+++ resolved
@@ -7,12 +7,6 @@
 
 import makeStyles from '@mui/styles/makeStyles';
 
-<<<<<<< HEAD
-import { SnackbarProvider } from 'notistack';
-
-import { useStore } from 'zustand';
-=======
->>>>>>> 15041363
 import { Map } from '../components/map/map';
 import { Appbar } from '../components/app-bar/app-bar';
 import { Navbar } from '../components/nav-bar/nav-bar';
