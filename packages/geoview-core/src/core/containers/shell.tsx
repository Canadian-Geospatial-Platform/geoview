--- conflicted
+++ resolved
@@ -19,12 +19,6 @@
 
 import { api } from '@/app';
 import { EVENT_NAMES } from '@/api/events/event-types';
-
-<<<<<<< HEAD
-import { Modal, Snackbar, Box } from '@/ui';
-import { PayloadBaseClass, payloadIsAMapComponent, payloadIsAModal } from '@/api/events/payloads';
-import { TypeMapFeaturesConfig } from '../types/global-types';
-=======
 import { CircularProgress, Modal, Snackbar } from '@/ui';
 import {
   PayloadBaseClass,
@@ -34,7 +28,6 @@
   payloadIsAmapFeaturesConfig,
 } from '@/api/events/payloads';
 import { MapContext } from '@/core/app-start';
->>>>>>> 54d5ed83
 
 const useStyles = makeStyles((theme) => {
   return {
@@ -192,24 +185,11 @@
           {t('keyboardnav.start')}
         </a>
         <div className={`${classes.mapContainer} mapContainer`}>
-<<<<<<< HEAD
-          <Box className={classes.appBarContainer}>
-            <Appbar setActivetrap={setActivetrap} />
-          </Box>
-          {/* load geolocator component if config includes in list of components in appBar */}
-          {mapFeaturesConfig?.appBar?.includes('geolocator') && mapFeaturesConfig?.map.interaction === 'dynamic' && <Geolocator />}
-          <Box sx={{ flexGrow: 1, height: '100%' }}>
-            <Map {...mapFeaturesConfig} />
-          </Box>
-
-          {mapFeaturesConfig?.map.interaction === 'dynamic' && <Navbar setActivetrap={setActivetrap} />}
-=======
           <Appbar activeTrap={activeTrap} activeTrapSet={setActivetrap} />
           {/* load geolocator component if config includes in list of components in appBar */}
           {mapFeaturesConfig?.appBar?.includes('geolocator') && mapFeaturesConfig?.map.interaction === 'dynamic' && <Geolocator />}
           <Map {...mapFeaturesConfig} />
           {mapFeaturesConfig?.map.interaction === 'dynamic' && <Navbar activeTrap={activeTrap} activeTrapSet={setActivetrap} />}
->>>>>>> 54d5ed83
         </div>
         {mapFeaturesConfig?.corePackages && mapFeaturesConfig?.corePackages.includes('footer-panel') && <FooterTabs />}
         {Object.keys(api.maps[shellId].modal.modals).map((modalId) => (
