--- conflicted
+++ resolved
@@ -27,7 +27,6 @@
   height: '150px',
 };
 
-<<<<<<< HEAD
 export const LAYER_STATUS = {
   REGISTERED: 'registered',
   NEW_INSTANCE: 'newInstance',
@@ -37,7 +36,6 @@
   LOADED: 'loaded',
   ERROR: 'error',
 };
-=======
+
 export const ARROW_KEY_CODES: string[] = ['ArrowUp', 'ArrowRight', 'ArrowDown', 'ArrowLefts'];
-export const ARROW_KEYS_WITH_SPACE: string[] = [...ARROW_KEY_CODES, 'Space'];
->>>>>>> e409dce5
+export const ARROW_KEYS_WITH_SPACE: string[] = [...ARROW_KEY_CODES, 'Space'];