--- conflicted
+++ resolved
@@ -4,21 +4,6 @@
 import { useGeoViewStore } from '@/core/stores/stores-managers';
 import { DataTableEventProcessor } from '@/api/event-processors/event-processor-children/data-table-event-processor';
 
-<<<<<<< HEAD
-import { useGeoViewStore } from '../stores-managers';
-
-interface IMapDataTableStateActions {
-  setColumnFiltersEntry: (filtered: MRTColumnFiltersState, layerPath: string) => void;
-  setIsEnlargeDataTable: (isEnlarge: boolean) => void;
-  setMapFilteredEntry: (mapFiltered: boolean, layerPath: string) => void;
-  setRowsFilteredEntry: (rows: number, layerPath: string) => void;
-  setSelectedLayerPath: (layerPath: string) => void;
-  setToolbarRowSelectedMessageEntry: (message: string, layerPath: string) => void;
-  setLayersData: (layers: TypeLayerData[]) => void;
-  applyMapFilters: (filterStrings: string) => void;
-  setTableHeight: (tableHeight: number) => void;
-  setGlobalFilteredEntry: (globalFilterStr: string, layerPath: string) => void;
-=======
 // GV Important: See notes in header of DataTableEventProcessor file for information on the paradigm to apply when working with DataTableEventProcessor vs DataTaleState
 
 // Import { MRTColumnFiltersState } from 'material-react-table' fails - This is likely not portable. a type annotation is necessary
@@ -34,20 +19,13 @@
   mapFilteredRecord: boolean;
   rowsFilteredRecord: number;
   toolbarRowSelectedMessageRecord: string;
->>>>>>> b25e8f02
 }
 
 export interface IDataTableState {
   allFeaturesDataArray: TypeLayerData[];
   isEnlargeDataTable: boolean;
-<<<<<<< HEAD
-  mapFilteredRecord: Record<string, boolean>;
-  rowsFilteredRecord: Record<string, number>;
-  globalFilteredRecord: Record<string, string>;
-=======
   activeLayerData: TypeLayerData[];
   layersDataTableSetting: Record<string, IDataTableSettings>;
->>>>>>> b25e8f02
   selectedLayerPath: string;
   tableHeight: number;
 
@@ -83,13 +61,7 @@
     activeLayerData: [],
     allFeaturesDataArray: [],
     isEnlargeDataTable: false,
-<<<<<<< HEAD
-    mapFilteredRecord: {},
-    rowsFilteredRecord: {},
-    globalFilteredRecord: {},
-=======
     layersDataTableSetting: {},
->>>>>>> b25e8f02
     selectedLayerPath: '',
     tableHeight: 600,
 
@@ -247,20 +219,6 @@
           },
         });
       },
-<<<<<<< HEAD
-      setGlobalFilteredEntry: (globalFilterString: string, layerPath: string): void => {
-        set({
-          dataTableState: {
-            ...get().dataTableState,
-            globalFilteredRecord: { ...get().dataTableState.globalFilteredRecord, [layerPath]: globalFilterString },
-          },
-        });
-      },
-    },
-
-    // #endregion ACTIONS
-  } as IMapDataTableState;
-=======
       setSelectedLayerPath: (layerPath: string) => {
         set({
           dataTableState: {
@@ -271,37 +229,14 @@
       },
     },
   } as IDataTableState;
->>>>>>> b25e8f02
 }
 
 // **********************************************************
 // Data-table state selectors
 // **********************************************************
-<<<<<<< HEAD
-export const useDataTableStoreSelectedLayerPath = (): string =>
-  useStore(useGeoViewStore(), (state) => state.dataTableState.selectedLayerPath);
-export const useDataTableStoreIsEnlargeDataTable = (): boolean =>
-  useStore(useGeoViewStore(), (state) => state.dataTableState.isEnlargeDataTable);
-export const useDataTableStoreToolbarRowSelectedMessageRecord = (): Record<string, string> =>
-  useStore(useGeoViewStore(), (state) => state.dataTableState.toolbarRowSelectedMessageRecord);
-export const useDataTableStoreColumnFilteredRecord = (): Record<string, MRTColumnFiltersState> =>
-  useStore(useGeoViewStore(), (state) => state.dataTableState.columnFiltersRecord);
-export const useDataTableStoreMapFilteredRecord = (): Record<string, boolean> =>
-  useStore(useGeoViewStore(), (state) => state.dataTableState.mapFilteredRecord);
-export const useDataTableStoreRowsFiltered = (): Record<string, number> =>
-  useStore(useGeoViewStore(), (state) => state.dataTableState.rowsFilteredRecord);
-export const useDatatableStoreLayersData = (): TypeLayerData[] => useStore(useGeoViewStore(), (state) => state.dataTableState.layersData);
-export const useDatatableStoreTableHeight = (): number => useStore(useGeoViewStore(), (state) => state.dataTableState.tableHeight);
-export const useDatatableStoreGlobalFilteredRecord = (): Record<string, string> =>
-  useStore(useGeoViewStore(), (state) => state.dataTableState.globalFilteredRecord);
-
-export const useDataTableStoreActions = (): IMapDataTableStateActions =>
-  useStore(useGeoViewStore(), (state) => state.dataTableState.actions);
-=======
 export const useDataTableAllFeaturesDataArray = () => useStore(useGeoViewStore(), (state) => state.dataTableState.allFeaturesDataArray);
 export const useDataTableSelectedLayerPath = () => useStore(useGeoViewStore(), (state) => state.dataTableState.selectedLayerPath);
 export const useDataTableLayerSettings = () => useStore(useGeoViewStore(), (state) => state.dataTableState.layersDataTableSetting);
 export const useDataTableTableHeight = () => useStore(useGeoViewStore(), (state) => state.dataTableState.tableHeight);
 
-export const useDataTableStoreActions = () => useStore(useGeoViewStore(), (state) => state.dataTableState.actions);
->>>>>>> b25e8f02
+export const useDataTableStoreActions = () => useStore(useGeoViewStore(), (state) => state.dataTableState.actions);