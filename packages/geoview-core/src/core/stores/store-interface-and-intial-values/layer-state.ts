/* eslint-disable @typescript-eslint/no-use-before-define */
/* eslint-disable no-restricted-syntax */
import { useStore } from 'zustand';
import _ from 'lodash';
import { useGeoViewStore } from '../stores-managers';
import { TypeLayersViewDisplayState, TypeLegendLayer } from '../../components/layers/types';
import { TypeGetStore, TypeSetStore } from '../geoview-store';
import { TypeStyleGeometry } from '@/geo/map/map-schema-types';

export interface ILayerState {
  selectedItem?: TypeLegendLayer;
  selectedIsVisible: boolean;
  selectedLayers: Record<string, { layer: string; icon: string }[]>;
  selectedLayerPath: string | undefined | null;
  legendLayers: TypeLegendLayer[];
  displayState: TypeLayersViewDisplayState;
  actions: {
    getLayer: (layerPath: string) => TypeLegendLayer | undefined;
    setDisplayState: (newDisplayState: TypeLayersViewDisplayState) => void;
    setSelectedLayerPath: (layerPath: string) => void;
    setLayerOpacity: (layerPath: string, opacity: number) => void;
    toggleLayerVisibility: (layerPath: string) => void;
<<<<<<< HEAD
    toggleItemVisibility: (layerPath: string, itemName: string) => void;
=======
    toggleItemVisibility: (layerPath: string, geometryType: TypeStyleGeometry, itemName: string) => void;
>>>>>>> 2ed51822
    setAllItemsVisibility: (layerPath: string, visibility: 'yes' | 'no') => void;
    deleteLayer: (layerPath: string) => void;
  };
}

export function initializeLayerState(set: TypeSetStore, get: TypeGetStore): ILayerState {
  const init = {
    selectedIsVisible: false,
    selectedLayers: {} as Record<string, { layer: string; icon: string }[]>,
    legendLayers: [] as TypeLegendLayer[],
    selectedLayerPath: null,
    displayState: 'view',

    actions: {
      getLayer: (layerPath: string) => {
        const curLayers = get().layerState.legendLayers;
        const layer = findLayerByPath(curLayers, layerPath);
        return layer;
      },
      setDisplayState: (newDisplayState: TypeLayersViewDisplayState) => {
        const curState = get().layerState.displayState;
        set({
          layerState: {
            ...get().layerState,
            displayState: curState === newDisplayState ? 'view' : newDisplayState,
          },
        });
      },
      setSelectedLayerPath: (layerPath: string) => {
        set({
          layerState: {
            ...get().layerState,
            selectedLayerPath: layerPath,
          },
        });
      },
      setLayerOpacity: (layerPath: string, opacity: number) => {
        const curLayers = get().layerState.legendLayers;
        const layer = findLayerByPath(curLayers, layerPath);
        if (layer) {
          layer.opacity = opacity;
        }

        // now update store
        set({
          layerState: {
            ...get().layerState,
            legendLayers: [...curLayers],
          },
        });
      },
      toggleLayerVisibility: (layerPath: string) => {
        const curLayers = get().layerState.legendLayers;
        const layer = findLayerByPath(curLayers, layerPath);
        if (layer && layer.isVisible !== 'always') {
          layer.isVisible = layer.isVisible === 'no' ? 'yes' : 'no';
          setPropInChildLayers(layer.children, 'isVisible', layer.isVisible);
        }

        // now update store
        set({
          layerState: {
            ...get().layerState,
            legendLayers: [...curLayers],
          },
        });
      },
<<<<<<< HEAD
      toggleItemVisibility: (layerPath: string, itemName: string) => {
=======
      toggleItemVisibility: (layerPath: string, geometryType: TypeStyleGeometry, itemName: string) => {
>>>>>>> 2ed51822
        const curLayers = get().layerState.legendLayers;

        const layer = findLayerByPath(curLayers, layerPath);
        if (layer) {
          _.each(layer.items, (item) => {
<<<<<<< HEAD
            if (item.name === itemName && item.isVisible !== 'always') {
=======
            if (item.geometryType === geometryType && item.name === itemName && item.isVisible !== 'always') {
>>>>>>> 2ed51822
              item.isVisible = item.isVisible === 'no' ? 'yes' : 'no'; // eslint-disable-line no-param-reassign
            }
          });
          // 'always' is neither 'yes', nor 'no'.
          layer.allItemsChecked = _.every(layer.items, (i) => ['yes', 'always'].includes(i.isVisible!));
          const allItemsUnchecked = _.every(layer.items, (i) => ['no', 'always'].includes(i.isVisible!));
          if (allItemsUnchecked && layer.isVisible !== 'always') {
            layer.isVisible = 'no';
          }
        }
        set({
          layerState: {
            ...get().layerState,
            legendLayers: [...curLayers],
          },
        });
      },
      setAllItemsVisibility: (layerPath: string, visibility: 'yes' | 'no') => {
        const curLayers = get().layerState.legendLayers;

        const layer = findLayerByPath(curLayers, layerPath);
        if (layer) {
          _.each(layer.items, (item) => {
            if (item.isVisible !== 'always') item.isVisible = visibility; // eslint-disable-line no-param-reassign
          });
          layer.allItemsChecked = visibility === 'yes';
          layer.isVisible = visibility;
        }

        set({
          layerState: {
            ...get().layerState,
            legendLayers: [...curLayers],
          },
        });
      },
      deleteLayer: (layerPath: string) => {
        const curLayers = get().layerState.legendLayers;
        deleteSingleLayer(curLayers, layerPath);
        set({
          layerState: {
            ...get().layerState,
            legendLayers: [...curLayers],
          },
        });
      },
    },
  } as ILayerState;

  return init;
}

// private functions
function setPropInChildLayers(children: TypeLegendLayer[], propName: string, val: unknown) {
  _.each(children, (child) => {
    _.set(child, propName, val);
    if (child.children && child.children.length > 0) {
      setPropInChildLayers(child.children, propName, val);
    }
  });
}

function findLayerByPath(layers: TypeLegendLayer[], layerPath: string): TypeLegendLayer | undefined {
  for (const l of layers) {
    if (layerPath === l.layerPath) {
      return l;
    }
    if (layerPath.startsWith(l.layerPath) && l.children?.length > 0) {
      const result: TypeLegendLayer | undefined = findLayerByPath(l.children, layerPath);
      if (result) {
        return result;
      }
    }
  }

  return undefined;
}

function deleteSingleLayer(layers: TypeLegendLayer[], layerPath: string) {
  const indexToDelete = layers.findIndex((l) => l.layerPath === layerPath);
  if (indexToDelete >= 0) {
    layers.splice(indexToDelete, 1);
  } else {
    for (const l of layers) {
      if (l.children && l.children.length > 0) {
        deleteSingleLayer(l.children, layerPath);
      }
    }
  }
}

// **********************************************************
// Layer state selectors
// **********************************************************
export const useLayersList = () => useStore(useGeoViewStore(), (state) => state.layerState.legendLayers);
export const useSelectedLayerPath = () => useStore(useGeoViewStore(), (state) => state.layerState.selectedLayerPath);
export const useLayersDisplayState = () => useStore(useGeoViewStore(), (state) => state.layerState.displayState);

export const useLayerStoreActions = () => useStore(useGeoViewStore(), (state) => state.layerState.actions);

// computed gets
export const useSelectedLayer = () => {
  const layers = useStore(useGeoViewStore(), (state) => state.layerState.legendLayers);
  const selectedLayerPath = useStore(useGeoViewStore(), (state) => state.layerState.selectedLayerPath);
  if (selectedLayerPath) {
    return findLayerByPath(layers, selectedLayerPath);
  }
  return undefined;
};

export const useIconLayerSet = (layerPath: string) => {
  const layers = useStore(useGeoViewStore(), (state) => state.layerState.legendLayers);
  const layer = findLayerByPath(layers, layerPath);
  if (layer) {
    return layer.items.map((item) => item.icon);
  }
  return [];
};<|MERGE_RESOLUTION|>--- conflicted
+++ resolved
@@ -20,11 +20,7 @@
     setSelectedLayerPath: (layerPath: string) => void;
     setLayerOpacity: (layerPath: string, opacity: number) => void;
     toggleLayerVisibility: (layerPath: string) => void;
-<<<<<<< HEAD
-    toggleItemVisibility: (layerPath: string, itemName: string) => void;
-=======
     toggleItemVisibility: (layerPath: string, geometryType: TypeStyleGeometry, itemName: string) => void;
->>>>>>> 2ed51822
     setAllItemsVisibility: (layerPath: string, visibility: 'yes' | 'no') => void;
     deleteLayer: (layerPath: string) => void;
   };
@@ -92,21 +88,13 @@
           },
         });
       },
-<<<<<<< HEAD
-      toggleItemVisibility: (layerPath: string, itemName: string) => {
-=======
       toggleItemVisibility: (layerPath: string, geometryType: TypeStyleGeometry, itemName: string) => {
->>>>>>> 2ed51822
         const curLayers = get().layerState.legendLayers;
 
         const layer = findLayerByPath(curLayers, layerPath);
         if (layer) {
           _.each(layer.items, (item) => {
-<<<<<<< HEAD
-            if (item.name === itemName && item.isVisible !== 'always') {
-=======
             if (item.geometryType === geometryType && item.name === itemName && item.isVisible !== 'always') {
->>>>>>> 2ed51822
               item.isVisible = item.isVisible === 'no' ? 'yes' : 'no'; // eslint-disable-line no-param-reassign
             }
           });
