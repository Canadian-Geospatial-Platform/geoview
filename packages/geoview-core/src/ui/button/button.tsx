import { useRef, useState, useEffect, useCallback } from 'react';

import { useTranslation } from 'react-i18next';

import { DomEvent } from 'leaflet';

import makeStyles from '@mui/styles/makeStyles';
import { Tooltip, Fade, Button as MaterialButton } from '@mui/material';

<<<<<<< HEAD
import { Cast, TypeJSONValue, TypeChildren, TypeButtonProps } from '../../core/types/cgpv-types';
=======
import { Cast, TypeChildren, TypeButtonProps } from '../../core/types/cgpv-types';
>>>>>>> 2494732a

import { HtmlToReact } from '../../core/containers/html-to-react';

const useStyles = makeStyles((theme) => ({
  textIconContainer: {
    display: 'flex',
    flexDirection: 'row',
    alignItems: 'center',
    width: '100%',
  },
  icon: {
    display: 'flex',
    justifyContent: 'center',
    alignItems: 'center',
    color: theme.palette.primary.dark,
    '&:hover *': {
      fontSize: '1.6rem',
    },
  },
  text: {
    width: '100%',
    textAlign: 'center',
    textTransform: 'none',
    marginLeft: 20,
    '& $buttonClass': {
      justifyContent: 'flex-start',
    },
  },
  buttonClass: {
    display: 'flex',
    fontSize: theme.typography.fontSize,
    paddingLeft: 18,
    paddingRight: 20,
    justifyContent: 'center',
    width: '100%',
    height: 50,
    backgroundColor: theme.palette.primary.light,
    color: theme.palette.primary.dark,
    '&:hover': {
      backgroundColor: theme.palette.primary.light,
      color: theme.palette.primary.dark,
    },
  },
}));

/**
 * Create a customized Material UI button
 *
 * @param {TypeButtonProps} props the properties of the Button UI element
 * @returns {JSX.Element} the new UI element
 */
export function Button(props: TypeButtonProps): JSX.Element {
  const [content, setContent] = useState<TypeChildren>();

  const {
    variant,
    tooltip,
    tooltipPlacement,
    onClick,
    icon,
    className,
    iconClassName,
    textClassName,
    style,
    children,
    type,
    state,
    autoFocus,
    disabled,
  } = props;

  const { t } = useTranslation<string>();

  const buttonRef = useRef<HTMLElement>(null);

  const classes = useStyles();

  /**
   * Get text container with provided text content
   *
   * @returns {TypeChildren} return the text container
   */
  const getText = useCallback((): TypeChildren => {
    let textContent: TypeChildren;

    if (typeof children === 'undefined') {
      textContent = <div />;
    } else if (typeof children === 'string') {
      textContent = (
        <HtmlToReact
          className={`${classes.text} ${textClassName}`}
          style={type === 'text' ? { marginLeft: 'initial' } : {}}
          htmlContent={children}
        />
      );
    } else {
      textContent = (
        <div className={`${classes.text} ${textClassName}`} style={type === 'text' ? { marginLeft: 'initial' } : {}}>
          {children}
        </div>
      );
    }

    return textContent;
  }, [children, classes.text, textClassName, type]);

  /**
   * Get icon container with provided icon content
   *
   * @returns {TypeChildren} returns icon container
   */
  const getIcon = useCallback((): TypeChildren => {
    let iconContent: TypeChildren;

    if (typeof icon === 'undefined') {
      iconContent = <div />;
    } else if (typeof icon === 'string') {
      iconContent = <HtmlToReact className={`${classes.icon} ${iconClassName}`} htmlContent={icon} />;
    } else {
      iconContent = <div className={`${classes.icon} ${iconClassName}`}>{icon}</div>;
    }

    return iconContent;
  }, [classes.icon, icon, iconClassName]);

  /**
   * Create a text only button
   *
   * @returns {TypeChildren} return the created text button
   */
  const createTextButton = useCallback((): TypeChildren => {
    return getText();
  }, [getText]);

  /**
   * Create an icon only button
   *
   * @returns {TypeChildren} return the created icon button
   */
  const createIconButton = useCallback((): TypeChildren => {
    return getIcon();
  }, [getIcon]);

  /**
   * Create a button with icon and text
   *
   * @returns {TypeChildren} return a button with an icon and text
   */
  const createTextIconButton = useCallback((): TypeChildren => {
    return (
      <div className={classes.textIconContainer}>
        {getIcon()}
        {state !== undefined && state === 'expanded' && getText()}
      </div>
    );
  }, [classes.textIconContainer, getIcon, getText, state]);

  useEffect(() => {
    // disable events on container
    const newButtonChildrenHTMLElements = Cast<HTMLElement[]>(buttonRef.current?.children);
    if (newButtonChildrenHTMLElements.length > 0) {
      DomEvent.disableClickPropagation(newButtonChildrenHTMLElements[0]);
      DomEvent.disableScrollPropagation(newButtonChildrenHTMLElements[0]);
    }

    // check button type
    if (type) {
      if (type === 'text') {
        setContent(createTextButton());
      } else if (type === 'textWithIcon') {
        setContent(createTextIconButton());
      } else if (type === 'icon') {
        setContent(createIconButton());
      }
    }
  }, [createIconButton, createTextButton, createTextIconButton, state, type]);

  return (
<<<<<<< HEAD
    <Tooltip
      title={t((tooltip as TypeJSONValue as string) || '') as string}
      placement={tooltipPlacement}
      TransitionComponent={Fade}
      ref={buttonRef}
    >
=======
    <Tooltip title={Cast<string>(t(tooltip || ''))} placement={tooltipPlacement} TransitionComponent={Fade} ref={buttonRef}>
>>>>>>> 2494732a
      <MaterialButton
        variant={variant || 'text'}
        className={`${classes.buttonClass} ${className || ''}`}
        style={style}
        onClick={onClick}
        autoFocus={autoFocus}
        disabled={disabled}
      >
        {content}
      </MaterialButton>
    </Tooltip>
  );
}<|MERGE_RESOLUTION|>--- conflicted
+++ resolved
@@ -7,11 +7,7 @@
 import makeStyles from '@mui/styles/makeStyles';
 import { Tooltip, Fade, Button as MaterialButton } from '@mui/material';
 
-<<<<<<< HEAD
-import { Cast, TypeJSONValue, TypeChildren, TypeButtonProps } from '../../core/types/cgpv-types';
-=======
-import { Cast, TypeChildren, TypeButtonProps } from '../../core/types/cgpv-types';
->>>>>>> 2494732a
+import { Cast, TypeJsonString, TypeChildren, TypeButtonProps } from '../../core/types/cgpv-types';
 
 import { HtmlToReact } from '../../core/containers/html-to-react';
 
@@ -190,16 +186,7 @@
   }, [createIconButton, createTextButton, createTextIconButton, state, type]);
 
   return (
-<<<<<<< HEAD
-    <Tooltip
-      title={t((tooltip as TypeJSONValue as string) || '') as string}
-      placement={tooltipPlacement}
-      TransitionComponent={Fade}
-      ref={buttonRef}
-    >
-=======
-    <Tooltip title={Cast<string>(t(tooltip || ''))} placement={tooltipPlacement} TransitionComponent={Fade} ref={buttonRef}>
->>>>>>> 2494732a
+    <Tooltip title={t((tooltip as TypeJsonString) || '') as string} placement={tooltipPlacement} TransitionComponent={Fade} ref={buttonRef}>
       <MaterialButton
         variant={variant || 'text'}
         className={`${classes.buttonClass} ${className || ''}`}
