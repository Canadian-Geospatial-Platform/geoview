// TODO: When we are done with the config extraction, do a review of all the constants, types and utilities to
// TO.DOCONT: remove code duplication.

import { Cast, LayerEntryTypesKey, LayerTypesKey, TypeGeoviewLayerType } from '@config/types/config-types';
import { TypeBasemapId, TypeLayerEntryType, TypeValidMapProjectionCodes } from '@config/types/map-schema-types';
import { MapFeatureConfig } from '@config/types/classes/map-feature-config';

/** The default geocore url */
export const CV_CONFIG_GEOCORE_URL = 'https://geocore-stage.api.geo.ca';

/** The default geolocator url */
export const CV_CONFIG_GEOLOCATOR_URL = 'https://geolocator.api.geo.ca?keys=geonames,nominatim,locate';

// Constants for the layer config types
export const CV_CONST_SUB_LAYER_TYPES: Record<LayerEntryTypesKey, TypeLayerEntryType> = {
  VECTOR: 'vector',
  VECTOR_TILE: 'vector-tile',
  RASTER_TILE: 'raster-tile',
  RASTER_IMAGE: 'raster-image',
  GROUP: 'group',
  GEOCORE: 'geoCore',
};

/**
 * This type is created to only be used when validating the configuration schema types.
 * Indeed, GeoCore is not an official Abstract Geoview Layer, but it can be used in schema types.
 */
export type TypeGeoviewLayerTypeWithGeoCore = TypeGeoviewLayerType | typeof CV_CONST_SUB_LAYER_TYPES.GEOCORE;

/**
 * Definition of the GeoView layer constants
 */
export const CV_CONST_LAYER_TYPES: Record<LayerTypesKey, TypeGeoviewLayerType> = {
  CSV: 'CSV',
  ESRI_DYNAMIC: 'esriDynamic',
  ESRI_FEATURE: 'esriFeature',
  ESRI_IMAGE: 'esriImage',
  IMAGE_STATIC: 'imageStatic',
  GEOJSON: 'GeoJSON',
  GEOPACKAGE: 'GeoPackage',
  XYZ_TILES: 'xyzTiles',
  VECTOR_TILES: 'vectorTiles',
  OGC_FEATURE: 'ogcFeature',
  WFS: 'ogcWfs',
  WMS: 'ogcWms',
};

/**
 * Definition of the sub schema to use for each type of Geoview layer
 */
export const CV_CONST_LEAF_LAYER_SCHEMA_PATH: Record<LayerTypesKey, string> = {
  CSV: 'https://cgpv/schema#/definitions/TypeVectorLayerEntryConfig',
  ESRI_DYNAMIC: 'https://cgpv/schema#/definitions/TypeEsriDynamicLayerEntryConfig',
  ESRI_FEATURE: 'https://cgpv/schema#/definitions/TypeVectorLayerEntryConfig',
  ESRI_IMAGE: 'https://cgpv/schema#/definitions/TypeEsriImageLayerEntryConfig',
  IMAGE_STATIC: 'https://cgpv/schema#/definitions/TypeImageStaticLayerEntryConfig',
  GEOJSON: 'https://cgpv/schema#/definitions/TypeVectorLayerEntryConfig',
  GEOPACKAGE: 'https://cgpv/schema#/definitions/TypeVectorLayerEntryConfig',
  XYZ_TILES: 'https://cgpv/schema#/definitions/TypeTileLayerEntryConfig',
  VECTOR_TILES: 'Thttps://cgpv/schema#/definitions/ypeTileLayerEntryConfig',
  OGC_FEATURE: 'https://cgpv/schema#/definitions/TypeVectorLayerEntryConfig',
  WFS: 'https://cgpv/schema#/definitions/TypeVectorLayerEntryConfig',
  WMS: 'https://cgpv/schema#/definitions/TypeOgcWmsLayerEntryConfig',
};

export const CV_GEOVIEW_SCHEMA_PATH: Record<LayerTypesKey, string> = {
  CSV: '',
  ESRI_DYNAMIC: 'https://cgpv/schema#/definitions/AbstractGeoviewLayerConfig',
  ESRI_FEATURE: 'https://cgpv/schema#/definitions/AbstractGeoviewLayerConfig',
  ESRI_IMAGE: '',
  IMAGE_STATIC: '',
  GEOJSON: '',
  GEOPACKAGE: '',
  XYZ_TILES: '',
  VECTOR_TILES: '',
  OGC_FEATURE: '',
  WFS: '',
  WMS: '',
};
export const CV_MAP_CONFIG_SCHEMA_PATH = 'https://cgpv/schema#/definitions/MapFeatureConfig';
export const CV_LAYER_GROUP_SCHEMA_PATH = 'https://cgpv/schema#/definitions/TypeLayerGroupEntryConfig';

/**
 *  Definition of the basemap options type.
 */
export const CV_VALID_BASEMAP_ID: TypeBasemapId[] = ['transport', 'osm', 'simple', 'nogeom', 'shaded'];

/** default configuration if provided configuration is missing or wrong */
// valid basemap ids
export const CV_BASEMAP_ID: Record<TypeValidMapProjectionCodes, TypeBasemapId[]> = {
  3857: CV_VALID_BASEMAP_ID,
  3978: CV_VALID_BASEMAP_ID,
};

// valid shaded basemap values for each projection
export const CV_BASEMAP_SHADED: Record<TypeValidMapProjectionCodes, boolean[]> = {
  3857: [true, false],
  3978: [true, false],
};

// valid labeled basemap values for each projection
export const CV_BASEMAP_LABEL: Record<TypeValidMapProjectionCodes, boolean[]> = {
  3857: [true, false],
  3978: [true, false],
};

// valid center levels from each projection
export const CV_MAP_CENTER: Record<TypeValidMapProjectionCodes, Record<string, number[]>> = {
  3857: { lat: [-90, 90], long: [-180, 180] },
  3978: { lat: [40, 90], long: [-140, 40] },
};

// extents for each projection
export const CV_MAP_EXTENTS: Record<TypeValidMapProjectionCodes, number[]> = {
  3857: [-150, 38, -40, 84],
  3978: [-125, 30, -60, 89],
};

/**
 *  Definition of the MapFeatureConfig default values. All the default values that applies to the map feature configuration are
 * defined here.
 */
export const CV_DEFAULT_MAP_FEATURE_CONFIG = Cast<MapFeatureConfig>({
  map: {
    interaction: 'dynamic',
    highlightColor: 'black',
    viewSettings: {
      initialView: {
        zoomAndCenter: [3.5, [-90, 60]],
      },
      enableRotation: true,
      rotation: 0,
      minZoom: 0,
      maxZoom: 50,
      maxExtent: [-125, 30, -60, 89],
      projection: 3978,
    },
    basemapOptions: {
      basemapId: 'transport',
      shaded: true,
      labeled: true,
    },
    listOfGeoviewLayerConfig: [],
    extraOptions: {},
  },
  theme: 'geo.ca',
  components: ['north-arrow', 'overview-map'],
  appBar: { tabs: { core: ['geolocator'] } },
  navBar: ['zoom', 'fullscreen', 'home'],
  corePackages: [],
  overviewMap: undefined,
  externalPackages: [],
  serviceUrls: {
    geocoreUrl: CV_CONFIG_GEOCORE_URL,
    geolocator: CV_CONFIG_GEOLOCATOR_URL,
  },
  schemaVersionUsed: '1.0',
});

/**
 *  Definition of the initial settings default values.
 */
export const CV_DEFAULT_LAYER_INITIAL_SETTINGS = {
  controls: {
    highlight: true,
    hover: true,
    opacity: true,
    query: false,
    remove: true,
    table: true,
    visibility: true,
    zoom: true,
  },
  states: {
    visible: true,
    opacity: 1,
    hoverable: true,
    queryable: false,
  },
};

/**
 * Definition of the default order of the tabs inside appbar
 */
<<<<<<< HEAD
export const CV_DEFAULT_APPBAR_TABS_ORDER = ['legend', 'details', 'data-table', 'guide'];
=======
export const CV_DEFAULT_APPBAR_TABS_ORDER = ['geolocator', 'legend', 'details', 'guide'];

export const CV_DEFAULT_APPBAR_CORE = {
  GEOLOCATOR: 'geolocator',
  EXPORT: 'export',
  GUIDE: 'guide',
  DETAILS: 'details',
  LEGEND: 'legend',
} as const;
>>>>>>> 7fb4088e
<|MERGE_RESOLUTION|>--- conflicted
+++ resolved
@@ -182,10 +182,7 @@
 /**
  * Definition of the default order of the tabs inside appbar
  */
-<<<<<<< HEAD
-export const CV_DEFAULT_APPBAR_TABS_ORDER = ['legend', 'details', 'data-table', 'guide'];
-=======
-export const CV_DEFAULT_APPBAR_TABS_ORDER = ['geolocator', 'legend', 'details', 'guide'];
+export const CV_DEFAULT_APPBAR_TABS_ORDER = ['geolocator', 'legend', 'details', 'data-table', 'guide'];
 
 export const CV_DEFAULT_APPBAR_CORE = {
   GEOLOCATOR: 'geolocator',
@@ -193,5 +190,4 @@
   GUIDE: 'guide',
   DETAILS: 'details',
   LEGEND: 'legend',
-} as const;
->>>>>>> 7fb4088e
+} as const;