// TODO: When we are done with the config extraction, do a review of all the constants, types and utilities to
// TO.DOCONT: remove code duplication.

import { Cast, LayerEntryTypesKey, LayerTypesKey } from '@/api/config/types/config-types';
import { MapFeatureConfig } from '@/api/config/types/classes/map-feature-config';
import {
  TypeBasemapId,
  TypeDisplayLanguage,
  TypeDisplayTheme,
  TypeInteraction,
  TypeLayerEntryType,
  TypeValidMapProjectionCodes,
  TypeValidVersions,
  TypeGeoviewLayerType,
} from '@/api/config/types/map-schema-types';

/** The default geocore url */
export const CV_CONFIG_GEOCORE_URL = 'https://geocore.api.geo.ca';

/** The default geolocator url */
export const CV_CONFIG_GEOLOCATOR_URL = 'https://geolocator.api.geo.ca?keys=geonames,nominatim,locate';

/** The default proxy url */
export const CV_CONFIG_PROXY_URL = 'https://maps.canada.ca/wmsproxy/ws/wmsproxy/executeFromProxy';

/** The default metadata recors url for uuid layer (empty because it needs to be set by config en and fr) */
export const CV_CONFIG_METADATA_RECORDS_URL = '';

export const CV_CONFIG_GEOCORE_TYPE = 'geoCore';

// TODO: Remove GEOCORE after refactor
// Constants for the layer config types
export const CV_CONST_SUB_LAYER_TYPES: Record<LayerEntryTypesKey, TypeLayerEntryType> = {
  VECTOR: 'vector',
  VECTOR_TILE: 'vector-tile',
  RASTER_TILE: 'raster-tile',
  RASTER_IMAGE: 'raster-image',
  GROUP: 'group',
  GEOCORE: 'geoCore',
};

/**
 * Definition of the GeoView layer constants
 */
export const CV_CONST_LAYER_TYPES: Record<LayerTypesKey, TypeGeoviewLayerType> = {
  CSV: 'CSV',
  ESRI_DYNAMIC: 'esriDynamic',
  ESRI_FEATURE: 'esriFeature',
  ESRI_IMAGE: 'esriImage',
  IMAGE_STATIC: 'imageStatic',
  GEOJSON: 'GeoJSON',
  GEOPACKAGE: 'GeoPackage',
  XYZ_TILES: 'xyzTiles',
  VECTOR_TILES: 'vectorTiles',
  OGC_FEATURE: 'ogcFeature',
  WFS: 'ogcWfs',
  WMS: 'ogcWms',
};

/**
 * Definition of the sub schema to use for each type of Geoview layer
 */
export const CV_CONST_LEAF_LAYER_SCHEMA_PATH: Record<LayerTypesKey, string> = {
  ESRI_DYNAMIC: 'https://cgpv/schema#/definitions/EsriDynamicLayerEntryConfig',
  ESRI_IMAGE: 'https://cgpv/schema#/definitions/EsriImageLayerEntryConfig',
  ESRI_FEATURE: 'https://cgpv/schema#/definitions/EsriFeatureLayerEntryConfig',
  WMS: 'https://cgpv/schema#/definitions/WmsLayerEntryConfig',
  WFS: 'https://cgpv/schema#/definitions/WfsLayerEntryConfig',
  GEOJSON: 'https://cgpv/schema#/definitions/GeoJsonLayerEntryConfig',

  IMAGE_STATIC: 'https://cgpv/schema#/definitions/ImageStaticLayerEntryConfig',
  GEOPACKAGE: 'https://cgpv/schema#/definitions/VectorLayerEntryConfig',
  XYZ_TILES: 'https://cgpv/schema#/definitions/TileLayerEntryConfig',
  VECTOR_TILES: 'https://cgpv/schema#/definitions/TileLayerEntryConfig',
  OGC_FEATURE: 'https://cgpv/schema#/definitions/VectorLayerEntryConfig',
  CSV: 'https://cgpv/schema#/definitions/VectorLayerEntryConfig',
};

export const CV_GEOVIEW_SCHEMA_PATH: Record<LayerTypesKey, string> = {
  ESRI_DYNAMIC: 'https://cgpv/schema#/definitions/EsriDynamicLayerConfig',
  ESRI_IMAGE: 'https://cgpv/schema#/definitions/EsriImageLayerConfig',
  ESRI_FEATURE: 'https://cgpv/schema#/definitions/EsriFeatureLayerConfig',
  WMS: 'https://cgpv/schema#/definitions/WmsLayerConfig',
  WFS: 'https://cgpv/schema#/definitions/WfsLayerConfig',
  GEOJSON: 'https://cgpv/schema#/definitions/GeoJsonLayerConfig',

  IMAGE_STATIC: '',
  GEOPACKAGE: '',
  XYZ_TILES: '',
  VECTOR_TILES: '',
  OGC_FEATURE: '',
  CSV: '',
};
export const CV_MAP_CONFIG_SCHEMA_PATH = 'https://cgpv/schema#/definitions/MapFeatureConfig';
export const CV_LAYER_GROUP_SCHEMA_PATH = 'https://cgpv/schema#/definitions/GroupLayerEntryConfig';

/** Array of schema versions accepted by the viewer. */
export const ACCEPTED_SCHEMA_VERSIONS: TypeValidVersions[] = ['1.0'];

/** Constante mainly use for language validation. */
export const VALID_DISPLAY_LANGUAGE: TypeDisplayLanguage[] = ['en', 'fr'];

/** Array of valid geoview themes. */
export const VALID_DISPLAY_THEME: TypeDisplayTheme[] = ['dark', 'light', 'geo.ca'];

/** Constante mainly use for interaction validation. */
export const VALID_INTERACTION: TypeInteraction[] = ['static', 'dynamic'];

/** Constant mainly used to test if a TypeValidMapProjectionCodes variable is a valid projection codes. */
export const VALID_PROJECTION_CODES = [3978, 3857];

/**
 *  Definition of the basemap options type.
 */
export const CV_VALID_BASEMAP_ID: TypeBasemapId[] = ['transport', 'osm', 'simple', 'nogeom', 'shaded', 'imagery'];

/** default configuration if provided configuration is missing or wrong */
// valid basemap ids
export const CV_BASEMAP_ID: Record<TypeValidMapProjectionCodes, TypeBasemapId[]> = {
  3857: CV_VALID_BASEMAP_ID,
  3978: CV_VALID_BASEMAP_ID,
};

// valid shaded basemap values for each projection
export const CV_BASEMAP_SHADED: Record<TypeValidMapProjectionCodes, boolean[]> = {
  3857: [true, false],
  3978: [true, false],
};

// valid labeled basemap values for each projection
export const CV_BASEMAP_LABEL: Record<TypeValidMapProjectionCodes, boolean[]> = {
  3857: [true, false],
  3978: [true, false],
};

// valid center levels from each projection
export const CV_VALID_MAP_CENTER: Record<TypeValidMapProjectionCodes, Record<string, number[]>> = {
  3857: { lat: [-90, 90], long: [-180, 180] },
  3978: { lat: [40, 90], long: [-140, 40] },
};

// extents and center for each projection
export const CV_MAP_EXTENTS: Record<TypeValidMapProjectionCodes, number[]> = {
  3857: [-180, 0, 80, 84],
  3978: [-135, 25, -50, 89],
};
export const CV_MAP_CENTER: Record<TypeValidMapProjectionCodes, number[]> = {
  3857: [-90, 67],
  3978: [-90, 60],
};

// valid zoom levels from each projection
export const CV_VALID_ZOOM_LEVELS: number[] = [0, 20];

/**
 *  Definition of the MapFeatureConfig default values. All the default values that applies to the map feature configuration are
 * defined here.
 */
// TODO: Revise default values.
// GV: The Cast operation doesn't create a real MapFeatureConfig instance because methods are missing.
// GV: We do that only to create an object that has the default values who can be accessed using the instance property names.
export const CV_DEFAULT_MAP_FEATURE_CONFIG = Cast<MapFeatureConfig>({
  map: {
    basemapOptions: {
      basemapId: 'transport',
      shaded: true,
      labeled: true,
    },
    interaction: 'dynamic',
    listOfGeoviewLayerConfig: [],
    highlightColor: 'black',
    overlayObjects: {
      pointMarkers: {},
    },
    viewSettings: {
      initialView: {
        zoomAndCenter: [3.5, CV_MAP_CENTER[3978]],
      },
      enableRotation: true,
      rotation: 0,
      minZoom: CV_VALID_ZOOM_LEVELS[0],
      maxZoom: CV_VALID_ZOOM_LEVELS[1],
      maxExtent: CV_MAP_EXTENTS[3978],
      projection: 3978,
    },
    extraOptions: {},
  },
  theme: 'geo.ca',
  navBar: ['zoom', 'fullscreen', 'home', 'basemap-select'],
  footerBar: {
    tabs: {
      core: ['legend', 'layers', 'details', 'data-table'],
      custom: [],
    },
    collapsed: false,
  },
  components: ['north-arrow', 'overview-map'],
  appBar: { tabs: { core: ['geolocator', 'openIn3dButton'] } },
  corePackages: [],
  corePackagesConfig: [],
  overviewMap: { hideOnZoom: 0 },
  externalPackages: [],
  serviceUrls: {
    geocoreUrl: CV_CONFIG_GEOCORE_URL,
    geolocatorUrl: CV_CONFIG_GEOLOCATOR_URL,
    proxyUrl: CV_CONFIG_PROXY_URL,
    metadataUrl: CV_CONFIG_METADATA_RECORDS_URL,
  },
  globalSettings: { canRemoveSublayers: true },
  schemaVersionUsed: '1.0',
});

/**
 *  Definition of the initial settings default values.
 */
export const CV_DEFAULT_LAYER_INITIAL_SETTINGS = {
  controls: {
    highlight: true,
    hover: true,
    opacity: true,
    query: false,
    remove: true,
    table: true,
    visibility: true,
    zoom: true,
  },
  states: {
    visible: true,
    opacity: 1,
    hoverable: true,
    queryable: false,
  },
};

/**
 * Definition of the default order of the tabs inside appbar
 */
export const CV_DEFAULT_APPBAR_TABS_ORDER = [
  'geolocator',
<<<<<<< HEAD
  'openIn3dButton',
  'aoi-panel',
  'legend',
=======
  'aoi-panel',
  'legend',
  'custom-legend',
>>>>>>> 6d5b5ed1
  'layers',
  'details',
  'data-table',
  'guide',
];

export const CV_DEFAULT_APPBAR_CORE = {
  GEOLOCATOR: 'geolocator',
  OPEN_3D: 'openIn3dButton',
  EXPORT: 'export',
  GUIDE: 'guide',
  DETAILS: 'details',
  LEGEND: 'legend',
  DATA_TABLE: 'data-table',
  LAYERS: 'layers',
} as const;<|MERGE_RESOLUTION|>--- conflicted
+++ resolved
@@ -237,15 +237,10 @@
  */
 export const CV_DEFAULT_APPBAR_TABS_ORDER = [
   'geolocator',
-<<<<<<< HEAD
   'openIn3dButton',
   'aoi-panel',
   'legend',
-=======
-  'aoi-panel',
-  'legend',
   'custom-legend',
->>>>>>> 6d5b5ed1
   'layers',
   'details',
   'data-table',
