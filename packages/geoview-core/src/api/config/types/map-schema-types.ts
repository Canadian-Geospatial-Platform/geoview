--- conflicted
+++ resolved
@@ -267,12 +267,6 @@
   /** Is zoom available for layer. Default = true */
   zoom?: boolean;
 };
-<<<<<<< HEAD
-export type TypeValidAppBarCoreProps = Array<
-  'geolocator' | 'export' | 'basemap-panel' | 'geochart' | 'guide' | 'legend' | 'details' | 'data-table'
->;
-=======
->>>>>>> 9fa22f7e
 
 /** Initial settings for availablity of controls. */
 export type TypeLayerStates = {
