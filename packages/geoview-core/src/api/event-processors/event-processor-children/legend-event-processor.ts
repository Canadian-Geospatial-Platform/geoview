import { GeoViewStoreType } from '@/core/stores/geoview-store';
import { AbstractEventProcessor } from '../abstract-event-processor';
import { EVENT_NAMES } from '@/api/events/event-types';
import { payloadIsLegendsLayersetUpdated, TypeLegendResultSetsEntry } from '@/api/events/payloads';
import {
  isClassBreakStyleConfig,
  isImageStaticLegend,
  isSimpleStyleConfig,
  isUniqueValueStyleConfig,
  isVectorLegend,
  isWmsLegend,
  layerEntryIsGroupLayer,
  TypeGeoviewLayerType,
  TypeLegend,
  TypeStyleGeometry,
} from '@/geo';
import { getGeoViewStore } from '@/core/stores/stores-managers';
import { TypeLegendLayer, TypeLegendLayerIcons, TypeLegendLayerItem, TypeLegendLayerListItem } from '@/core/components/layers/types';
import { api, getLocalizedValue } from '@/app';

export class LegendEventProcessor extends AbstractEventProcessor {
  onInitialize(store: GeoViewStoreType) {
    const { mapId } = store.getState();

    api.event.on(
      EVENT_NAMES.GET_LEGENDS.LEGENDS_LAYERSET_UPDATED,
      (layerUpdatedPayload) => {
        if (payloadIsLegendsLayersetUpdated(layerUpdatedPayload)) {
          const { layerPath, resultSets } = layerUpdatedPayload;
          const storeResultSets = store.getState().legendResultSets;
          storeResultSets[layerPath] = resultSets[layerPath];
          store.setState({ legendResultSets: storeResultSets });
          LegendEventProcessor.propagateLegendToStore(mapId, layerPath, resultSets[layerPath]);
        }
      },
      `${mapId}/LegendsLayerSet`
    );
    // add to arr of subscriptions so it can be destroyed later
    this.subscriptionArr.push();
  }

  // **********************************************************
  // Static functions for Typescript files to set store values
  // **********************************************************
  private static getLayerIconImage(mapId: string, layerPath: string, layerLegend: TypeLegend | null): TypeLegendLayerIcons | undefined {
    const iconDetails: TypeLegendLayerIcons = [];
    if (layerLegend) {
      if (layerLegend.legend === null) {
<<<<<<< HEAD
        if (layerLegend.styleConfig === null) iconDetails[0].iconImage = 'config not found';
        else if (layerLegend.styleConfig === undefined) iconDetails[0].iconImage = 'undefined style config';
      } else if (Object.keys(layerLegend.legend).length === 0) iconDetails[0].iconImage = 'no data';
=======
        if (layerLegend.styleConfig === null) iconDetails[0] = { iconImage: 'config not found' };
        else if (layerLegend.styleConfig === undefined) iconDetails[0] = { iconImage: 'undefined style config' };
      } else if (Object.keys(layerLegend.legend).length === 0) iconDetails[0] = { iconImage: 'no data' };
>>>>>>> 1da59e1e
      else if (isWmsLegend(layerLegend) || isImageStaticLegend(layerLegend)) {
        iconDetails[0].iconType = 'simple';
        iconDetails[0].iconImage = layerLegend.legend ? layerLegend.legend.toDataURL() : '';
      } else if (isVectorLegend(layerLegend)) {
        Object.entries(layerLegend.legend).forEach(([key, styleRepresentation]) => {
          const geometryType = key as TypeStyleGeometry;
          const styleSettings = layerLegend.styleConfig![geometryType]!;
          const iconDetailsEntry: TypeLegendLayerItem = {};
          iconDetailsEntry.geometryType = geometryType;
          if (isSimpleStyleConfig(styleSettings)) {
            iconDetailsEntry.iconType = 'simple';
            iconDetailsEntry.iconImage = (styleRepresentation.defaultCanvas as HTMLCanvasElement).toDataURL();
            iconDetailsEntry.name = styleSettings.label;
          } else {
            iconDetailsEntry.iconType = 'list';
            if (isClassBreakStyleConfig(styleSettings)) {
              iconDetailsEntry.iconList = styleRepresentation.arrayOfCanvas!.map((canvas, i) => {
                return {
                  icon: canvas ? canvas.toDataURL() : null,
                  name: styleSettings.classBreakStyleInfo[i].label,
                  isVisible: styleSettings.classBreakStyleInfo[i].visible!,
                  default: false,
                } as TypeLegendLayerListItem;
              });
              if (styleRepresentation.defaultCanvas)
                iconDetailsEntry.iconList.push({
                  icon: styleRepresentation.defaultCanvas.toDataURL(),
                  name: styleSettings.defaultLabel!,
                  isVisible: styleSettings.defaultVisible!,
                  default: true,
                } as TypeLegendLayerListItem);
            } else if (isUniqueValueStyleConfig(styleSettings)) {
              iconDetailsEntry.iconList = styleRepresentation.arrayOfCanvas!.map((canvas, i) => {
                return {
                  icon: canvas ? canvas.toDataURL() : null,
                  name: styleSettings.uniqueValueStyleInfo[i].label,
                  isVisible: styleSettings.uniqueValueStyleInfo[i].visible!,
                  default: false,
                } as TypeLegendLayerListItem;
              });
              if (styleRepresentation.defaultCanvas)
                iconDetailsEntry.iconList.push({
                  icon: styleRepresentation.defaultCanvas.toDataURL(),
                  name: styleSettings.defaultLabel!,
                  isVisible: styleSettings.defaultVisible!,
                  default: true,
                } as TypeLegendLayerListItem);
            }
            if (iconDetailsEntry.iconList?.length) iconDetailsEntry.iconImage = iconDetailsEntry.iconList[0].icon;
            if (iconDetailsEntry.iconList && iconDetailsEntry.iconList.length > 1)
              iconDetailsEntry.iconImgStacked = iconDetailsEntry.iconList[1].icon;
            iconDetails.push(iconDetailsEntry);
          }
        });
      }
      return iconDetails;
    }
    return undefined;
  }

  static propagateLegendToStore(mapId: string, layerPath: string, legendResultSetsEntry: TypeLegendResultSetsEntry) {
    const layerPathNodes = layerPath.split('/');
    const createNewLegendEntries = (layerPathBeginning: string, currentLevel: number, existingEntries: TypeLegendLayer[]) => {
      const entryLayerPath = `${layerPathBeginning}/${layerPathNodes[currentLevel]}`;
      const layerConfig = api.maps[mapId].layer.registeredLayers[entryLayerPath];
      let entryIndex = existingEntries.findIndex((entry) => entry.layerPath === entryLayerPath);
      if (layerEntryIsGroupLayer(layerConfig)) {
        if (entryIndex === -1) {
          existingEntries.push({
            layerId: layerConfig.layerId,
            layerPath: entryLayerPath,
            layerName: legendResultSetsEntry.data?.layerName ? getLocalizedValue(legendResultSetsEntry.data.layerName, mapId)! : '',
            type: layerConfig.entryType as TypeGeoviewLayerType,
            isVisible: layerConfig.initialSettings?.visible ? layerConfig.initialSettings.visible : 'yes',
            opacity: layerConfig.initialSettings?.opacity ? layerConfig.initialSettings.opacity : 1,
            items: [] as TypeLegendLayerItem[],
            children: [] as TypeLegendLayer[],
          } as TypeLegendLayer);
          entryIndex = existingEntries.length - 1;
        } // else
        // We don't need to update it because basic information of a group node is not supposed to change after its creation.
        // Only the children may change and this is handled by the following call.
        createNewLegendEntries(entryLayerPath, currentLevel + 1, existingEntries[entryIndex].children);
      } else {
        const newLegendLayer = {
          layerId: layerPathNodes[currentLevel],
          layerPath: entryLayerPath,
          layerName: getLocalizedValue(legendResultSetsEntry.data?.layerName, mapId)!,
          layerStatus: legendResultSetsEntry.layerStatus,
          layerPhase: legendResultSetsEntry.layerPhase,
          querySent: legendResultSetsEntry.querySent,
          styleConfig: legendResultSetsEntry.data?.styleConfig,
          type: legendResultSetsEntry.data?.type,
          isVisible: layerConfig.initialSettings?.visible ? layerConfig.initialSettings.visible : 'yes',
          opacity: layerConfig.initialSettings?.opacity ? layerConfig.initialSettings.opacity : 1,
          children: [] as TypeLegendLayer[],
          icons: LegendEventProcessor.getLayerIconImage(mapId, layerPath, legendResultSetsEntry.data!),
        } as TypeLegendLayer;
        newLegendLayer.items = [];
        newLegendLayer.icons?.forEach((legendLayerItem) => {
<<<<<<< HEAD
          legendLayerItem.iconList!.forEach((legendLayerListItem) => {
            newLegendLayer.items.push(legendLayerListItem);
          });
=======
          if (legendLayerItem.iconList)
            legendLayerItem.iconList.forEach((legendLayerListItem) => {
              newLegendLayer.items.push(legendLayerListItem);
            });
>>>>>>> 1da59e1e
        });
        if (entryIndex === -1) existingEntries.push(newLegendLayer);
        // eslint-disable-next-line no-param-reassign
        else existingEntries[entryIndex] = newLegendLayer;
      }
    };
    createNewLegendEntries(layerPathNodes[0], 1, getGeoViewStore(mapId).getState().layerState.legendLayers);
  }
}<|MERGE_RESOLUTION|>--- conflicted
+++ resolved
@@ -46,15 +46,9 @@
     const iconDetails: TypeLegendLayerIcons = [];
     if (layerLegend) {
       if (layerLegend.legend === null) {
-<<<<<<< HEAD
-        if (layerLegend.styleConfig === null) iconDetails[0].iconImage = 'config not found';
-        else if (layerLegend.styleConfig === undefined) iconDetails[0].iconImage = 'undefined style config';
-      } else if (Object.keys(layerLegend.legend).length === 0) iconDetails[0].iconImage = 'no data';
-=======
         if (layerLegend.styleConfig === null) iconDetails[0] = { iconImage: 'config not found' };
         else if (layerLegend.styleConfig === undefined) iconDetails[0] = { iconImage: 'undefined style config' };
       } else if (Object.keys(layerLegend.legend).length === 0) iconDetails[0] = { iconImage: 'no data' };
->>>>>>> 1da59e1e
       else if (isWmsLegend(layerLegend) || isImageStaticLegend(layerLegend)) {
         iconDetails[0].iconType = 'simple';
         iconDetails[0].iconImage = layerLegend.legend ? layerLegend.legend.toDataURL() : '';
@@ -155,16 +149,10 @@
         } as TypeLegendLayer;
         newLegendLayer.items = [];
         newLegendLayer.icons?.forEach((legendLayerItem) => {
-<<<<<<< HEAD
-          legendLayerItem.iconList!.forEach((legendLayerListItem) => {
-            newLegendLayer.items.push(legendLayerListItem);
-          });
-=======
           if (legendLayerItem.iconList)
             legendLayerItem.iconList.forEach((legendLayerListItem) => {
               newLegendLayer.items.push(legendLayerListItem);
             });
->>>>>>> 1da59e1e
         });
         if (entryIndex === -1) existingEntries.push(newLegendLayer);
         // eslint-disable-next-line no-param-reassign
