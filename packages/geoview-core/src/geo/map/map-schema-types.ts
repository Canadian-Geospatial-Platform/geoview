--- conflicted
+++ resolved
@@ -9,12 +9,9 @@
 import { AbstractGeoViewLayer, TypeGeoviewLayerType } from '@/geo/layer/geoview-layers/abstract-geoview-layers';
 import { TypeMapMouseInfo } from '@/api/events/payloads';
 import { createLocalizedString } from '@/core/utils/utilities';
-<<<<<<< HEAD
-=======
 import { logger } from '@/core/utils/logger';
 import { Cast } from '@/core/types/cgpv-types';
 import { api } from '@/app';
->>>>>>> 6b146e32
 
 /** ******************************************************************************************************************************
  *  Definition of map state to attach to the map object for reference.
@@ -653,11 +650,7 @@
   /** It is used to identified the process phase of the layer */
   layerPhase?: string;
 
-<<<<<<< HEAD
-  /** This attribute is not part of the schema. It is used to link the layer entry config to the GeoView layer config. */
-=======
   /** It is used to link the layer entry config to the GeoView layer config. */
->>>>>>> 6b146e32
   geoviewLayerConfig: TypeGeoviewLayerConfig;
 
   /** It is used to link the layer entry config to the parent's layer config. */
@@ -752,11 +745,12 @@
       if (this.loadEndListenerType) {
         let loadErrorHandler: () => void;
         const loadEndHandler = () => {
-          this.layerStatus = 'loaded';
+          // TODO: Move the following line in a setter for layerStatus. It will be safer.
+          this.geoviewLayerInstance!.setLayerStatus('loaded', this.layerPath);
           this.olLayer!.get('source').un(`${this.loadEndListenerType}loaderror`, loadErrorHandler);
         };
         loadErrorHandler = () => {
-          this.layerStatus = 'error';
+          this.geoviewLayerInstance!.setLayerStatus('error', this.layerPath);
           this.olLayer!.get('source').un(`${this.loadEndListenerType}loadend`, loadEndHandler);
         };
         this.olLayer!.get('source').once(`${this.loadEndListenerType}loaderror`, loadErrorHandler);
@@ -774,7 +768,7 @@
     const { registeredLayers } = api.maps[this.geoviewLayerInstance!.mapId].layer;
     if (registeredLayers[this.layerPath]) return false;
     registeredLayers[this.layerPath] = this;
-    if (!this.layerStatus) this.layerStatus = 'registered';
+    if (!this.layerStatus) this.geoviewLayerInstance!.setLayerStatus('registered', this.layerPath);
     if (this.entryType !== 'group')
       (this.geoviewLayerInstance as AbstractGeoViewLayer).registerToLayerSets(Cast<TypeBaseLayerEntryConfig>(this));
     return true;
