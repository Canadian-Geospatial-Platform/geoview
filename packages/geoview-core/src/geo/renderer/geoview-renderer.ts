/* eslint-disable @typescript-eslint/no-unused-vars */
/* eslint-disable no-param-reassign */
import { asArray, asString } from 'ol/color';
import { Text, Style, Stroke, Fill, RegularShape, Circle as StyleCircle, Icon as StyleIcon } from 'ol/style';
import { Geometry, LineString, Point, Polygon } from 'ol/geom';
import Icon, { Options as IconOptions } from 'ol/style/Icon';
import { Options as CircleOptions } from 'ol/style/Circle';
import { Options as RegularShapeOptions } from 'ol/style/RegularShape';
import { Options as StrokeOptions } from 'ol/style/Stroke';
import { Options as FillOptions } from 'ol/style/Fill';
<<<<<<< HEAD
import { Options as TextOptions } from 'ol/style/Text';
=======
>>>>>>> 8ebaa6a4
import Feature, { FeatureLike } from 'ol/Feature';
import { toContext } from 'ol/render';
import { Size } from 'ol/size';

import { getLocalizedValue, setAlphaColor } from '../../core/utils/utilities';
import {
  isFilledPolygonVectorConfig,
  isIconSymbolVectorConfig,
  isLineStringVectorConfig,
  isSimpleSymbolVectorConfig,
  TypeBaseStyleType,
  TypeClassBreakStyleInfo,
  TypeFillStyle,
  TypePolygonVectorConfig,
  TypeIconSymbolVectorConfig,
  TypeLineStyle,
  TypeLineStringVectorConfig,
  TypeSimpleStyleConfig,
  TypeSimpleSymbolVectorConfig,
  TypeStyleConfigKey,
  TypeStyleSettings,
  TypeSymbol,
  TypeUniqueValueStyleInfo,
  TypeVectorLayerEntryConfig,
  TypeVectorTileLayerEntryConfig,
  TypeBaseLayerEntryConfig,
  TypeStyleConfig,
  TypeKindOfVectorSettings,
  isSimpleStyleConfig,
  isUniqueValueStyleConfig,
  isClassBreakStyleConfig,
  TypeBaseVectorConfig,
  TypeUniqueValueStyleConfig,
  TypeClassBreakStyleConfig,
  TypeBaseSourceVectorInitialConfig,
} from '../map/map-schema-types';
import { defaultColor } from './geoview-renderer-types';
import { Layer } from '../layer/layer';
import { TypeLayerStyle, TypeStyleRepresentation } from '../layer/geoview-layers/abstract-geoview-layers';

type FillPaternLine = { moveTo: [number, number]; lineTo: [number, number] };
type FillPaternSettings = Record<TypeFillStyle, FillPaternLine[] | []>;

// ******************************************************************************************************************************
// ******************************************************************************************************************************
/** *****************************************************************************************************************************
 * A class to define the GeoView renderers.
 *
 * @exports
 * @class GeoviewRenderer
 */
// ******************************************************************************************************************************
export class GeoviewRenderer {
  // the id of the map
  private mapId!: string;

  /** index used to select the default styles */
  private defaultColorIndex: number;

  /** Table used to define line symbology to use when drawing lineString and polygon perimeters */
  private lineDashSettings: Record<TypeLineStyle, number[] | undefined> = {
    dash: [16, 4],
    'dash-dot': [16, 4, 2, 4],
    'dash-dot-dot': [16, 4, 2, 4, 2, 4],
    dot: [2, 2],
    longDash: [25, 5],
    'longDash-dot': [25, 5, 2, 5],
    null: [0, 3],
    shortDash: [7, 3],
    'shortDash-dot': [7, 3, 2, 3],
    'shortDash-dot-dot': [7, 3, 2, 3, 2, 3],
    solid: undefined,
  };

  /** Table of function to process the style settings based on the feature geometry and the kind of style settings. */
  private processStyle: Record<
    TypeBaseStyleType,
    Record<TypeStyleConfigKey, (styleSettings: TypeStyleSettings | TypeKindOfVectorSettings, feature: FeatureLike) => Style | undefined>
  > = {
    simple: {
      Point: this.processSimplePoint,
      LineString: this.processSimpleLineString,
      Polygon: this.processSimplePolygon,
    },
    uniqueValue: {
      Point: this.processUniqueValuePoint,
      LineString: this.processUniqueLineString,
      Polygon: this.processUniquePolygon,
    },
    classBreaks: {
      Point: this.processClassBreaksPoint,
      LineString: this.processClassBreaksLineString,
      Polygon: this.processClassBreaksPolygon,
    },
  };

  /** Table of function to process simpleSymbol settings. */
  private processSymbol: Record<TypeSymbol, (settings: TypeSimpleSymbolVectorConfig) => Style | undefined> = {
    circle: this.processCircleSymbol,
    '+': this.processPlusSymbol,
    diamond: this.processDiamondSymbol,
    square: this.processSquareSymbol,
    triangle: this.processTriangleSymbol,
    X: this.processXSymbol,
    star: this.processStarSymbol,
  };

  /** Table of function to process polygon fill style settings. */
  private processFillStyle: Record<TypeFillStyle, (settings: TypePolygonVectorConfig, geometry?: Geometry) => Style | undefined> = {
    null: this.processNullFill,
    solid: this.processSolidFill,
    backwardDiagonal: this.processBackwardDiagonalFill,
    cross: this.processCrossFill,
    diagonalCross: this.processDiagonalCrossFill,
    forwardDiagonal: this.processForwardDiagonalFill,
    horizontal: this.processHorizontalFill,
    vertical: this.processVerticalFill,
  };

  /** Table used to define line symbology to use when drawing polygon fill */
  private fillPaternSettings: FillPaternSettings = {
    null: [],
    solid: [],
    backwardDiagonal: [
      { moveTo: [1, 0], lineTo: [2, 1] },
      { moveTo: [0, 0], lineTo: [2, 2] },
      { moveTo: [0, 1], lineTo: [1, 2] },
    ],
    cross: [
      { moveTo: [1, 0], lineTo: [1, 2] },
      { moveTo: [0, 1], lineTo: [2, 1] },
    ],
    diagonalCross: [
      { moveTo: [0, 0], lineTo: [2, 2] },
      { moveTo: [0, 2], lineTo: [2, 0] },
    ],
    forwardDiagonal: [
      { moveTo: [0, 1], lineTo: [1, 0] },
      { moveTo: [0, 2], lineTo: [2, 0] },
      { moveTo: [2, 1], lineTo: [1, 2] },
    ],
    horizontal: [{ moveTo: [0, 1], lineTo: [2, 1] }],
    vertical: [{ moveTo: [1, 0], lineTo: [1, 2] }],
  };

  // ******************************************************************************************************************************
  /** Default value of the legend canvas width when the settings do not provide one. */
  private LEGEND_CANVAS_WIDTH = 50;

  /** Default value of the legend canvas height when the settings do not provide one. */
  private LEGEND_CANVAS_HEIGHT = 50;

  /** ***************************************************************************************************************************
   * The class constructor saves parameters in attributes and initialize the default color index of the class.
   *
   * @param {string} mapId The identifier of the map that uses the geoview renderer instance.
   */
  constructor(mapId: string) {
    this.mapId = mapId;
    this.defaultColorIndex = 0;
  }

  /** ***************************************************************************************************************************
   * This method loads the image of an icon that compose the legend.
   *
   * @param {string} src The source information (base64 image) of the image to load.
   *
   * @returns {Promise<HTMLImageElement>} A promise that the image is loaded.
   */
  loadImage(src: string): Promise<HTMLImageElement | null> {
    const promisedImage = new Promise<HTMLImageElement | null>((resolve) => {
      const image = new Image();
      image.onload = () => {
        resolve(image);
      };
      image.onerror = (reason) => {
        // eslint-disable-next-line no-console
        console.log('GeoviewRenderer.loadImage(src) - Error while loading the src image =', src);
        resolve(null);
      };
      image.src = src!;
    });
    return promisedImage;
  }

  /** ***************************************************************************************************************************
   * This method creates a canvas with the image of an icon that is defined in the point style.
   *
   * @param {Style} pointStyle The style associated to the point symbol.
   *
   * @returns {Promise<HTMLCanvasElement>} A promise that the canvas is created.
   */
  private createIconCanvas(pointStyle?: Style): Promise<HTMLCanvasElement | null> {
    const promisedCanvas = new Promise<HTMLCanvasElement | null>((resolve) => {
      const iconStyle = pointStyle?.getImage() as Icon;
      this.loadImage(iconStyle.getSrc()!).then((image) => {
        if (image) {
          const size = iconStyle.getSize() as Size;
          const width = Array.isArray(size) ? size[0] : image.width || this.LEGEND_CANVAS_WIDTH;
          const height = Array.isArray(size) ? size[1] : image.height || this.LEGEND_CANVAS_HEIGHT;
          const drawingCanvas = document.createElement('canvas');
          drawingCanvas.width = width;
          drawingCanvas.height = height;
          const drawingContext = drawingCanvas.getContext('2d')!;
          drawingContext.globalAlpha = iconStyle.getOpacity();
          drawingContext.drawImage(image, 0, 0);
          resolve(drawingCanvas);
        } else resolve(null);
      });
    });
    return promisedCanvas;
  }

  /** ***************************************************************************************************************************
   * This method creates a canvas with the vector point settings that are defined in the point style.
   *
   * @param {Style} pointStyle The style associated to the point symbol.
   *
   * @returns {Promise<HTMLCanvasElement>} A promise that the canvas is created.
   */
  private createPointCanvas(pointStyle?: Style): HTMLCanvasElement {
    const size = pointStyle?.getImage().getSize() as Size;
    const [width, height] = Array.isArray(size) ? size : [this.LEGEND_CANVAS_WIDTH, this.LEGEND_CANVAS_HEIGHT];
    const drawingCanvas = document.createElement('canvas');
    drawingCanvas.width = width + 4;
    drawingCanvas.height = height + 4;
    const drawingContext = toContext(drawingCanvas.getContext('2d')!);
    drawingContext.setStyle(pointStyle!);
    drawingContext.setTransform([1, 0, 0, 1, 0, 0]);
    drawingContext.drawGeometry(new Point([drawingCanvas.width / 2, drawingCanvas.width / 2]));
    return drawingCanvas;
  }

  /** ***************************************************************************************************************************
   * This method creates a canvas with the lineString settings that are defined in the style.
   *
   * @param {Style} lineStringStyle The style associated to the lineString.
   *
   * @returns {Promise<HTMLCanvasElement>} A promise that the canvas is created.
   */
  private createLineStringCanvas(lineStringStyle?: Style): HTMLCanvasElement {
    const drawingCanvas = document.createElement('canvas');
    drawingCanvas.width = this.LEGEND_CANVAS_WIDTH;
    drawingCanvas.height = this.LEGEND_CANVAS_HEIGHT;
    const context = drawingCanvas.getContext('2d')!;
    const gradient = context.createLinearGradient(0, drawingCanvas.height, drawingCanvas.width, 0);
    gradient.addColorStop(0, '#7f7f7f');
    gradient.addColorStop(0.667, '#ffffff');
    gradient.addColorStop(1, '#ffffff');
    context.fillStyle = gradient;
    context.fillRect(0, 0, drawingCanvas.width, drawingCanvas.height);
    const drawingContext = toContext(context);
    drawingContext.setStyle(lineStringStyle!);
    drawingContext.setTransform([1, 0, 0, 1, 0, 0]);
    drawingContext.drawGeometry(
      new LineString([
        [4, drawingCanvas.height - 4],
        [drawingCanvas.width - 4, 4],
      ])
    );
    return drawingCanvas;
  }

  /** ***************************************************************************************************************************
   * This method creates a canvas with the polygon settings that are defined in the style.
   *
   * @param {Style} polygonStyle The style associated to the polygon.
   *
   * @returns {Promise<HTMLCanvasElement>} A promise that the canvas is created.
   */
  private createPolygonCanvas(polygonStyle?: Style): HTMLCanvasElement {
    const drawingCanvas = document.createElement('canvas');
    drawingCanvas.width = this.LEGEND_CANVAS_WIDTH;
    drawingCanvas.height = this.LEGEND_CANVAS_HEIGHT;
    const context = drawingCanvas.getContext('2d')!;
    const gradient = context.createLinearGradient(0, drawingCanvas.height, drawingCanvas.width, 0);
    gradient.addColorStop(0, '#7f7f7f');
    gradient.addColorStop(0.667, '#ffffff');
    gradient.addColorStop(1, '#ffffff');
    context.fillStyle = gradient;
    context.fillRect(0, 0, drawingCanvas.width, drawingCanvas.height);
    const drawingContext = toContext(context);
    drawingContext.setStyle(polygonStyle!);
    drawingContext.setTransform([1, 0, 0, 1, 0, 0]);
    drawingContext.drawGeometry(
      new Polygon([
        [
          [4, 4],
          [drawingCanvas.width - 4, 4],
          [drawingCanvas.width - 4, drawingCanvas.height - 4],
          [4, drawingCanvas.height - 4],
          [4, 4],
        ],
      ])
    );
    const test = context.getImageData(0, 0, drawingCanvas.width, drawingCanvas.height);
    return drawingCanvas;
  }

  /** ***************************************************************************************************************************
   * This method is used to process the array of point styles as described in the pointStyleConfig.
   *
   * @param {TypeLayerStyle} layerStyle The object that will receive the created canvas.
   * @param {TypeUniqueValueStyleInfo[] | TypeClassBreakStyleInfo[]} arrayOfPointStyleConfig The array of point style
   * configuration.
   * @param {(value: TypeLayerStyle | PromiseLike<TypeLayerStyle>) => void} resolve The function that will resolve the promise
   * of the calling methode.
   */
  private processArrayOfPointStyleConfig(
    layerStyle: TypeLayerStyle,
    arrayOfPointStyleConfig: TypeUniqueValueStyleInfo[] | TypeClassBreakStyleInfo[],
    resolve: (value: TypeLayerStyle | PromiseLike<TypeLayerStyle>) => void
  ) {
    // UniqueValue or ClassBreak point style configuration ============================================================
    const styleArray: (HTMLCanvasElement | null)[] = layerStyle.Point!.arrayOfCanvas!;
    const promiseOfCanvasCreated: Promise<HTMLCanvasElement | null>[] = [];
    for (let i = 0; i < arrayOfPointStyleConfig.length; i++) {
      if (isIconSymbolVectorConfig(arrayOfPointStyleConfig[i].settings))
        // Icon symbol ================================================================================================
        promiseOfCanvasCreated.push(this.createIconCanvas(this.processSimplePoint(arrayOfPointStyleConfig[i].settings)));
      // Simple vector symbol =======================================================================================
      else
        promiseOfCanvasCreated.push(
          new Promise<HTMLCanvasElement | null>((resolveSimpleVectorSymbol) => {
            resolveSimpleVectorSymbol(this.createPointCanvas(this.processSimplePoint(arrayOfPointStyleConfig[i].settings)));
          })
        );
    }
    Promise.all(promiseOfCanvasCreated).then((listOfCanvasCreated) => {
      listOfCanvasCreated.forEach((canvas) => {
        styleArray.push(canvas);
      });
      resolve(layerStyle);
    });
  }

  /** ***************************************************************************************************************************
   * This method is a private sub routine used by the getStyle method to gets the style of the layer as specified by the style
   * configuration.
   *
   * @param {TypeLayerStyle} layerStyle The object that will receive the created canvas.
   * @param {TypeKindOfVectorSettings | undefined} defaultSettings The settings associated to simple styles or default style of
   * unique value and class break styles. When this parameter is undefined, no defaultCanvas is created.
   * @param {TypeUniqueValueStyleInfo[] | TypeClassBreakStyleInfo[] | undefined} arrayOfPointStyleConfig The array of point style
   * configuration associated to unique value and class break styles. When this parameter is undefined, no arrayOfCanvas is
   * created.
   * @param {(value: TypeLayerStyle | PromiseLike<TypeLayerStyle>) => void} resolve The function that will resolve the promise
   */
  private getStyleSubRoutine(
    resolve: (value: TypeLayerStyle | PromiseLike<TypeLayerStyle>) => void,
    layerStyle: TypeLayerStyle,
    defaultSettings?: TypeKindOfVectorSettings,
    arrayOfPointStyleConfig?: TypeUniqueValueStyleInfo[] | TypeClassBreakStyleInfo[]
  ) {
    if (defaultSettings) {
      if (isIconSymbolVectorConfig(defaultSettings)) {
        // Icon symbol ======================================================================================
        this.createIconCanvas(this.processSimplePoint(defaultSettings)).then((canvas) => {
          layerStyle.Point!.defaultCanvas = canvas;
          if (arrayOfPointStyleConfig) {
            layerStyle.Point!.arrayOfCanvas = [];
            this.processArrayOfPointStyleConfig(layerStyle, arrayOfPointStyleConfig, resolve);
          } else resolve(layerStyle);
        });
      } else {
        // Simple vector symbol =============================================================================
        layerStyle.Point!.defaultCanvas = this.createPointCanvas(this.processSimplePoint(defaultSettings));
        if (arrayOfPointStyleConfig) {
          layerStyle.Point!.arrayOfCanvas = [];
          this.processArrayOfPointStyleConfig(layerStyle, arrayOfPointStyleConfig, resolve);
        } else resolve(layerStyle);
      }
    } else {
      layerStyle.Point!.arrayOfCanvas = [];
      this.processArrayOfPointStyleConfig(layerStyle, arrayOfPointStyleConfig!, resolve);
    }
  }

  /** ***************************************************************************************************************************
   * This method gets the style of the layer as specified by the style configuration.
   *
   * @param {TypeStyleConfig} styleConfig The style configuration associated to the layer.
   *
   * @returns {Promise<TypeLayerStyle>} A promise that the layer style is processed.
   */
  getStyle(styleConfig: TypeStyleConfig): Promise<TypeLayerStyle> {
    const promisedLayerStyle = new Promise<TypeLayerStyle>((resolve) => {
      const layerStyle: TypeLayerStyle = {};

      if (styleConfig.Point) {
        // ======================================================================================================================
        // Point style configuration ============================================================================================
        layerStyle.Point = {};
        if (isSimpleStyleConfig(styleConfig.Point)) {
          this.getStyleSubRoutine(resolve, layerStyle, styleConfig.Point.settings);
        } else if (isUniqueValueStyleConfig(styleConfig.Point)) {
          this.getStyleSubRoutine(
            resolve,
            layerStyle,
            styleConfig.Point.defaultSettings,
            (styleConfig.Point as TypeUniqueValueStyleConfig).uniqueValueStyleInfo
          );
        } else if (isClassBreakStyleConfig(styleConfig.Point)) {
          this.getStyleSubRoutine(
            resolve,
            layerStyle,
            styleConfig.Point.defaultSettings,
            (styleConfig.Point as TypeClassBreakStyleConfig).classBreakStyleInfos
          );
        }
      }

      if (styleConfig.LineString) {
        // ======================================================================================================================
        // LineString style configuration =======================================================================================
        layerStyle.LineString = {};
        if (isSimpleStyleConfig(styleConfig.LineString)) {
          layerStyle.LineString.defaultCanvas = this.createLineStringCanvas(this.processSimpleLineString(styleConfig.LineString));
        } else if (isUniqueValueStyleConfig(styleConfig.LineString)) {
          if (styleConfig.LineString.defaultSettings)
            layerStyle.LineString.defaultCanvas = this.createLineStringCanvas(
              this.processSimpleLineString(styleConfig.LineString.defaultSettings)
            );
          const styleArray: HTMLCanvasElement[] = [];
          styleConfig.LineString.uniqueValueStyleInfo.forEach((styleInfo) => {
            styleArray.push(this.createLineStringCanvas(this.processSimpleLineString(styleInfo.settings)));
          });
          layerStyle.LineString.arrayOfCanvas = styleArray;
        } else if (isClassBreakStyleConfig(styleConfig.LineString)) {
          if (styleConfig.LineString.defaultSettings)
            layerStyle.LineString.defaultCanvas = this.createLineStringCanvas(
              this.processSimpleLineString(styleConfig.LineString.defaultSettings)
            );
          const styleArray: HTMLCanvasElement[] = [];
          styleConfig.LineString.classBreakStyleInfos.forEach((styleInfo) => {
            styleArray.push(this.createLineStringCanvas(this.processSimpleLineString(styleInfo.settings)));
          });
          layerStyle.LineString.arrayOfCanvas = styleArray;
        }
        resolve(layerStyle);
      }

      if (styleConfig.Polygon) {
        // ======================================================================================================================
        // Polygon style configuration ==========================================================================================
        layerStyle.Polygon = {};
        if (isSimpleStyleConfig(styleConfig.Polygon)) {
          layerStyle.Polygon.defaultCanvas = this.createPolygonCanvas(this.processSimplePolygon(styleConfig.Polygon));
        } else if (isUniqueValueStyleConfig(styleConfig.Polygon)) {
          if (styleConfig.Polygon.defaultSettings)
            layerStyle.Polygon.defaultCanvas = this.createPolygonCanvas(this.processSimplePolygon(styleConfig.Polygon.defaultSettings));
          const styleArray: HTMLCanvasElement[] = [];
          styleConfig.Polygon.uniqueValueStyleInfo.forEach((styleInfo) => {
            styleArray.push(this.createPolygonCanvas(this.processSimplePolygon(styleInfo.settings)));
          });
          layerStyle.Polygon.arrayOfCanvas = styleArray;
        } else if (isClassBreakStyleConfig(styleConfig.Polygon)) {
          if (styleConfig.Polygon.defaultSettings)
            layerStyle.Polygon.defaultCanvas = this.createPolygonCanvas(this.processSimplePolygon(styleConfig.Polygon.defaultSettings));
          const styleArray: HTMLCanvasElement[] = [];
          styleConfig.Polygon.classBreakStyleInfos.forEach((styleInfo) => {
            styleArray.push(this.createPolygonCanvas(this.processSimplePolygon(styleInfo.settings)));
          });
          layerStyle.Polygon.arrayOfCanvas = styleArray;
        }
        resolve(layerStyle);
      }
    });
    return promisedLayerStyle;
  }

  /** ***************************************************************************************************************************
   * This method gets the style of the feature using the layer entry config. If the style does not exist for the geometryType,
   * create it using the default style strategy.
   *
   * @param {FeatureLike} feature The feature that need its style to be defined.
   * @param {TypeBaseLayerEntryConfig | TypeVectorTileLayerEntryConfig | TypeVectorLayerEntryConfig} layerEntryConfig The layer
   * entry config that may have a style configuration for the feature. If style does not exist for the geometryType, create it.
   *
   * @returns {Style | undefined} The style applied to the feature or undefined if not found.
   */
  getFeatureStyle(
    feature: FeatureLike,
    layerEntryConfig: TypeBaseLayerEntryConfig | TypeVectorTileLayerEntryConfig | TypeVectorLayerEntryConfig
  ): Style | undefined {
    const geometryType = feature.getGeometry()?.getType() as TypeStyleConfigKey;
    // If style does not exist for the geometryType, create it.
    let { style } = layerEntryConfig as TypeVectorLayerEntryConfig;
    if (style === undefined || style[geometryType] === undefined)
      style = this.createDefaultStyle(geometryType, layerEntryConfig as TypeVectorLayerEntryConfig);
    // Get the style accordingly to its type and geometry.
    if (style![geometryType] !== undefined) {
      const styleSettings = style![geometryType]!;
      const { styleType } = styleSettings;
      return this.processStyle[styleType][geometryType].call(this, styleSettings, feature);
    }
    return undefined;
  }

  /** ***************************************************************************************************************************
   * This method gets the style of the cluster feature using the layer entry config. If the style does not exist, create it using
   * the default style strategy.
   *
   * @param {FeatureLike} feature The feature that need its style to be defined.
   * @param {TypeBaseLayerEntryConfig | TypeVectorLayerEntryConfig} layerEntryConfig The layer
   * entry config that may have a style configuration for the feature. If style does not exist for the geometryType, create it.
   *
   * @returns {Style | undefined} The style applied to the feature or undefined if not found.
   */
  getClusterStyle(feature: FeatureLike, layerEntryConfig: TypeVectorLayerEntryConfig): Style | undefined {
    // If style does not exist for the geometryType, create it.
    const configSource = layerEntryConfig.source as TypeBaseSourceVectorInitialConfig;
    const textColor = configSource.cluster?.textColor !== undefined ? configSource.cluster?.textColor : '';
    let { style } = layerEntryConfig;

    // If settings exist for Geometry styles, use that stroke color, prioritizing point.
    if (style?.Point !== undefined) {
      this.setClusterColor(layerEntryConfig, style!.Point);
    }

    if (style?.Polygon !== undefined) {
      this.setClusterColor(layerEntryConfig, style!.Polygon);
    }

    if (style?.LineString !== undefined) {
      this.setClusterColor(layerEntryConfig, style!.LineString);
    }

    if (style === undefined || style.Point === undefined) {
      style = this.createDefaultClusterStyle(layerEntryConfig);
    }

    // Get the cluster point style if the feature is a cluster.
    if (style.Point !== undefined && feature.get('features').length > 1) {
      const styleSettings = (isSimpleStyleConfig(style.Point) ? style.Point.settings : style.Point) as TypeSimpleSymbolVectorConfig;

      if (styleSettings?.color === undefined && styleSettings.stroke?.color === undefined) {
        styleSettings.color =
          layerEntryConfig.source!.cluster?.color !== undefined
            ? asString(setAlphaColor(asArray(layerEntryConfig.source!.cluster!.color), 0.25))
            : this.getDefaultColorAndIncrementIndex(0.25);
      }

      this.setClusterColor(layerEntryConfig, styleSettings);
      const pointStyle = this.processClusterSymbol(styleSettings, feature, textColor);
      return pointStyle;
    }

    // When there is only a single feature left, use that features original geometry
    if (feature.get('features').length === 1) {
      const originalFeature = feature.get('features')[0];

      // If style does not exist for the geometryType, create it.
      if (originalFeature.getGeometry() instanceof LineString && style!.LineString === undefined) {
        const styleId = `${this.mapId}/${Layer.getLayerPath(layerEntryConfig)}`;
        let label = getLocalizedValue(layerEntryConfig.layerName, this.mapId);
        label = label !== undefined ? label : styleId;
        const settings: TypeLineStringVectorConfig = {
          type: 'lineString',
          stroke: {
            color: layerEntryConfig.source!.cluster!.color,
          },
        };
        const styleSettings: TypeSimpleStyleConfig = { styleId, styleType: 'simple', label, settings };
        layerEntryConfig.style!.LineString = styleSettings;
      }

      if (originalFeature.getGeometry() instanceof Polygon && style!.Polygon === undefined) {
        const styleId = `${this.mapId}/${Layer.getLayerPath(layerEntryConfig)}`;
        let label = getLocalizedValue(layerEntryConfig.layerName, this.mapId);
        label = label !== undefined ? label : styleId;
        const strokeColor = layerEntryConfig.source!.cluster?.color;
        const fillColor = asString(setAlphaColor(asArray(strokeColor!), 0.25));
        const settings: TypePolygonVectorConfig = {
          type: 'filledPolygon',
          color: fillColor,
          stroke: { color: strokeColor },
          fillStyle: 'solid',
        };
        const styleSettings: TypeSimpleStyleConfig = { styleId, styleType: 'simple', label, settings };
        layerEntryConfig.style!.Polygon = styleSettings;
      }

      return this.getFeatureStyle(originalFeature, layerEntryConfig);
    }

    if ('style' in layerEntryConfig) {
      return this.getFeatureStyle(feature, layerEntryConfig);
    }

    return undefined;
  }

  /** ***************************************************************************************************************************
   * Create a default style to use with a cluster feature that has no style configuration.
   *
   * @param { TypeVectorLayerEntryConfig} layerEntryConfig The layer entry config that may have a style configuration for the
   * feature. If style does not exist for the geometryType, create it.
   *
   * @returns {TypeStyleConfig} The style applied to the feature.
   */
  private createDefaultClusterStyle(layerEntryConfig: TypeVectorLayerEntryConfig): TypeStyleConfig {
    if (layerEntryConfig.style === undefined) layerEntryConfig.style = {};
    const styleId = `${this.mapId}/${Layer.getLayerPath(layerEntryConfig)}`;
    let label = getLocalizedValue(layerEntryConfig.layerName, this.mapId);
    label = label !== undefined ? label : styleId;
    const layerColor = layerEntryConfig.source?.cluster?.color ? layerEntryConfig.source?.cluster?.color : undefined;
    const settings: TypeSimpleSymbolVectorConfig = {
      type: 'simpleSymbol',
      color: layerColor ? asString(setAlphaColor(asArray(layerColor!), 0.25)) : this.getDefaultColor(0.25),
      stroke: {
        color: layerColor || this.getDefaultColorAndIncrementIndex(1),
        lineStyle: 'solid',
        width: 1,
      },
      symbol: 'circle',
    };
    if (layerEntryConfig.source!.cluster!.color === undefined) layerEntryConfig.source!.cluster!.color = settings.stroke!.color;
    const clusterStyleSettings: TypeSimpleStyleConfig = { styleId, styleType: 'simple', label, settings };
    layerEntryConfig.style.Point = clusterStyleSettings;
    return layerEntryConfig.style;
  }

  /** ***************************************************************************************************************************
   * Set the color in the layer cluster settings for clustered elements.
   *
   * @param { TypeVectorLayerEntryConfig} layerEntryConfig The layer entry config for the layer.
   * @param {TypeStyleSettings | TypeKindOfVectorSettings} styleSettings The settings to use for the circle Style creation.
   *
   */
  private setClusterColor(layerEntryConfig: TypeVectorLayerEntryConfig, styleSettings: TypeStyleSettings | TypeKindOfVectorSettings) {
    const simpleSettings = (isSimpleStyleConfig(styleSettings) ? styleSettings.settings : styleSettings) as TypeSimpleSymbolVectorConfig;
    if (layerEntryConfig.source!.cluster!.color === undefined && simpleSettings.stroke?.color !== undefined) {
      layerEntryConfig.source!.cluster!.color = simpleSettings.stroke!.color;
    }
  }

  /** ***************************************************************************************************************************
   * Increment the default color index.
   */
  private incrementDefaultColorIndex() {
    this.defaultColorIndex++;
    if (this.defaultColorIndex === defaultColor.length) this.defaultColorIndex = 0;
  }

  /** ***************************************************************************************************************************
   * Get the default color using the default color index an increment it to select the next color the next time.
   *
   * @param {number} alpha The alpha value to associate to the color.
   *
   * @returns {string} The current default color string.
   */
  private getDefaultColorAndIncrementIndex(alpha: number): string {
    const color = asString(setAlphaColor(asArray(defaultColor[this.defaultColorIndex]), alpha));
    this.incrementDefaultColorIndex();
    return color;
  }

  /** ***************************************************************************************************************************
   * Get the default color using the default color index.
   *
   * @param {number} alpha The alpha value to associate to the color.
   *
   * @returns {string} The current default color string.
   */
  private getDefaultColor(alpha: number): string {
    return asString(setAlphaColor(asArray(defaultColor[this.defaultColorIndex]), alpha));
  }

  /** ***************************************************************************************************************************
   * Create the stroke options using the specified settings.
   *
   * @param {TypeSimpleSymbolVectorConfig | TypeLineStringVectorConfig | TypePolygonVectorConfig} settings The settings to use
   * for the stroke options creation.
   *
   * @returns {StrokeOptions} The stroke options created.
   */
  private createStrokeOptions(
    settings: TypeSimpleSymbolVectorConfig | TypeLineStringVectorConfig | TypePolygonVectorConfig
  ): StrokeOptions {
    if (settings.stroke === undefined) settings.stroke = {};
    if (settings.stroke.color === undefined) {
      if ('color' in settings)
        settings.stroke.color = asString(setAlphaColor(asArray((settings as TypeSimpleSymbolVectorConfig).color!), 1));
      else settings.stroke.color = this.getDefaultColorAndIncrementIndex(1);
    }
    const strokeOptions: StrokeOptions = {
      color: settings.stroke?.color,
      width: settings.stroke?.width,
      lineCap: 'butt',
      lineJoin: 'bevel',
      lineDash: this.lineDashSettings[settings.stroke?.lineStyle !== undefined ? settings.stroke?.lineStyle : 'solid'],
    };
    return strokeOptions;
  }

  /** ***************************************************************************************************************************
   * Process a circle symbol using the settings.
   *
   * @param {TypeSimpleSymbolVectorConfig} settings The settings to use for the Style creation.
   *
   * @returns {Style | undefined} The Style created. Undefined if unable to create it.
   */
  private processCircleSymbol(settings: TypeSimpleSymbolVectorConfig): Style | undefined {
    if (settings.color === undefined) settings.color = this.getDefaultColorAndIncrementIndex(0.25);
    const fillOptions: FillOptions = { color: settings.color };
    const strokeOptions: StrokeOptions = this.createStrokeOptions(settings);
    const circleOptions: CircleOptions = { radius: settings.size !== undefined ? settings.size : 4 };
    circleOptions.stroke = new Stroke(strokeOptions);
    circleOptions.fill = new Fill(fillOptions);
    if (settings.offset !== undefined) circleOptions.displacement = settings.offset;
    if (settings.rotation !== undefined) circleOptions.rotation = settings.rotation;
    return new Style({
      image: new StyleCircle(circleOptions),
    });
  }

  /** ***************************************************************************************************************************
   * Process a star shape symbol using the settings.
   *
   * @param {TypeSimpleSymbolVectorConfig} settings The settings to use for the Style creation.
   * @param {number} points The number of points needed to create the symbol.
   * @param {number} angle The angle to use for the symbol creation.
   *
   * @returns {Style | undefined} The Style created. Undefined if unable to create it.
   */
  private processStarShapeSymbol(settings: TypeSimpleSymbolVectorConfig, points: number, angle: number): Style | undefined {
    if (settings.color === undefined) settings.color = this.getDefaultColorAndIncrementIndex(0.25);
    const fillOptions: FillOptions = { color: settings.color };
    const strokeOptions: StrokeOptions = this.createStrokeOptions(settings);
    const regularShapeOptions: RegularShapeOptions = {
      radius1: settings.size !== undefined ? settings.size : 6,
      radius2: settings.size !== undefined ? settings.size / 3 : 2,
      angle,
      points,
    };
    regularShapeOptions.stroke = new Stroke(strokeOptions);
    regularShapeOptions.fill = new Fill(fillOptions);
    if (settings.offset !== undefined) regularShapeOptions.displacement = settings.offset;
    if (settings.rotation !== undefined) regularShapeOptions.rotation = settings.rotation;
    return new Style({
      image: new RegularShape(regularShapeOptions),
    });
  }

  /** ***************************************************************************************************************************
   * Process a star symbol using the settings.
   *
   * @param {TypeSimpleSymbolVectorConfig} settings The settings to use for the Style creation.
   *
   * @returns {Style | undefined} The Style created. Undefined if unable to create it.
   */
  private processStarSymbol(settings: TypeSimpleSymbolVectorConfig): Style | undefined {
    return this.processStarShapeSymbol(settings, 5, 0);
  }

  /** ***************************************************************************************************************************
   * Process a X symbol using the settings.
   *
   * @param {TypeSimpleSymbolVectorConfig} settings The settings to use for the Style creation.
   *
   * @returns {Style | undefined} The Style created. Undefined if unable to create it.
   */
  private processXSymbol(settings: TypeSimpleSymbolVectorConfig): Style | undefined {
    return this.processStarShapeSymbol(settings, 4, Math.PI / 4);
  }

  /** ***************************************************************************************************************************
   * Process a + symbol using the settings.
   *
   * @param {TypeSimpleSymbolVectorConfig} settings The settings to use for the Style creation.
   *
   * @returns {Style | undefined} The Style created. Undefined if unable to create it.
   */
  private processPlusSymbol(settings: TypeSimpleSymbolVectorConfig): Style | undefined {
    return this.processStarShapeSymbol(settings, 4, 0);
  }

  /** ***************************************************************************************************************************
   * Process a regular shape using the settings, the number of points, the angle and the scale.
   *
   * @param {TypeSimpleSymbolVectorConfig} settings The settings to use for the Style creation.
   * @param {number} points The number of points needed to create the symbol.
   * @param {number} angle The angle to use for the symbol creation.
   * @param {[number, number]} scale The scale to use for the symbol creation.
   *
   * @returns {Style | undefined} The Style created. Undefined if unable to create it.
   */
  private processRegularShape(
    settings: TypeSimpleSymbolVectorConfig,
    points: number,
    angle: number,
    scale: [number, number]
  ): Style | undefined {
    if (settings.color === undefined) settings.color = this.getDefaultColorAndIncrementIndex(0.25);
    const fillOptions: FillOptions = { color: settings.color };
    const strokeOptions: StrokeOptions = this.createStrokeOptions(settings);
    const regularShapeOptions: RegularShapeOptions = {
      radius: settings.size !== undefined ? settings.size : 6,
      angle,
      scale,
      points,
    };
    regularShapeOptions.stroke = new Stroke(strokeOptions);
    regularShapeOptions.fill = new Fill(fillOptions);
    if (settings.offset !== undefined) regularShapeOptions.displacement = settings.offset;
    if (settings.rotation !== undefined) regularShapeOptions.rotation = settings.rotation;
    return new Style({
      image: new RegularShape(regularShapeOptions),
    });
  }

  /** ***************************************************************************************************************************
   * Process a square symbol using the settings.
   *
   * @param {TypeSimpleSymbolVectorConfig} settings The settings to use for the Style creation.
   *
   * @returns {Style | undefined} The Style created. Undefined if unable to create it.
   */
  private processSquareSymbol(settings: TypeSimpleSymbolVectorConfig): Style | undefined {
    return this.processRegularShape(settings, 4, Math.PI / 4, [1, 1]);
  }

  /** ***************************************************************************************************************************
   * Process a Diamond symbol using the settings.
   *
   * @param {TypeSimpleSymbolVectorConfig} settings The settings to use for the Style creation.
   *
   * @returns {Style | undefined} The Style created. Undefined if unable to create it.
   */
  private processDiamondSymbol(settings: TypeSimpleSymbolVectorConfig): Style | undefined {
    return this.processRegularShape(settings, 4, 0, [0.75, 1]);
  }

  /** ***************************************************************************************************************************
   * Process a triangle symbol using the settings.
   *
   * @param {TypeSimpleSymbolVectorConfig} settings The settings to use for the Style creation.
   *
   * @returns {Style | undefined} The Style created. Undefined if unable to create it.
   */
  private processTriangleSymbol(settings: TypeSimpleSymbolVectorConfig): Style | undefined {
    return this.processRegularShape(settings, 3, 0, [1, 1]);
  }

  /** ***************************************************************************************************************************
   * Process an icon symbol using the settings.
   *
   * @param {TypeIconSymbolVectorConfig} settings The settings to use for the Style creation.
   *
   * @returns {Style | undefined} The Style created. Undefined if unable to create it.
   */
  private processIconSymbol(settings: TypeIconSymbolVectorConfig): Style | undefined {
    const iconOptions: IconOptions = {};
    iconOptions.src = `data:${settings.mimeType};base64,${settings.src}`;
    if (settings.width !== undefined && settings.height !== undefined) iconOptions.size = [settings.width, settings.height];
    if (settings.offset !== undefined) iconOptions.offset = settings.offset;
    if (settings.rotation !== undefined) iconOptions.rotation = settings.rotation;
    if (settings.opacity !== undefined) iconOptions.opacity = settings.opacity;
    return new Style({
      image: new StyleIcon(iconOptions),
    });
  }

  /** ***************************************************************************************************************************
   * Process a cluster circle symbol using the settings.
   *
   * @param {TypeStyleSettings | TypeKindOfVectorSettings} styleSettings The settings to use for the circle Style creation.
   * @param {FeatureLike} feature The feature that need its style to be defined.
   * @param {string} textColor The color to use for the cluster feature count.
   *
   * @returns {Style | undefined} The Style created. Undefined if unable to create it.
   */
  private processClusterSymbol(
    styleSettings: TypeStyleSettings | TypeKindOfVectorSettings,
    feature: FeatureLike,
    textColor?: string
  ): Style | undefined {
    const settings = (isSimpleStyleConfig(styleSettings) ? styleSettings.settings : styleSettings) as TypeSimpleSymbolVectorConfig;
    const fillOptions: FillOptions = { color: settings.color };
    const strokeOptions: StrokeOptions = this.createStrokeOptions(settings);
    const circleOptions: CircleOptions = { radius: settings.size !== undefined ? settings.size + 4 : 8 };
    circleOptions.stroke = new Stroke(strokeOptions);
    circleOptions.fill = new Fill(fillOptions);
    if (settings.offset !== undefined) circleOptions.displacement = settings.offset;
    if (settings.rotation !== undefined) circleOptions.rotation = settings.rotation;
    const textOptions: TextOptions = { text: feature.get('features').length.toString() };
    const textFillOptions: FillOptions = { color: textColor !== '' ? textColor : '#fff' };
    textOptions.fill = new Fill(textFillOptions);
    return new Style({
      image: new StyleCircle(circleOptions),
      text: new Text(textOptions),
    });
  }

  /** ***************************************************************************************************************************
   * Process a simple point symbol using the settings. Simple point symbol may be an icon or a vector symbol.
   *
   * @param {TypeStyleSettings | TypeKindOfVectorSettings} styleSettings The settings to use for the Style creation.
   * @param {FeatureLike} feature Optional feature. This method does not use it, it is there to have a homogeneous signature.
   *
   * @returns {Style | undefined} The Style created. Undefined if unable to create it.
   */
  private processSimplePoint(styleSettings: TypeStyleSettings | TypeKindOfVectorSettings, feature?: FeatureLike): Style | undefined {
    const settings = (isSimpleStyleConfig(styleSettings) ? styleSettings.settings : styleSettings) as TypeKindOfVectorSettings;
    if (isSimpleSymbolVectorConfig(settings)) {
      const { symbol } = settings;
      return this.processSymbol[symbol].call(this, settings);
    }
    if (isIconSymbolVectorConfig(settings)) return this.processIconSymbol(settings);
    return undefined;
  }

  /** ***************************************************************************************************************************
   * Process a simple lineString using the settings.
   *
   * @param {TypeStyleSettings | TypeKindOfVectorSettings} styleSettings The settings to use for the Style creation.
   * @param {FeatureLike} feature Optional feature. This method does not use it, it is there to have a homogeneous signature.
   *
   * @returns {Style | undefined} The Style created. Undefined if unable to create it.
   */
  private processSimpleLineString(styleSettings: TypeStyleSettings | TypeKindOfVectorSettings, feature?: FeatureLike): Style | undefined {
    const settings = (isSimpleStyleConfig(styleSettings) ? styleSettings.settings : styleSettings) as TypeKindOfVectorSettings;
    let geometry;
    if (feature) {
      geometry = feature.getGeometry() as Geometry;
    }
    if (isLineStringVectorConfig(settings)) {
      const strokeOptions: StrokeOptions = this.createStrokeOptions(settings);
      return new Style({ stroke: new Stroke(strokeOptions), geometry });
    }
    return undefined;
  }

  /** ***************************************************************************************************************************
   * Process a simple solid fill (polygon) using the settings.
   *
   * @param {TypePolygonVectorConfig} settings The settings to use for the Style creation.
   *
   * @returns {Style | undefined} The Style created. Undefined if unable to create it.
   */
  private processSolidFill(settings: TypePolygonVectorConfig, geometry?: Geometry): Style | undefined {
    if (settings.color === undefined) settings.color = this.getDefaultColorAndIncrementIndex(0.25);
    const fillOptions: FillOptions = { color: settings.color };
    const strokeOptions: StrokeOptions = this.createStrokeOptions(settings);
    return new Style({
      stroke: new Stroke(strokeOptions),
      fill: new Fill(fillOptions),
      geometry,
    });
  }

  /** ***************************************************************************************************************************
   * Process a null fill (polygon with fill opacity = 0) using the settings.
   *
   * @param {TypePolygonVectorConfig} settings The settings to use for the Style creation.
   *
   * @returns {Style | undefined} The Style created. Undefined if unable to create it.
   */
  private processNullFill(settings: TypePolygonVectorConfig, geometry?: Geometry): Style | undefined {
    if (settings.color === undefined) settings.color = this.getDefaultColorAndIncrementIndex(0);
    const fillOptions: FillOptions = { color: settings.color };
    const strokeOptions: StrokeOptions = this.createStrokeOptions(settings);
    return new Style({
      stroke: new Stroke(strokeOptions),
      fill: new Fill(fillOptions),
      geometry,
    });
  }

  /** ***************************************************************************************************************************
   * Process a pattern fill using the settings.
   *
   * @param {TypePolygonVectorConfig} settings The settings to use for the Style creation.
   * @param {FillPaternLine[]} fillPaternLines The fill patern lines needed to create the fill.
   *
   * @returns {Style | undefined} The Style created. Undefined if unable to create it.
   */
  private processPaternFill(settings: TypePolygonVectorConfig, fillPaternLines: FillPaternLine[], geometry?: Geometry): Style | undefined {
    const paternSize = settings.paternSize !== undefined ? settings.paternSize : 8;
    if (settings.color === undefined) settings.color = this.getDefaultColorAndIncrementIndex(0.25);
    const fillOptions: FillOptions = { color: settings.color };
    const strokeOptions: StrokeOptions = this.createStrokeOptions(settings);

    // Canvas used to create the pattern fill. It is bigger to take into account the repeating aspect of the fill.
    const drawingCanvas = document.createElement('canvas');
    drawingCanvas.width = paternSize * 2;
    drawingCanvas.height = paternSize * 2;
    const context = drawingCanvas.getContext('2d');
    context!.strokeStyle = settings.color;
    context!.lineCap = 'butt';
    context!.lineWidth = settings.paternWidth !== undefined ? settings.paternWidth : 1;
    context!.beginPath();
    for (let i = 0; i < fillPaternLines.length; i++) {
      const { moveTo, lineTo } = fillPaternLines[i];
      context!.moveTo(moveTo[0] * paternSize, moveTo[1] * paternSize);
      context!.lineTo(lineTo[0] * paternSize, lineTo[1] * paternSize);
    }
    context!.stroke();

    // extract the sub area that will define the pattern that will repeat properly.
    const outputCanvas = document.createElement('canvas');
    outputCanvas.width = paternSize;
    outputCanvas.height = paternSize;
    const outputContext = outputCanvas.getContext('2d');
    outputContext!.putImageData(context!.getImageData(paternSize / 2, paternSize / 2, paternSize, paternSize), 0, 0);

    fillOptions.color = outputContext!.createPattern(outputCanvas, 'repeat');
    return new Style({
      stroke: new Stroke(strokeOptions),
      fill: new Fill(fillOptions),
      geometry,
    });
  }

  /** ***************************************************************************************************************************
   * Process a backward diagonal fill using the settings.
   *
   * @param {TypePolygonVectorConfig} settings The settings to use for the Style creation.
   *
   * @returns {Style | undefined} The Style created. Undefined if unable to create it.
   */
  private processBackwardDiagonalFill(settings: TypePolygonVectorConfig, geometry?: Geometry): Style | undefined {
    return this.processPaternFill(settings, this.fillPaternSettings.backwardDiagonal, geometry);
  }

  /** ***************************************************************************************************************************
   * Process a forward diagonal fill using the settings.
   *
   * @param {TypePolygonVectorConfig} settings The settings to use for the Style creation.
   *
   * @returns {Style | undefined} The Style created. Undefined if unable to create it.
   */
  private processForwardDiagonalFill(settings: TypePolygonVectorConfig, geometry?: Geometry): Style | undefined {
    return this.processPaternFill(settings, this.fillPaternSettings.forwardDiagonal, geometry);
  }

  /** ***************************************************************************************************************************
   * Process a cross fill using the settings.
   *
   * @param {TypePolygonVectorConfig} settings The settings to use for the Style creation.
   *
   * @returns {Style | undefined} The Style created. Undefined if unable to create it.
   */
  private processCrossFill(settings: TypePolygonVectorConfig, geometry?: Geometry): Style | undefined {
    return this.processPaternFill(settings, this.fillPaternSettings.cross, geometry);
  }

  /** ***************************************************************************************************************************
   * Process a diagonal cross fill using the settings.
   *
   * @param {TypePolygonVectorConfig} settings The settings to use for the Style creation.
   *
   * @returns {Style | undefined} The Style created. Undefined if unable to create it.
   */
  private processDiagonalCrossFill(settings: TypePolygonVectorConfig, geometry?: Geometry): Style | undefined {
    return this.processPaternFill(settings, this.fillPaternSettings.diagonalCross, geometry);
  }

  /** ***************************************************************************************************************************
   * Process a horizontal fill using the settings.
   *
   * @param {TypePolygonVectorConfig} settings The settings to use for the Style creation.
   *
   * @returns {Style | undefined} The Style created. Undefined if unable to create it.
   */
  private processHorizontalFill(settings: TypePolygonVectorConfig, geometry?: Geometry): Style | undefined {
    return this.processPaternFill(settings, this.fillPaternSettings.horizontal, geometry);
  }

  /** ***************************************************************************************************************************
   * Process a vertical fill using the settings.
   *
   * @param {TypePolygonVectorConfig} settings The settings to use for the Style creation.
   *
   * @returns {Style | undefined} The Style created. Undefined if unable to create it.
   */
  private processVerticalFill(settings: TypePolygonVectorConfig, geometry?: Geometry): Style | undefined {
    return this.processPaternFill(settings, this.fillPaternSettings.vertical, geometry);
  }

  /** ***************************************************************************************************************************
   * Process a simple polygon using the settings.
   *
   * @param {TypePolTypeStyleSettings | TypeKindOfVectorSettingsygonVectorConfig} styleSettings The settings to use for the
   * Style creation.
   * @param {FeatureLike} feature Optional feature. This method does not use it, it is there to have a homogeneous signature.
   *
   * @returns {Style | undefined} The Style created. Undefined if unable to create it.
   */
  private processSimplePolygon(styleSettings: TypeStyleSettings | TypeKindOfVectorSettings, feature?: FeatureLike): Style | undefined {
    const settings = (isSimpleStyleConfig(styleSettings) ? styleSettings.settings : styleSettings) as TypeKindOfVectorSettings;
    let geometry;
    if (feature) {
      geometry = feature.getGeometry() as Geometry;
    }
    if (isFilledPolygonVectorConfig(settings)) {
      const { fillStyle } = settings;
      if (geometry !== undefined) {
        return this.processFillStyle[fillStyle].call(this, settings, geometry);
      }
      return this.processFillStyle[fillStyle].call(this, settings);
    }
    return undefined;
  }

  /** ***************************************************************************************************************************
   * Search the unique value entry using the field values stored in the feature.
   *
   * @param {string[]} fields The fields involved in the unique value definition.
   * @param {TypeUniqueValueStyleInfo[]} uniqueValueStyleInfo The unique value configuration.
   * @param {FeatureLike} feature The feature used to test the unique value conditions.
   *
   * @returns {Style | undefined} The Style created. Undefined if unable to create it.
   */
  private searchUniqueValueEntry(
    fields: string[],
    uniqueValueStyleInfo: TypeUniqueValueStyleInfo[],
    feature: FeatureLike
  ): number | undefined {
    for (let i = 0; i < uniqueValueStyleInfo.length; i++) {
      for (let j = 0; j < fields.length; j++) {
        // For obscure reasons, it seems that sometimes the field names in the feature do not have the same case as those in the
        // unique value definition.
        const featureKey = (feature as Feature).getKeys().filter((key) => {
          return key.toLowerCase() === fields[j].toLowerCase();
        });
        // eslint-disable-next-line eqeqeq
        if (feature.get(featureKey[0]) == uniqueValueStyleInfo[i].values[j] && j + 1 === fields.length) return i;
      }
    }
    return undefined;
  }

  /** ***************************************************************************************************************************
   * Process the unique value settings using a point feature to get its Style.
   *
   * @param {TypeStyleSettings | TypeKindOfVectorSettings} styleSettings The style settings to use.
   * @param {FeatureLike} feature the feature used to test the unique value conditions.
   *
   * @returns {Style | undefined} The Style created. Undefined if unable to create it.
   */
  private processUniqueValuePoint(styleSettings: TypeStyleSettings | TypeKindOfVectorSettings, feature: FeatureLike): Style | undefined {
    if (isUniqueValueStyleConfig(styleSettings)) {
      const { defaultSettings, fields, uniqueValueStyleInfo } = styleSettings;
      const i = this.searchUniqueValueEntry(fields, uniqueValueStyleInfo, feature);
      if (i !== undefined) return this.processSimplePoint(uniqueValueStyleInfo[i].settings);
      if (defaultSettings !== undefined) return this.processSimplePoint(defaultSettings);
    }
    return undefined;
  }

  /** ***************************************************************************************************************************
   * Process the unique value settings using a lineString feature to get its Style.
   *
   * @param {TypeStyleSettings | TypeKindOfVectorSettings} styleSettings The style settings to use.
   * @param {FeatureLike} feature the feature used to test the unique value conditions.
   *
   * @returns {Style | undefined} The Style created. Undefined if unable to create it.
   */
  private processUniqueLineString(styleSettings: TypeStyleSettings | TypeKindOfVectorSettings, feature: FeatureLike): Style | undefined {
    if (isUniqueValueStyleConfig(styleSettings)) {
      const { defaultSettings, fields, uniqueValueStyleInfo } = styleSettings;
      const i = this.searchUniqueValueEntry(fields, uniqueValueStyleInfo, feature);
      if (i !== undefined) return this.processSimpleLineString(uniqueValueStyleInfo[i].settings, feature);
      if (defaultSettings !== undefined) return this.processSimpleLineString(defaultSettings, feature);
    }
    return undefined;
  }

  /** ***************************************************************************************************************************
   * Process the unique value settings using a polygon feature to get its Style.
   *
   * @param {TypeStyleSettings | TypeKindOfVectorSettings} styleSettings The style settings to use.
   * @param {FeatureLike} feature the feature used to test the unique value conditions.
   *
   * @returns {Style | undefined} The Style created. Undefined if unable to create it.
   */
  private processUniquePolygon(styleSettings: TypeStyleSettings | TypeKindOfVectorSettings, feature: FeatureLike): Style | undefined {
    if (isUniqueValueStyleConfig(styleSettings)) {
      const { defaultSettings, fields, uniqueValueStyleInfo } = styleSettings;
      const i = this.searchUniqueValueEntry(fields, uniqueValueStyleInfo, feature);
      if (i !== undefined) return this.processSimplePolygon(uniqueValueStyleInfo[i].settings, feature);
      if (defaultSettings !== undefined) return this.processSimplePolygon(defaultSettings, feature);
    }
    return undefined;
  }

  /** ***************************************************************************************************************************
   * Search the class breakentry using the field value stored in the feature.
   *
   * @param {string[]} field The field involved in the class break definition.
   * @param {TypeClassBreakStyleInfo[]} classBreakStyleInfos The class break configuration.
   * @param {FeatureLike} feature The feature used to test the class break conditions.
   *
   * @returns {Style | undefined} The Style created. Undefined if unable to create it.
   */
  private searchClassBreakEntry(field: string, classBreakStyleInfos: TypeClassBreakStyleInfo[], feature: FeatureLike): number | undefined {
    // For obscure reasons, it seems that sometimes the field names in the feature do not have the same case as those in the
    // class break definition.
    const featureKey = (feature as Feature).getKeys().filter((key) => {
      return key.toLowerCase() === field.toLowerCase();
    });
    const fieldValue = feature.get(featureKey[0]) as number;
    if (fieldValue >= classBreakStyleInfos[0].minValue! && fieldValue <= classBreakStyleInfos[0].maxValue) return 0;

    for (let i = 1; i < classBreakStyleInfos.length; i++) {
      if (fieldValue > classBreakStyleInfos[i].minValue! && fieldValue <= classBreakStyleInfos[i].maxValue) return i;
    }
    return undefined;
  }

  /** ***************************************************************************************************************************
   * Process the class break settings using a Point feature to get its Style.
   *
   * @param {TypeStyleSettings | TypeKindOfVectorSettings} styleSettings The style settings to use.
   * @param {FeatureLike} feature the feature used to test the unique value conditions.
   *
   * @returns {Style | undefined} The Style created. Undefined if unable to create it.
   */
  private processClassBreaksPoint(styleSettings: TypeStyleSettings | TypeKindOfVectorSettings, feature: FeatureLike): Style | undefined {
    if (isClassBreakStyleConfig(styleSettings)) {
      const { defaultSettings, field, classBreakStyleInfos } = styleSettings;
      const i = this.searchClassBreakEntry(field, classBreakStyleInfos, feature);
      if (i !== undefined) return this.processSimplePoint(classBreakStyleInfos[i].settings);
      if (defaultSettings !== undefined) return this.processSimplePoint(defaultSettings);
    }
    return undefined;
  }

  /** ***************************************************************************************************************************
   * Process the class break settings using a lineString feature to get its Style.
   *
   * @param {TypeStyleSettings | TypeKindOfVectorSettings} styleSettings The style settings to use.
   * @param {FeatureLike} feature the feature used to test the unique value conditions.
   *
   * @returns {Style | undefined} The Style created. Undefined if unable to create it.
   */
  private processClassBreaksLineString(
    styleSettings: TypeStyleSettings | TypeKindOfVectorSettings,
    feature: FeatureLike
  ): Style | undefined {
    if (isClassBreakStyleConfig(styleSettings)) {
      const { defaultSettings, field, classBreakStyleInfos } = styleSettings;
      const i = this.searchClassBreakEntry(field, classBreakStyleInfos, feature);
      if (i !== undefined) return this.processSimpleLineString(classBreakStyleInfos[i].settings, feature);
      if (defaultSettings !== undefined) return this.processSimpleLineString(defaultSettings, feature);
    }
    return undefined;
  }

  /** ***************************************************************************************************************************
   * Process the class break settings using a Polygon feature to get its Style.
   *
   * @param {TypeStyleSettings | TypeKindOfVectorSettings} styleSettings The style settings to use.
   * @param {FeatureLike} feature the feature used to test the unique value conditions.
   *
   * @returns {Style | undefined} The Style created. Undefined if unable to create it.
   */
  private processClassBreaksPolygon(styleSettings: TypeStyleSettings | TypeKindOfVectorSettings, feature: FeatureLike): Style | undefined {
    if (isClassBreakStyleConfig(styleSettings)) {
      const { defaultSettings, field, classBreakStyleInfos } = styleSettings;
      const i = this.searchClassBreakEntry(field, classBreakStyleInfos, feature);
      if (i !== undefined) return this.processSimplePolygon(classBreakStyleInfos[i].settings, feature);
      if (defaultSettings !== undefined) return this.processSimplePolygon(defaultSettings, feature);
    }
    return undefined;
  }

  /** ***************************************************************************************************************************
   * Create a default style to use with a vector feature that has no style configuration.
   *
   * @param {TypeStyleConfigKey} geometryType The type of geometry (Point, LineString, Polygon).
   * @param {TypeVectorTileLayerEntryConfig | TypeVectorLayerEntryConfig} layerEntryConfig the layer entry config to configure.
   *
   * @returns {TypeStyleConfig | undefined} The Style configurationcreated. Undefined if unable to create it.
   */
  private createDefaultStyle(
    geometryType: TypeStyleConfigKey,
    layerEntryConfig: TypeVectorTileLayerEntryConfig | TypeVectorLayerEntryConfig
  ): TypeStyleConfig | undefined {
    if (layerEntryConfig.style === undefined) layerEntryConfig.style = {};
    const styleId = `${this.mapId}/${Layer.getLayerPath(layerEntryConfig)}`;
    let label = getLocalizedValue(layerEntryConfig.layerName, this.mapId);
    label = label !== undefined ? label : styleId;
    if (geometryType === 'Point') {
      const settings: TypeSimpleSymbolVectorConfig = {
        type: 'simpleSymbol',
        color: this.getDefaultColor(0.25),
        stroke: {
          color: this.getDefaultColor(1),
          lineStyle: 'solid',
          width: 1,
        },
        symbol: 'circle',
      };
      const styleSettings: TypeSimpleStyleConfig = { styleId, styleType: 'simple', label, settings };
      layerEntryConfig.style[geometryType] = styleSettings;
      this.incrementDefaultColorIndex();
      return layerEntryConfig.style;
    }
    if (geometryType === 'LineString') {
      const settings: TypeLineStringVectorConfig = {
        type: 'lineString',
        stroke: { color: this.getDefaultColor(1) },
      };
      const styleSettings: TypeSimpleStyleConfig = { styleId, styleType: 'simple', label, settings };
      layerEntryConfig.style[geometryType] = styleSettings;
      this.incrementDefaultColorIndex();
      return layerEntryConfig.style;
    }
    if (geometryType === 'Polygon') {
      const settings: TypePolygonVectorConfig = {
        type: 'filledPolygon',
        color: this.getDefaultColor(0.25),
        stroke: { color: this.getDefaultColor(1) },
        fillStyle: 'solid',
      };
      const styleSettings: TypeSimpleStyleConfig = { styleId, styleType: 'simple', label, settings };
      layerEntryConfig.style[geometryType] = styleSettings;
      this.incrementDefaultColorIndex();
      return layerEntryConfig.style;
    }
    // eslint-disable-next-line no-console
    console.log(`Geometry type ${geometryType} is not supported by the GeoView viewer.`);
    return undefined;
  }
}<|MERGE_RESOLUTION|>--- conflicted
+++ resolved
@@ -8,10 +8,7 @@
 import { Options as RegularShapeOptions } from 'ol/style/RegularShape';
 import { Options as StrokeOptions } from 'ol/style/Stroke';
 import { Options as FillOptions } from 'ol/style/Fill';
-<<<<<<< HEAD
 import { Options as TextOptions } from 'ol/style/Text';
-=======
->>>>>>> 8ebaa6a4
 import Feature, { FeatureLike } from 'ol/Feature';
 import { toContext } from 'ol/render';
 import { Size } from 'ol/size';
@@ -1140,7 +1137,7 @@
           return key.toLowerCase() === fields[j].toLowerCase();
         });
         // eslint-disable-next-line eqeqeq
-        if (feature.get(featureKey[0]) == uniqueValueStyleInfo[i].values[j] && j + 1 === fields.length) return i;
+        if (featureKey.length && feature.get(featureKey[0]) == uniqueValueStyleInfo[i].values[j] && j + 1 === fields.length) return i;
       }
     }
     return undefined;
@@ -1215,7 +1212,10 @@
     const featureKey = (feature as Feature).getKeys().filter((key) => {
       return key.toLowerCase() === field.toLowerCase();
     });
+    if (featureKey.length !== 1) return undefined;
+
     const fieldValue = feature.get(featureKey[0]) as number;
+
     if (fieldValue >= classBreakStyleInfos[0].minValue! && fieldValue <= classBreakStyleInfos[0].maxValue) return 0;
 
     for (let i = 1; i < classBreakStyleInfos.length; i++) {
