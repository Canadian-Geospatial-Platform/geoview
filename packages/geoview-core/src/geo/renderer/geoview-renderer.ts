/* eslint-disable @typescript-eslint/no-unused-vars */
/* eslint-disable no-param-reassign */
import { asArray, asString } from 'ol/color';
import { Text, Style, Stroke, Fill, RegularShape, Circle as StyleCircle, Icon as StyleIcon } from 'ol/style';
import { Geometry, LineString, MultiLineString, Point, MultiPoint, Polygon, MultiPolygon } from 'ol/geom';
import Icon, { Options as IconOptions } from 'ol/style/Icon';
import { Options as CircleOptions } from 'ol/style/Circle';
import { Options as RegularShapeOptions } from 'ol/style/RegularShape';
import { Options as StrokeOptions } from 'ol/style/Stroke';
import { Options as FillOptions } from 'ol/style/Fill';
import { Options as TextOptions } from 'ol/style/Text';
import Feature from 'ol/Feature';
import { toContext } from 'ol/render';
import { Size } from 'ol/size';

import { getLocalizedValue, setAlphaColor } from '@/core/utils/utilities';
import {
  isFilledPolygonVectorConfig,
  isIconSymbolVectorConfig,
  isLineStringVectorConfig,
  isSimpleSymbolVectorConfig,
  TypeBaseStyleType,
  TypeClassBreakStyleInfo,
  TypeFillStyle,
  TypePolygonVectorConfig,
  TypeIconSymbolVectorConfig,
  TypeLineStyle,
  TypeLineStringVectorConfig,
  TypeSimpleStyleConfig,
  TypeSimpleSymbolVectorConfig,
  TypeStyleGeometry,
  TypeStyleSettings,
  TypeSymbol,
  TypeUniqueValueStyleInfo,
  TypeVectorLayerEntryConfig,
  TypeVectorTileLayerEntryConfig,
  TypeBaseLayerEntryConfig,
  TypeStyleConfig,
  TypeKindOfVectorSettings,
  isSimpleStyleConfig,
  isUniqueValueStyleConfig,
  isClassBreakStyleConfig,
  TypeUniqueValueStyleConfig,
  TypeClassBreakStyleConfig,
  TypeBaseSourceVectorInitialConfig,
  layerEntryIsVector,
} from '../map/map-schema-types';
import {
  binaryKeywors,
  defaultColor,
  FillPaternLine,
  FillPaternSettings,
  FilterNodeArrayType,
  FilterNodeType,
  groupKeywords,
  NodeType,
  operatorPriority,
  unaryKeywords,
} from './geoview-renderer-types';
import { Layer } from '../layer/layer';
import { TypeVectorLayerStyles } from '../layer/geoview-layers/abstract-geoview-layers';
import { api } from '@/app';

type TypeStyleProcessor = (
  styleSettings: TypeStyleSettings | TypeKindOfVectorSettings,
  feature?: Feature,
  filterEquation?: FilterNodeArrayType,
  legendFilterIsOff?: boolean
) => Style | undefined;

/** ***************************************************************************************************************************
 * This method returns the type of geometry. It removes the Multi prefix because for the geoviewRenderer, a MultiPoint has
 * the same behaviour than a Point.
 *
 * @param {Feature} feature Optional feature. This method does not use it, it is there to have a homogeneous signature.
 *
 * @returns {TypeStyleGeometry} The type of geometry (Point, LineString, Polygon).
 */
const getGeometryType = (feature: Feature): TypeStyleGeometry => {
  const geometryType = feature.getGeometry()?.getType();
  if (!geometryType) throw new Error('Features must have a geometry type.');
  return (geometryType.startsWith('Multi') ? geometryType.slice(5) : geometryType) as TypeStyleGeometry;
};

// ******************************************************************************************************************************
// ******************************************************************************************************************************
/** *****************************************************************************************************************************
 * A class to define the GeoView renderers.
 *
 * @exports
 * @class GeoviewRenderer
 */
// ******************************************************************************************************************************
export class GeoviewRenderer {
  // the id of the map
  private mapId!: string;

  /** index used to select the default styles */
  private defaultColorIndex: number;

  /** Table used to define line symbology to use when drawing lineString and polygon perimeters */
  private lineDashSettings: Record<TypeLineStyle, number[] | undefined> = {
    dash: [16, 4],
    'dash-dot': [16, 4, 2, 4],
    'dash-dot-dot': [16, 4, 2, 4, 2, 4],
    dot: [2, 2],
    longDash: [25, 5],
    'longDash-dot': [25, 5, 2, 5],
    null: [0, 3],
    shortDash: [7, 3],
    'shortDash-dot': [7, 3, 2, 3],
    'shortDash-dot-dot': [7, 3, 2, 3, 2, 3],
    solid: undefined,
  };

  /** Table of function to process the style settings based on the feature geometry and the kind of style settings. */
  private processStyle: Record<TypeBaseStyleType, Record<TypeStyleGeometry, TypeStyleProcessor>> = {
    simple: {
      Point: this.processSimplePoint,
      LineString: this.processSimpleLineString,
      Polygon: this.processSimplePolygon,
    },
    uniqueValue: {
      Point: this.processUniqueValuePoint,
      LineString: this.processUniqueLineString,
      Polygon: this.processUniquePolygon,
    },
    classBreaks: {
      Point: this.processClassBreaksPoint,
      LineString: this.processClassBreaksLineString,
      Polygon: this.processClassBreaksPolygon,
    },
  };

  /** Table of function to process simpleSymbol settings. */
  private processSymbol: Record<TypeSymbol, (settings: TypeSimpleSymbolVectorConfig) => Style | undefined> = {
    circle: this.processCircleSymbol,
    '+': this.processPlusSymbol,
    diamond: this.processDiamondSymbol,
    square: this.processSquareSymbol,
    triangle: this.processTriangleSymbol,
    X: this.processXSymbol,
    star: this.processStarSymbol,
  };

  /** Table of function to process polygon fill style settings. */
  private processFillStyle: Record<TypeFillStyle, (settings: TypePolygonVectorConfig, geometry?: Geometry) => Style | undefined> = {
    null: this.processNullFill,
    solid: this.processSolidFill,
    backwardDiagonal: this.processBackwardDiagonalFill,
    cross: this.processCrossFill,
    diagonalCross: this.processDiagonalCrossFill,
    forwardDiagonal: this.processForwardDiagonalFill,
    horizontal: this.processHorizontalFill,
    vertical: this.processVerticalFill,
  };

  /** Table used to define line symbology to use when drawing polygon fill */
  private fillPaternSettings: FillPaternSettings = {
    null: [],
    solid: [],
    backwardDiagonal: [
      { moveTo: [1, 0], lineTo: [2, 1] },
      { moveTo: [0, 0], lineTo: [2, 2] },
      { moveTo: [0, 1], lineTo: [1, 2] },
    ],
    cross: [
      { moveTo: [1, 0], lineTo: [1, 2] },
      { moveTo: [0, 1], lineTo: [2, 1] },
    ],
    diagonalCross: [
      { moveTo: [0, 0], lineTo: [2, 2] },
      { moveTo: [0, 2], lineTo: [2, 0] },
    ],
    forwardDiagonal: [
      { moveTo: [0, 1], lineTo: [1, 0] },
      { moveTo: [0, 2], lineTo: [2, 0] },
      { moveTo: [2, 1], lineTo: [1, 2] },
    ],
    horizontal: [{ moveTo: [0, 1], lineTo: [2, 1] }],
    vertical: [{ moveTo: [1, 0], lineTo: [1, 2] }],
  };

  // ******************************************************************************************************************************
  /** Default value of the legend canvas width when the settings do not provide one. */
  private LEGEND_CANVAS_WIDTH = 50;

  /** Default value of the legend canvas height when the settings do not provide one. */
  private LEGEND_CANVAS_HEIGHT = 50;

  /** ***************************************************************************************************************************
   * The class constructor saves parameters in attributes and initialize the default color index of the class.
   *
   * @param {string} mapId The identifier of the map that uses the geoview renderer instance.
   */
  constructor(mapId: string) {
    this.mapId = mapId;
    this.defaultColorIndex = 0;
  }

  /** ***************************************************************************************************************************
   * This method loads the image of an icon that compose the legend.
   *
   * @param {string} src The source information (base64 image) of the image to load.
   *
   * @returns {Promise<HTMLImageElement>} A promise that the image is loaded.
   */
  loadImage(src: string): Promise<HTMLImageElement | null> {
    const promisedImage = new Promise<HTMLImageElement | null>((resolve) => {
      const image = new Image();
      image.src = src;
      image
        .decode()
        .then(() => resolve(image))
        .catch((reason) => {
          // eslint-disable-next-line no-console
          console.log('GeoviewRenderer.loadImage(src) - Error while loading the src image =', src);
          resolve(null);
        });
    });
    return promisedImage;
  }

  /** ***************************************************************************************************************************
   * This method creates a canvas with the image of an icon that is defined in the point style.
   *
   * @param {Style} pointStyle The style associated to the point symbol.
   *
   * @returns {Promise<HTMLCanvasElement>} A promise that the canvas is created.
   */
  private createIconCanvas(pointStyle?: Style): Promise<HTMLCanvasElement | null> {
    const promisedCanvas = new Promise<HTMLCanvasElement | null>((resolve) => {
      const iconStyle = pointStyle?.getImage() as Icon;
      this.loadImage(iconStyle.getSrc()!).then((image) => {
        if (image) {
          const size = iconStyle.getSize() as Size;
          const width = Array.isArray(size) ? size[0] : image.width || this.LEGEND_CANVAS_WIDTH;
          const height = Array.isArray(size) ? size[1] : image.height || this.LEGEND_CANVAS_HEIGHT;
          const drawingCanvas = document.createElement('canvas');
          drawingCanvas.width = width;
          drawingCanvas.height = height;
          const drawingContext = drawingCanvas.getContext('2d')!;
          drawingContext.globalAlpha = iconStyle.getOpacity();
          drawingContext.drawImage(image, 0, 0);
          resolve(drawingCanvas);
        } else resolve(null);
      });
    });
    return promisedCanvas;
  }

  /** ***************************************************************************************************************************
   * This method creates a canvas with the vector point settings that are defined in the point style.
   *
   * @param {Style} pointStyle The style associated to the point symbol.
   *
   * @returns {Promise<HTMLCanvasElement>} A promise that the canvas is created.
   */
  private createPointCanvas(pointStyle?: Style): HTMLCanvasElement {
    const size = pointStyle!.getImage()!.getSize() as Size;
    const [width, height] = Array.isArray(size) ? size : [this.LEGEND_CANVAS_WIDTH, this.LEGEND_CANVAS_HEIGHT];
    const drawingCanvas = document.createElement('canvas');
    drawingCanvas.width = width + 4;
    drawingCanvas.height = height + 4;
    const drawingContext = toContext(drawingCanvas.getContext('2d')!);
    drawingContext.setStyle(pointStyle!);
    drawingContext.setTransform([1, 0, 0, 1, 0, 0]);
    drawingContext.drawGeometry(new Point([drawingCanvas.width / 2, drawingCanvas.width / 2]));
    return drawingCanvas;
  }

  /** ***************************************************************************************************************************
   * This method creates a canvas with the lineString settings that are defined in the style.
   *
   * @param {Style} lineStringStyle The style associated to the lineString.
   *
   * @returns {Promise<HTMLCanvasElement>} A promise that the canvas is created.
   */
  private createLineStringCanvas(lineStringStyle?: Style): HTMLCanvasElement {
    const drawingCanvas = document.createElement('canvas');
    drawingCanvas.width = this.LEGEND_CANVAS_WIDTH;
    drawingCanvas.height = this.LEGEND_CANVAS_HEIGHT;
    const context = drawingCanvas.getContext('2d')!;
    const gradient = context.createLinearGradient(0, drawingCanvas.height, drawingCanvas.width, 0);
    gradient.addColorStop(0, '#7f7f7f');
    gradient.addColorStop(0.667, '#ffffff');
    gradient.addColorStop(1, '#ffffff');
    context.fillStyle = gradient;
    context.fillRect(0, 0, drawingCanvas.width, drawingCanvas.height);
    const drawingContext = toContext(context);
    drawingContext.setStyle(lineStringStyle!);
    drawingContext.setTransform([1, 0, 0, 1, 0, 0]);
    drawingContext.drawGeometry(
      new LineString([
        [4, drawingCanvas.height - 4],
        [drawingCanvas.width - 4, 4],
      ])
    );
    return drawingCanvas;
  }

  /** ***************************************************************************************************************************
   * This method creates a canvas with the polygon settings that are defined in the style.
   *
   * @param {Style} polygonStyle The style associated to the polygon.
   *
   * @returns {Promise<HTMLCanvasElement>} A promise that the canvas is created.
   */
  private createPolygonCanvas(polygonStyle?: Style): HTMLCanvasElement {
    const drawingCanvas = document.createElement('canvas');
    drawingCanvas.width = this.LEGEND_CANVAS_WIDTH;
    drawingCanvas.height = this.LEGEND_CANVAS_HEIGHT;
    const context = drawingCanvas.getContext('2d')!;
    const gradient = context.createLinearGradient(0, drawingCanvas.height, drawingCanvas.width, 0);
    gradient.addColorStop(0, '#7f7f7f');
    gradient.addColorStop(0.667, '#ffffff');
    gradient.addColorStop(1, '#ffffff');
    context.fillStyle = gradient;
    context.fillRect(0, 0, drawingCanvas.width, drawingCanvas.height);
    const drawingContext = toContext(context);
    drawingContext.setStyle(polygonStyle!);
    drawingContext.setTransform([1, 0, 0, 1, 0, 0]);
    drawingContext.drawGeometry(
      new Polygon([
        [
          [4, 4],
          [drawingCanvas.width - 4, 4],
          [drawingCanvas.width - 4, drawingCanvas.height - 4],
          [4, drawingCanvas.height - 4],
          [4, 4],
        ],
      ])
    );
    const test = context.getImageData(0, 0, drawingCanvas.width, drawingCanvas.height);
    return drawingCanvas;
  }

  /** ***************************************************************************************************************************
   * This method is used to process the array of point styles as described in the pointStyleConfig.
   *
   * @param {TypeVectorLayerStyles} layerStyle The object that will receive the created canvas.
   * @param {TypeUniqueValueStyleInfo[] | TypeClassBreakStyleInfo[]} arrayOfPointStyleConfig The array of point style
   * configuration.
   * @param {(value: TypeVectorLayerStyles | PromiseLike<TypeVectorLayerStyles>) => void} resolve The function that will resolve the promise
   * of the calling methode.
   */
  private processArrayOfPointStyleConfig(
    layerStyles: TypeVectorLayerStyles,
    arrayOfPointStyleConfig: TypeUniqueValueStyleInfo[] | TypeClassBreakStyleInfo[],
    resolve: (value: TypeVectorLayerStyles | PromiseLike<TypeVectorLayerStyles>) => void
  ) {
    // UniqueValue or ClassBreak point style configuration ============================================================
    const styleArray: (HTMLCanvasElement | null)[] = layerStyles.Point!.arrayOfCanvas!;
    const promiseOfCanvasCreated: Promise<HTMLCanvasElement | null>[] = [];
    for (let i = 0; i < arrayOfPointStyleConfig.length; i++) {
      if (isIconSymbolVectorConfig(arrayOfPointStyleConfig[i].settings))
        // Icon symbol ================================================================================================
        promiseOfCanvasCreated.push(this.createIconCanvas(this.processSimplePoint(arrayOfPointStyleConfig[i].settings)));
      // Simple vector symbol =======================================================================================
      else
        promiseOfCanvasCreated.push(
          new Promise<HTMLCanvasElement | null>((resolveSimpleVectorSymbol) => {
            resolveSimpleVectorSymbol(this.createPointCanvas(this.processSimplePoint(arrayOfPointStyleConfig[i].settings)));
          })
        );
    }
    Promise.all(promiseOfCanvasCreated).then((listOfCanvasCreated) => {
      listOfCanvasCreated.forEach((canvas) => {
        styleArray.push(canvas);
      });
      resolve(layerStyles);
    });
  }

  /** ***************************************************************************************************************************
   * This method is a private sub routine used by the getLegendStyles method to gets the style of the layer as specified by the
   * style configuration.
   *
   * @param {TypeKindOfVectorSettings | undefined} defaultSettings The settings associated to simple styles or default style of
   * unique value and class break styles. When this parameter is undefined, no defaultCanvas is created.
   * @param {TypeUniqueValueStyleInfo[] | TypeClassBreakStyleInfo[] | undefined} arrayOfPointStyleConfig The array of point style
   * configuration associated to unique value and class break styles. When this parameter is undefined, no arrayOfCanvas is
   * created.
   *
   * @returns {Promise<TypeVectorLayerStyles>} A promise that the layer styles are processed.
   */
  private getPointStyleSubRoutine(
    defaultSettings?: TypeKindOfVectorSettings,
    arrayOfPointStyleConfig?: TypeUniqueValueStyleInfo[] | TypeClassBreakStyleInfo[]
  ): Promise<TypeVectorLayerStyles> {
    const promisedLayerStyle = new Promise<TypeVectorLayerStyles>((resolve) => {
      const layerStyles: TypeVectorLayerStyles = { Point: {} };
      if (defaultSettings) {
        if (isIconSymbolVectorConfig(defaultSettings)) {
          // Icon symbol ======================================================================================
          this.createIconCanvas(this.processSimplePoint(defaultSettings)).then((canvas) => {
            layerStyles.Point!.defaultCanvas = canvas;
            if (arrayOfPointStyleConfig) {
              layerStyles.Point!.arrayOfCanvas = [];
              this.processArrayOfPointStyleConfig(layerStyles, arrayOfPointStyleConfig, resolve);
            } else resolve(layerStyles);
          });
        } else {
          // Simple vector symbol =============================================================================
          layerStyles.Point!.defaultCanvas = this.createPointCanvas(this.processSimplePoint(defaultSettings));
          if (arrayOfPointStyleConfig) {
            layerStyles.Point!.arrayOfCanvas = [];
            this.processArrayOfPointStyleConfig(layerStyles, arrayOfPointStyleConfig, resolve);
          } else resolve(layerStyles);
        }
      } else {
        layerStyles.Point!.arrayOfCanvas = [];
        this.processArrayOfPointStyleConfig(layerStyles, arrayOfPointStyleConfig!, resolve);
      }
    });
    return promisedLayerStyle;
  }

  /** ***************************************************************************************************************************
   * This method gets the legend styles used by the the layer as specified by the style configuration.
   *
   * @param {TypeBaseLayerEntryConfig & {style: TypeStyleConfig;}} layerConfig The layer configuration.
   *
   * @returns {Promise<TypeVectorLayerStyles>} A promise that the layer styles are processed.
   */
  async getLegendStyles(
    layerConfig: TypeBaseLayerEntryConfig & {
      style: TypeStyleConfig;
    }
  ): Promise<TypeVectorLayerStyles> {
    try {
      const styleConfig: TypeStyleConfig = layerConfig.style;
      if (!styleConfig) return {};

      if (styleConfig.Point) {
        // ======================================================================================================================
        // Point style configuration ============================================================================================
        if (isSimpleStyleConfig(styleConfig.Point)) {
          const layerStyles = await this.getPointStyleSubRoutine(styleConfig.Point.settings);
          return layerStyles;
        }

        if (isUniqueValueStyleConfig(styleConfig.Point)) {
          const layerStyles = await this.getPointStyleSubRoutine(
            styleConfig.Point.defaultSettings,
            (styleConfig.Point as TypeUniqueValueStyleConfig).uniqueValueStyleInfo
          );
          return layerStyles;
        }

        if (isClassBreakStyleConfig(styleConfig.Point)) {
          const layerStyles = await this.getPointStyleSubRoutine(
            styleConfig.Point.defaultSettings,
            (styleConfig.Point as TypeClassBreakStyleConfig).classBreakStyleInfo
          );
          return layerStyles;
        }
      }

      if (styleConfig.LineString) {
        // ======================================================================================================================
        // LineString style configuration =======================================================================================
        const layerStyles: TypeVectorLayerStyles = { LineString: {} };
        if (isSimpleStyleConfig(styleConfig.LineString)) {
          layerStyles.LineString!.defaultCanvas = this.createLineStringCanvas(this.processSimpleLineString(styleConfig.LineString));
        } else if (isUniqueValueStyleConfig(styleConfig.LineString)) {
          if (styleConfig.LineString.defaultSettings)
            layerStyles.LineString!.defaultCanvas = this.createLineStringCanvas(
              this.processSimpleLineString(styleConfig.LineString.defaultSettings)
            );
          const styleArray: HTMLCanvasElement[] = [];
          styleConfig.LineString.uniqueValueStyleInfo.forEach((styleInfo) => {
            styleArray.push(this.createLineStringCanvas(this.processSimpleLineString(styleInfo.settings)));
          });
          layerStyles.LineString!.arrayOfCanvas = styleArray;
        } else if (isClassBreakStyleConfig(styleConfig.LineString)) {
          if (styleConfig.LineString.defaultSettings)
            layerStyles.LineString!.defaultCanvas = this.createLineStringCanvas(
              this.processSimpleLineString(styleConfig.LineString.defaultSettings)
            );
          const styleArray: HTMLCanvasElement[] = [];
          styleConfig.LineString.classBreakStyleInfo.forEach((styleInfo) => {
            styleArray.push(this.createLineStringCanvas(this.processSimpleLineString(styleInfo.settings)));
          });
          layerStyles.LineString!.arrayOfCanvas = styleArray;
        }
        return layerStyles;
      }

      if (styleConfig.Polygon) {
        // ======================================================================================================================
        // Polygon style configuration ==========================================================================================
        const layerStyles: TypeVectorLayerStyles = { Polygon: {} };
        if (isSimpleStyleConfig(styleConfig.Polygon)) {
          layerStyles.Polygon!.defaultCanvas = this.createPolygonCanvas(this.processSimplePolygon(styleConfig.Polygon));
        } else if (isUniqueValueStyleConfig(styleConfig.Polygon)) {
          if (styleConfig.Polygon.defaultSettings)
            layerStyles.Polygon!.defaultCanvas = this.createPolygonCanvas(this.processSimplePolygon(styleConfig.Polygon.defaultSettings));
          const styleArray: HTMLCanvasElement[] = [];
          styleConfig.Polygon.uniqueValueStyleInfo.forEach((styleInfo) => {
            styleArray.push(this.createPolygonCanvas(this.processSimplePolygon(styleInfo.settings)));
          });
          layerStyles.Polygon!.arrayOfCanvas = styleArray;
        } else if (isClassBreakStyleConfig(styleConfig.Polygon)) {
          if (styleConfig.Polygon.defaultSettings)
            layerStyles.Polygon!.defaultCanvas = this.createPolygonCanvas(this.processSimplePolygon(styleConfig.Polygon.defaultSettings));
          const styleArray: HTMLCanvasElement[] = [];
          styleConfig.Polygon.classBreakStyleInfo.forEach((styleInfo) => {
            styleArray.push(this.createPolygonCanvas(this.processSimplePolygon(styleInfo.settings)));
          });
          layerStyles.Polygon!.arrayOfCanvas = styleArray;
        }
        return layerStyles;
      }
    } catch (error) {
      return {};
    }
    return {};
  }

  /** ***************************************************************************************************************************
   * This method gets the style of the feature using the layer entry config. If the style does not exist for the geometryType,
   * create it using the default style strategy.
   *
<<<<<<< HEAD
   * @param {Feature<Geometry>} feature The feature that need its style to be defined.
=======
   * @param {Feature} feature The feature that need its style to be defined.
>>>>>>> ba3b4d80
   * @param {TypeBaseLayerEntryConfig | TypeVectorTileLayerEntryConfig | TypeVectorLayerEntryConfig} layerConfig The layer
   * entry config that may have a style configuration for the feature. If style does not exist for the geometryType, create it.
   *
   * @returns {Style | undefined} The style applied to the feature or undefined if not found.
   */
  getFeatureStyle(
<<<<<<< HEAD
    feature: Feature<Geometry>,
=======
    feature: Feature,
>>>>>>> ba3b4d80
    layerConfig: TypeBaseLayerEntryConfig | TypeVectorTileLayerEntryConfig | TypeVectorLayerEntryConfig
  ): Style | undefined {
    const geometryType = getGeometryType(feature);
    // If style does not exist for the geometryType, create it.
    let { style } = layerConfig as TypeVectorLayerEntryConfig;
    if (style === undefined || style[geometryType] === undefined)
      style = this.createDefaultStyle(geometryType, layerConfig as TypeVectorLayerEntryConfig);
    // Get the style accordingly to its type and geometry.
    if (style![geometryType] !== undefined) {
      const styleSettings = style![geometryType]!;
      const { styleType } = styleSettings;
      return this.processStyle[styleType][geometryType].call(
        this,
        styleSettings,
        feature,
        layerConfig.olLayer!.get('filterEquation'),
        layerConfig.olLayer!.get('legendFilterIsOff')
      );
    }
    return undefined;
  }

  /** ***************************************************************************************************************************
   * This method gets the canvas icon from the style of the feature using the layer entry config.
   *
<<<<<<< HEAD
   * @param {Feature<Geometry>} feature The feature that need its canvas icon to be defined.
=======
   * @param {Feature} feature The feature that need its canvas icon to be defined.
>>>>>>> ba3b4d80
   * @param {TypeBaseLayerEntryConfig | TypeVectorTileLayerEntryConfig | TypeVectorLayerEntryConfig} layerConfig The layer
   * entry config that may have a style configuration for the feature.
   *
   * @returns {Promise<HTMLCanvasElement | undefined>} The canvas icon associated to the feature or undefined if not found.
   */
  getFeatureCanvas(
<<<<<<< HEAD
    feature: Feature<Geometry>,
=======
    feature: Feature,
>>>>>>> ba3b4d80
    layerConfig: TypeBaseLayerEntryConfig | TypeVectorTileLayerEntryConfig | TypeVectorLayerEntryConfig
  ): Promise<HTMLCanvasElement | undefined> {
    const promisedCanvas = new Promise<HTMLCanvasElement | undefined>((resolve) => {
      const geometryType = getGeometryType(feature);
      const { style, source } = layerConfig as TypeVectorLayerEntryConfig;
      // Get the style accordingly to its type and geometry.
      if (style![geometryType] !== undefined) {
        const styleSettings = style![geometryType]!;
        const { styleType } = styleSettings;
        const featureStyle = this.processStyle[styleType][geometryType].call(
          this,
          styleSettings,
          feature,
          layerConfig.olLayer!.get('filterEquation'),
          layerConfig.olLayer!.get('legendFilterIsOff')
        );
        if (featureStyle) {
          if (geometryType === 'Point') {
            if (
              (isSimpleStyleConfig(styleSettings) && isSimpleSymbolVectorConfig((styleSettings as TypeSimpleStyleConfig).settings)) ||
              (isUniqueValueStyleConfig(styleSettings) &&
                isSimpleSymbolVectorConfig((styleSettings as TypeUniqueValueStyleConfig).uniqueValueStyleInfo[0].settings)) ||
              (isClassBreakStyleConfig(styleSettings) &&
                isSimpleSymbolVectorConfig((styleSettings as TypeClassBreakStyleConfig).classBreakStyleInfo[0].settings))
            )
              resolve(this.createPointCanvas(featureStyle));
            else
              this.createIconCanvas(featureStyle).then((canvas) => {
                resolve(canvas || undefined);
              });
          } else if (geometryType === 'LineString') resolve(this.createLineStringCanvas(featureStyle));
          else resolve(this.createPolygonCanvas(featureStyle));
        } else resolve(undefined);
      } else resolve(undefined);
    });
    return promisedCanvas;
  }

  /** ***************************************************************************************************************************
   * Increment the default color index.
   */
  private incrementDefaultColorIndex() {
    this.defaultColorIndex++;
    if (this.defaultColorIndex === defaultColor.length) this.defaultColorIndex = 0;
  }

  /** ***************************************************************************************************************************
   * Get the default color using the default color index an increment it to select the next color the next time.
   *
   * @param {number} alpha The alpha value to associate to the color.
   *
   * @returns {string} The current default color string.
   */
  private getDefaultColorAndIncrementIndex(alpha: number): string {
    const color = asString(setAlphaColor(asArray(defaultColor[this.defaultColorIndex]), alpha));
    this.incrementDefaultColorIndex();
    return color;
  }

  /** ***************************************************************************************************************************
   * Get the default color using the default color index.
   *
   * @param {number} alpha The alpha value to associate to the color.
   *
   * @returns {string} The current default color string.
   */
  private getDefaultColor(alpha: number): string {
    return asString(setAlphaColor(asArray(defaultColor[this.defaultColorIndex]), alpha));
  }

  /** ***************************************************************************************************************************
   * Create the stroke options using the specified settings.
   *
   * @param {TypeSimpleSymbolVectorConfig | TypeLineStringVectorConfig | TypePolygonVectorConfig} settings The settings to use
   * for the stroke options creation.
   *
   * @returns {StrokeOptions} The stroke options created.
   */
  private createStrokeOptions(
    settings: TypeSimpleSymbolVectorConfig | TypeLineStringVectorConfig | TypePolygonVectorConfig
  ): StrokeOptions {
    if (settings.stroke === undefined) settings.stroke = {};
    if (settings.stroke.color === undefined) {
      if ('color' in settings)
        settings.stroke.color = asString(setAlphaColor(asArray((settings as TypeSimpleSymbolVectorConfig).color!), 1));
      else settings.stroke.color = this.getDefaultColorAndIncrementIndex(1);
    }
    const strokeOptions: StrokeOptions = {
      color: settings.stroke?.color,
      width: settings.stroke?.width,
      lineCap: 'butt',
      lineJoin: 'bevel',
      lineDash: this.lineDashSettings[settings.stroke?.lineStyle !== undefined ? settings.stroke?.lineStyle : 'solid'],
    };
    return strokeOptions;
  }

  /** ***************************************************************************************************************************
   * Process a circle symbol using the settings.
   *
   * @param {TypeSimpleSymbolVectorConfig} settings The settings to use for the Style creation.
   *
   * @returns {Style | undefined} The Style created. Undefined if unable to create it.
   */
  private processCircleSymbol(settings: TypeSimpleSymbolVectorConfig): Style | undefined {
    if (settings.color === undefined) settings.color = this.getDefaultColorAndIncrementIndex(0.25);
    const fillOptions: FillOptions = { color: settings.color };
    const strokeOptions: StrokeOptions = this.createStrokeOptions(settings);
    const circleOptions: CircleOptions = { radius: settings.size !== undefined ? settings.size : 4 };
    circleOptions.stroke = new Stroke(strokeOptions);
    circleOptions.fill = new Fill(fillOptions);
    if (settings.offset !== undefined) circleOptions.displacement = settings.offset;
    if (settings.rotation !== undefined) circleOptions.rotation = settings.rotation;
    return new Style({
      image: new StyleCircle(circleOptions),
    });
  }

  /** ***************************************************************************************************************************
   * Process a star shape symbol using the settings.
   *
   * @param {TypeSimpleSymbolVectorConfig} settings The settings to use for the Style creation.
   * @param {number} points The number of points needed to create the symbol.
   * @param {number} angle The angle to use for the symbol creation.
   *
   * @returns {Style | undefined} The Style created. Undefined if unable to create it.
   */
  private processStarShapeSymbol(settings: TypeSimpleSymbolVectorConfig, points: number, angle: number): Style | undefined {
    if (settings.color === undefined) settings.color = this.getDefaultColorAndIncrementIndex(0.25);
    const fillOptions: FillOptions = { color: settings.color };
    const strokeOptions: StrokeOptions = this.createStrokeOptions(settings);
    const regularShapeOptions: RegularShapeOptions = {
      radius1: settings.size !== undefined ? settings.size : 6,
      radius2: settings.size !== undefined ? settings.size / 3 : 2,
      angle,
      points,
    };
    regularShapeOptions.stroke = new Stroke(strokeOptions);
    regularShapeOptions.fill = new Fill(fillOptions);
    if (settings.offset !== undefined) regularShapeOptions.displacement = settings.offset;
    if (settings.rotation !== undefined) regularShapeOptions.rotation = settings.rotation;
    return new Style({
      image: new RegularShape(regularShapeOptions),
    });
  }

  /** ***************************************************************************************************************************
   * Process a star symbol using the settings.
   *
   * @param {TypeSimpleSymbolVectorConfig} settings The settings to use for the Style creation.
   *
   * @returns {Style | undefined} The Style created. Undefined if unable to create it.
   */
  private processStarSymbol(settings: TypeSimpleSymbolVectorConfig): Style | undefined {
    return this.processStarShapeSymbol(settings, 5, 0);
  }

  /** ***************************************************************************************************************************
   * Process a X symbol using the settings.
   *
   * @param {TypeSimpleSymbolVectorConfig} settings The settings to use for the Style creation.
   *
   * @returns {Style | undefined} The Style created. Undefined if unable to create it.
   */
  private processXSymbol(settings: TypeSimpleSymbolVectorConfig): Style | undefined {
    return this.processStarShapeSymbol(settings, 4, Math.PI / 4);
  }

  /** ***************************************************************************************************************************
   * Process a + symbol using the settings.
   *
   * @param {TypeSimpleSymbolVectorConfig} settings The settings to use for the Style creation.
   *
   * @returns {Style | undefined} The Style created. Undefined if unable to create it.
   */
  private processPlusSymbol(settings: TypeSimpleSymbolVectorConfig): Style | undefined {
    return this.processStarShapeSymbol(settings, 4, 0);
  }

  /** ***************************************************************************************************************************
   * Process a regular shape using the settings, the number of points, the angle and the scale.
   *
   * @param {TypeSimpleSymbolVectorConfig} settings The settings to use for the Style creation.
   * @param {number} points The number of points needed to create the symbol.
   * @param {number} angle The angle to use for the symbol creation.
   * @param {[number, number]} scale The scale to use for the symbol creation.
   *
   * @returns {Style | undefined} The Style created. Undefined if unable to create it.
   */
  private processRegularShape(
    settings: TypeSimpleSymbolVectorConfig,
    points: number,
    angle: number,
    scale: [number, number]
  ): Style | undefined {
    if (settings.color === undefined) settings.color = this.getDefaultColorAndIncrementIndex(0.25);
    const fillOptions: FillOptions = { color: settings.color };
    const strokeOptions: StrokeOptions = this.createStrokeOptions(settings);
    const regularShapeOptions: RegularShapeOptions = {
      radius: settings.size !== undefined ? settings.size : 6,
      angle,
      scale,
      points,
    };
    regularShapeOptions.stroke = new Stroke(strokeOptions);
    regularShapeOptions.fill = new Fill(fillOptions);
    if (settings.offset !== undefined) regularShapeOptions.displacement = settings.offset;
    if (settings.rotation !== undefined) regularShapeOptions.rotation = settings.rotation;
    return new Style({
      image: new RegularShape(regularShapeOptions),
    });
  }

  /** ***************************************************************************************************************************
   * Process a square symbol using the settings.
   *
   * @param {TypeSimpleSymbolVectorConfig} settings The settings to use for the Style creation.
   *
   * @returns {Style | undefined} The Style created. Undefined if unable to create it.
   */
  private processSquareSymbol(settings: TypeSimpleSymbolVectorConfig): Style | undefined {
    return this.processRegularShape(settings, 4, Math.PI / 4, [1, 1]);
  }

  /** ***************************************************************************************************************************
   * Process a Diamond symbol using the settings.
   *
   * @param {TypeSimpleSymbolVectorConfig} settings The settings to use for the Style creation.
   *
   * @returns {Style | undefined} The Style created. Undefined if unable to create it.
   */
  private processDiamondSymbol(settings: TypeSimpleSymbolVectorConfig): Style | undefined {
    return this.processRegularShape(settings, 4, 0, [0.75, 1]);
  }

  /** ***************************************************************************************************************************
   * Process a triangle symbol using the settings.
   *
   * @param {TypeSimpleSymbolVectorConfig} settings The settings to use for the Style creation.
   *
   * @returns {Style | undefined} The Style created. Undefined if unable to create it.
   */
  private processTriangleSymbol(settings: TypeSimpleSymbolVectorConfig): Style | undefined {
    return this.processRegularShape(settings, 3, 0, [1, 1]);
  }

  /** ***************************************************************************************************************************
   * Process an icon symbol using the settings.
   *
   * @param {TypeIconSymbolVectorConfig} settings The settings to use for the Style creation.
   *
   * @returns {Style | undefined} The Style created. Undefined if unable to create it.
   */
  private processIconSymbol(settings: TypeIconSymbolVectorConfig): Style | undefined {
    const iconOptions: IconOptions = {};
    iconOptions.src = `data:${settings.mimeType};base64,${settings.src}`;
    if (settings.width !== undefined && settings.height !== undefined) iconOptions.size = [settings.width, settings.height];
    if (settings.offset !== undefined) iconOptions.offset = settings.offset;
    if (settings.rotation !== undefined) iconOptions.rotation = settings.rotation;
    if (settings.opacity !== undefined) iconOptions.opacity = settings.opacity;
    return new Style({
      image: new StyleIcon(iconOptions),
    });
  }

  /** ***************************************************************************************************************************
   * Process a simple point symbol using the settings. Simple point symbol may be an icon or a vector symbol.
   *
   * @param {TypeStyleSettings | TypeKindOfVectorSettings} styleSettings The settings to use for the Style creation.
   * @param {Feature} feature Optional feature. This method does not use it, it is there to have a homogeneous signature.
   * @param {FilterNodeArrayType} filterEquation The filter equation associated to the layer.
   *
   * @returns {Style | undefined} The Style created. Undefined if unable to create it.
   */
  private processSimplePoint(
    styleSettings: TypeStyleSettings | TypeKindOfVectorSettings,
    feature?: Feature,
    filterEquation?: FilterNodeArrayType
  ): Style | undefined {
    if (filterEquation !== undefined && filterEquation.length !== 0 && feature)
      if (this.featureIsNotVisible(feature, filterEquation!)) return undefined;

    const settings = (isSimpleStyleConfig(styleSettings) ? styleSettings.settings : styleSettings) as TypeKindOfVectorSettings;
    if (isSimpleSymbolVectorConfig(settings)) {
      const { symbol } = settings;
      return this.processSymbol[symbol].call(this, settings);
    }
    if (isIconSymbolVectorConfig(settings)) return this.processIconSymbol(settings);
    return undefined;
  }

  /** ***************************************************************************************************************************
   * Process a simple lineString using the settings.
   *
   * @param {TypeStyleSettings | TypeKindOfVectorSettings} styleSettings The settings to use for the Style creation.
   * @param {Feature} feature Optional feature. This method does not use it, it is there to have a homogeneous signature.
   * @param {FilterNodeArrayType} filterEquation The filter equation associated to the layer.
   *
   * @returns {Style | undefined} The Style created. Undefined if unable to create it.
   */
  private processSimpleLineString(
    styleSettings: TypeStyleSettings | TypeKindOfVectorSettings,
    feature?: Feature,
    filterEquation?: FilterNodeArrayType
  ): Style | undefined {
    if (filterEquation !== undefined && filterEquation.length !== 0 && feature)
      if (this.featureIsNotVisible(feature, filterEquation!)) return undefined;

    const settings = (isSimpleStyleConfig(styleSettings) ? styleSettings.settings : styleSettings) as TypeKindOfVectorSettings;
    let geometry;
    if (feature) {
      geometry = feature.getGeometry() as Geometry;
    }
    if (isLineStringVectorConfig(settings)) {
      const strokeOptions: StrokeOptions = this.createStrokeOptions(settings);
      return new Style({ stroke: new Stroke(strokeOptions), geometry });
    }
    return undefined;
  }

  /** ***************************************************************************************************************************
   * Process a simple solid fill (polygon) using the settings.
   *
   * @param {TypePolygonVectorConfig} settings The settings to use for the Style creation.
   *
   * @returns {Style | undefined} The Style created. Undefined if unable to create it.
   */
  private processSolidFill(settings: TypePolygonVectorConfig, geometry?: Geometry): Style | undefined {
    if (settings.color === undefined) settings.color = this.getDefaultColorAndIncrementIndex(0.25);
    const fillOptions: FillOptions = { color: settings.color };
    const strokeOptions: StrokeOptions = this.createStrokeOptions(settings);
    return new Style({
      stroke: new Stroke(strokeOptions),
      fill: new Fill(fillOptions),
      geometry,
    });
  }

  /** ***************************************************************************************************************************
   * Process a null fill (polygon with fill opacity = 0) using the settings.
   *
   * @param {TypePolygonVectorConfig} settings The settings to use for the Style creation.
   *
   * @returns {Style | undefined} The Style created. Undefined if unable to create it.
   */
  private processNullFill(settings: TypePolygonVectorConfig, geometry?: Geometry): Style | undefined {
    if (settings.color === undefined) settings.color = this.getDefaultColorAndIncrementIndex(0);
    const fillOptions: FillOptions = { color: settings.color };
    const strokeOptions: StrokeOptions = this.createStrokeOptions(settings);
    return new Style({
      stroke: new Stroke(strokeOptions),
      fill: new Fill(fillOptions),
      geometry,
    });
  }

  /** ***************************************************************************************************************************
   * Process a pattern fill using the settings.
   *
   * @param {TypePolygonVectorConfig} settings The settings to use for the Style creation.
   * @param {FillPaternLine[]} fillPaternLines The fill patern lines needed to create the fill.
   *
   * @returns {Style | undefined} The Style created. Undefined if unable to create it.
   */
  private processPaternFill(settings: TypePolygonVectorConfig, fillPaternLines: FillPaternLine[], geometry?: Geometry): Style | undefined {
    const paternSize = settings.paternSize !== undefined ? settings.paternSize : 8;
    if (settings.color === undefined) settings.color = this.getDefaultColorAndIncrementIndex(0.25);
    const fillOptions: FillOptions = { color: settings.color };
    const strokeOptions: StrokeOptions = this.createStrokeOptions(settings);

    // Canvas used to create the pattern fill. It is bigger to take into account the repeating aspect of the fill.
    const drawingCanvas = document.createElement('canvas');
    drawingCanvas.width = paternSize * 2;
    drawingCanvas.height = paternSize * 2;
    const context = drawingCanvas.getContext('2d');
    context!.strokeStyle = settings.color;
    context!.lineCap = 'butt';
    context!.lineWidth = settings.paternWidth !== undefined ? settings.paternWidth : 1;
    context!.beginPath();
    for (let i = 0; i < fillPaternLines.length; i++) {
      const { moveTo, lineTo } = fillPaternLines[i];
      context!.moveTo(moveTo[0] * paternSize, moveTo[1] * paternSize);
      context!.lineTo(lineTo[0] * paternSize, lineTo[1] * paternSize);
    }
    context!.stroke();

    // extract the sub area that will define the pattern that will repeat properly.
    const outputCanvas = document.createElement('canvas');
    outputCanvas.width = paternSize;
    outputCanvas.height = paternSize;
    const outputContext = outputCanvas.getContext('2d');
    outputContext!.putImageData(context!.getImageData(paternSize / 2, paternSize / 2, paternSize, paternSize), 0, 0);

    fillOptions.color = outputContext!.createPattern(outputCanvas, 'repeat');
    return new Style({
      stroke: new Stroke(strokeOptions),
      fill: new Fill(fillOptions),
      geometry,
    });
  }

  /** ***************************************************************************************************************************
   * Process a backward diagonal fill using the settings.
   *
   * @param {TypePolygonVectorConfig} settings The settings to use for the Style creation.
   *
   * @returns {Style | undefined} The Style created. Undefined if unable to create it.
   */
  private processBackwardDiagonalFill(settings: TypePolygonVectorConfig, geometry?: Geometry): Style | undefined {
    return this.processPaternFill(settings, this.fillPaternSettings.backwardDiagonal, geometry);
  }

  /** ***************************************************************************************************************************
   * Process a forward diagonal fill using the settings.
   *
   * @param {TypePolygonVectorConfig} settings The settings to use for the Style creation.
   *
   * @returns {Style | undefined} The Style created. Undefined if unable to create it.
   */
  private processForwardDiagonalFill(settings: TypePolygonVectorConfig, geometry?: Geometry): Style | undefined {
    return this.processPaternFill(settings, this.fillPaternSettings.forwardDiagonal, geometry);
  }

  /** ***************************************************************************************************************************
   * Process a cross fill using the settings.
   *
   * @param {TypePolygonVectorConfig} settings The settings to use for the Style creation.
   *
   * @returns {Style | undefined} The Style created. Undefined if unable to create it.
   */
  private processCrossFill(settings: TypePolygonVectorConfig, geometry?: Geometry): Style | undefined {
    return this.processPaternFill(settings, this.fillPaternSettings.cross, geometry);
  }

  /** ***************************************************************************************************************************
   * Process a diagonal cross fill using the settings.
   *
   * @param {TypePolygonVectorConfig} settings The settings to use for the Style creation.
   *
   * @returns {Style | undefined} The Style created. Undefined if unable to create it.
   */
  private processDiagonalCrossFill(settings: TypePolygonVectorConfig, geometry?: Geometry): Style | undefined {
    return this.processPaternFill(settings, this.fillPaternSettings.diagonalCross, geometry);
  }

  /** ***************************************************************************************************************************
   * Process a horizontal fill using the settings.
   *
   * @param {TypePolygonVectorConfig} settings The settings to use for the Style creation.
   *
   * @returns {Style | undefined} The Style created. Undefined if unable to create it.
   */
  private processHorizontalFill(settings: TypePolygonVectorConfig, geometry?: Geometry): Style | undefined {
    return this.processPaternFill(settings, this.fillPaternSettings.horizontal, geometry);
  }

  /** ***************************************************************************************************************************
   * Process a vertical fill using the settings.
   *
   * @param {TypePolygonVectorConfig} settings The settings to use for the Style creation.
   *
   * @returns {Style | undefined} The Style created. Undefined if unable to create it.
   */
  private processVerticalFill(settings: TypePolygonVectorConfig, geometry?: Geometry): Style | undefined {
    return this.processPaternFill(settings, this.fillPaternSettings.vertical, geometry);
  }

  /** ***************************************************************************************************************************
   * Process a simple polygon using the settings.
   *
   * @param {TypeStyleSettings | TypeKindOfVectorSettings} styleSettings The settings to use for the Style creation.
   * @param {Feature} feature Optional feature. This method does not use it, it is there to have a homogeneous signature.
   * @param {FilterNodeArrayType} filterEquation The filter equation associated to the layer.
   *
   * @returns {Style | undefined} The Style created. Undefined if unable to create it.
   */
  private processSimplePolygon(
    styleSettings: TypeStyleSettings | TypeKindOfVectorSettings,
    feature?: Feature,
    filterEquation?: FilterNodeArrayType
  ): Style | undefined {
    if (filterEquation !== undefined && filterEquation.length !== 0 && feature)
      if (this.featureIsNotVisible(feature, filterEquation!)) return undefined;

    const settings = (isSimpleStyleConfig(styleSettings) ? styleSettings.settings : styleSettings) as TypeKindOfVectorSettings;
    let geometry;
    if (feature) {
      geometry = feature.getGeometry() as Geometry;
    }
    if (isFilledPolygonVectorConfig(settings)) {
      const { fillStyle } = settings;
      if (geometry !== undefined) {
        return this.processFillStyle[fillStyle].call(this, settings, geometry);
      }
      return this.processFillStyle[fillStyle].call(this, settings);
    }
    return undefined;
  }

  /** ***************************************************************************************************************************
   * Search the unique value entry using the field values stored in the feature.
   *
   * @param {string[]} fields The fields involved in the unique value definition.
   * @param {TypeUniqueValueStyleInfo[]} uniqueValueStyleInfo The unique value configuration.
   * @param {Feature} feature The feature used to test the unique value conditions.
   *
   * @returns {Style | undefined} The Style created. Undefined if unable to create it.
   */
  private searchUniqueValueEntry(fields: string[], uniqueValueStyleInfo: TypeUniqueValueStyleInfo[], feature: Feature): number | undefined {
    for (let i = 0; i < uniqueValueStyleInfo.length; i++) {
      for (let j = 0, isEqual = true; j < fields.length && isEqual; j++) {
        // For obscure reasons, it seems that sometimes the field names in the feature do not have the same case as those in the
        // unique value definition.
        const fieldName = (feature as Feature).getKeys().find((key) => {
          return key.toLowerCase() === fields[j].toLowerCase();
        });
        if (fieldName) {
          // eslint-disable-next-line eqeqeq
          isEqual = feature.get(fieldName) == uniqueValueStyleInfo[i].values[j];
          if (isEqual && j + 1 === fields.length) return i;
          // eslint-disable-next-line no-console
        } else console.log(`Can not find field ${fields[j]}`);
      }
    }
    return undefined;
  }

  /** ***************************************************************************************************************************
   * Process the unique value settings using a point feature to get its Style.
   *
   * @param {TypeStyleSettings | TypeKindOfVectorSettings} styleSettings The style settings to use.
   * @param {Feature} feature the feature used to test the unique value conditions.
   * @param {FilterNodeArrayType} filterEquation The filter equation associated to the layer.
   * @param {boolean} legendFilterIsOff when true, do not apply legend filter.
   *
   * @returns {Style | undefined} The Style created. Undefined if unable to create it.
   */
  private processUniqueValuePoint(
    styleSettings: TypeStyleSettings | TypeKindOfVectorSettings,
    feature?: Feature,
    filterEquation?: FilterNodeArrayType,
    legendFilterIsOff?: boolean
  ): Style | undefined {
    if (filterEquation !== undefined && filterEquation.length !== 0 && feature)
      if (this.featureIsNotVisible(feature, filterEquation!)) return undefined;

    if (isUniqueValueStyleConfig(styleSettings)) {
      const { defaultSettings, fields, uniqueValueStyleInfo } = styleSettings;
      const i = this.searchUniqueValueEntry(fields, uniqueValueStyleInfo, feature!);
      if (i !== undefined && (legendFilterIsOff || uniqueValueStyleInfo[i].visible !== 'no'))
        return this.processSimplePoint(uniqueValueStyleInfo[i].settings);
      if (i === undefined && defaultSettings !== undefined && (legendFilterIsOff || styleSettings.defaultVisible !== 'no'))
        return this.processSimplePoint(defaultSettings);
    }
    return undefined;
  }

  /** ***************************************************************************************************************************
   * Process the unique value settings using a lineString feature to get its Style.
   *
   * @param {TypeStyleSettings | TypeKindOfVectorSettings} styleSettings The style settings to use.
   * @param {Feature} feature the feature used to test the unique value conditions.
   * @param {FilterNodeArrayType} filterEquation The filter equation associated to the layer.
   * @param {boolean} legendFilterIsOff when true, do not apply legend filter.
   *
   * @returns {Style | undefined} The Style created. Undefined if unable to create it.
   */
  private processUniqueLineString(
    styleSettings: TypeStyleSettings | TypeKindOfVectorSettings,
    feature?: Feature,
    filterEquation?: FilterNodeArrayType,
    legendFilterIsOff?: boolean
  ): Style | undefined {
    if (filterEquation !== undefined && filterEquation.length !== 0 && feature)
      if (this.featureIsNotVisible(feature, filterEquation!)) return undefined;

    if (isUniqueValueStyleConfig(styleSettings)) {
      const { defaultSettings, fields, uniqueValueStyleInfo } = styleSettings;
      const i = this.searchUniqueValueEntry(fields, uniqueValueStyleInfo, feature!);
      if (i !== undefined && (legendFilterIsOff || uniqueValueStyleInfo[i].visible !== 'no'))
        return this.processSimpleLineString(uniqueValueStyleInfo[i].settings, feature);
      if (i === undefined && defaultSettings !== undefined && (legendFilterIsOff || styleSettings.defaultVisible !== 'no'))
        return this.processSimpleLineString(defaultSettings, feature);
    }
    return undefined;
  }

  /** ***************************************************************************************************************************
   * Process the unique value settings using a polygon feature to get its Style.
   *
   * @param {TypeStyleSettings | TypeKindOfVectorSettings} styleSettings The style settings to use.
   * @param {Feature} feature the feature used to test the unique value conditions.
   * @param {FilterNodeArrayType} filterEquation The filter equation associated to the layer.
   * @param {boolean} legendFilterIsOff when true, do not apply legend filter.
   *
   * @returns {Style | undefined} The Style created. Undefined if unable to create it.
   */
  private processUniquePolygon(
    styleSettings: TypeStyleSettings | TypeKindOfVectorSettings,
    feature?: Feature,
    filterEquation?: FilterNodeArrayType,
    legendFilterIsOff?: boolean
  ): Style | undefined {
    if (filterEquation !== undefined && filterEquation.length !== 0 && feature)
      if (this.featureIsNotVisible(feature, filterEquation!)) return undefined;

    if (isUniqueValueStyleConfig(styleSettings)) {
      const { defaultSettings, fields, uniqueValueStyleInfo } = styleSettings;
      const i = this.searchUniqueValueEntry(fields, uniqueValueStyleInfo, feature!);
      if (i !== undefined && (legendFilterIsOff || uniqueValueStyleInfo[i].visible !== 'no'))
        return this.processSimplePolygon(uniqueValueStyleInfo[i].settings, feature);
      if (i === undefined && defaultSettings !== undefined && (legendFilterIsOff || styleSettings.defaultVisible !== 'no'))
        return this.processSimplePolygon(defaultSettings, feature);
    }
    return undefined;
  }

  /** ***************************************************************************************************************************
   * Search the class breakentry using the field value stored in the feature.
   *
   * @param {string[]} field The field involved in the class break definition.
   * @param {TypeClassBreakStyleInfo[]} classBreakStyleInfo The class break configuration.
   * @param {Feature} feature The feature used to test the class break conditions.
   *
   * @returns {Style | undefined} The Style created. Undefined if unable to create it.
   */
  private searchClassBreakEntry(field: string, classBreakStyleInfo: TypeClassBreakStyleInfo[], feature: Feature): number | undefined {
    // For obscure reasons, it seems that sometimes the field names in the feature do not have the same case as those in the
    // class break definition.
    const featureKey = (feature as Feature).getKeys().filter((key) => {
      return key.toLowerCase() === field.toLowerCase();
    });
    if (featureKey.length !== 1) return undefined;

    const fieldValue = feature.get(featureKey[0]) as number | string;

    if (fieldValue >= classBreakStyleInfo[0].minValue! && fieldValue <= classBreakStyleInfo[0].maxValue) return 0;

    for (let i = 1; i < classBreakStyleInfo.length; i++) {
      if (fieldValue > classBreakStyleInfo[i].minValue! && fieldValue <= classBreakStyleInfo[i].maxValue) return i;
    }
    return undefined;
  }

  /** ***************************************************************************************************************************
   * Process the class break settings using a Point feature to get its Style.
   *
   * @param {TypeStyleSettings | TypeKindOfVectorSettings} styleSettings The style settings to use.
   * @param {Feature} feature the feature used to test the unique value conditions.
   * @param {FilterNodeArrayType} filterEquation The filter equation associated to the layer.
   * @param {boolean} legendFilterIsOff when true, do not apply legend filter.
   *
   * @returns {Style | undefined} The Style created. Undefined if unable to create it.
   */
  private processClassBreaksPoint(
    styleSettings: TypeStyleSettings | TypeKindOfVectorSettings,
    feature?: Feature,
    filterEquation?: FilterNodeArrayType,
    legendFilterIsOff?: boolean
  ): Style | undefined {
    if (filterEquation !== undefined && filterEquation.length !== 0 && feature)
      if (this.featureIsNotVisible(feature, filterEquation!)) return undefined;

    if (isClassBreakStyleConfig(styleSettings)) {
      const { defaultSettings, field, classBreakStyleInfo } = styleSettings;
      const i = this.searchClassBreakEntry(field, classBreakStyleInfo, feature!);
      if (i !== undefined && (legendFilterIsOff || classBreakStyleInfo[i].visible !== 'no'))
        return this.processSimplePoint(classBreakStyleInfo[i].settings);
      if (i === undefined && defaultSettings !== undefined && (legendFilterIsOff || styleSettings.defaultVisible !== 'no'))
        return this.processSimplePoint(defaultSettings);
    }
    return undefined;
  }

  /** ***************************************************************************************************************************
   * Process the class break settings using a lineString feature to get its Style.
   *
   * @param {TypeStyleSettings | TypeKindOfVectorSettings} styleSettings The style settings to use.
   * @param {Feature} feature the feature used to test the unique value conditions.
   * @param {FilterNodeArrayType} filterEquation The filter equation associated to the layer.
   * @param {boolean} legendFilterIsOff when true, do not apply legend filter.
   *
   * @returns {Style | undefined} The Style created. Undefined if unable to create it.
   */
  private processClassBreaksLineString(
    styleSettings: TypeStyleSettings | TypeKindOfVectorSettings,
    feature?: Feature,
    filterEquation?: FilterNodeArrayType,
    legendFilterIsOff?: boolean
  ): Style | undefined {
    if (filterEquation !== undefined && filterEquation.length !== 0 && feature)
      if (this.featureIsNotVisible(feature, filterEquation!)) return undefined;

    if (isClassBreakStyleConfig(styleSettings)) {
      const { defaultSettings, field, classBreakStyleInfo } = styleSettings;
      const i = this.searchClassBreakEntry(field, classBreakStyleInfo, feature!);
      if (i !== undefined && (legendFilterIsOff || classBreakStyleInfo[i].visible !== 'no'))
        return this.processSimpleLineString(classBreakStyleInfo[i].settings, feature);
      if (i === undefined && defaultSettings !== undefined && (legendFilterIsOff || styleSettings.defaultVisible !== 'no'))
        return this.processSimpleLineString(defaultSettings, feature);
    }
    return undefined;
  }

  /** ***************************************************************************************************************************
   * Process the class break settings using a Polygon feature to get its Style.
   *
   * @param {TypeStyleSettings | TypeKindOfVectorSettings} styleSettings The style settings to use.
   * @param {Feature} feature the feature used to test the unique value conditions.
   * @param {FilterNodeArrayType} filterEquation The filter equation associated to the layer.
   * @param {boolean} legendFilterIsOff when true, do not apply legend filter.
   *
   * @returns {Style | undefined} The Style created. Undefined if unable to create it.
   */
  private processClassBreaksPolygon(
    styleSettings: TypeStyleSettings | TypeKindOfVectorSettings,
    feature?: Feature,
    filterEquation?: FilterNodeArrayType,
    legendFilterIsOff?: boolean
  ): Style | undefined {
    if (filterEquation !== undefined && filterEquation.length !== 0 && feature)
      if (this.featureIsNotVisible(feature, filterEquation!)) return undefined;

    if (isClassBreakStyleConfig(styleSettings)) {
      const { defaultSettings, field, classBreakStyleInfo } = styleSettings;
      const i = this.searchClassBreakEntry(field, classBreakStyleInfo, feature!);
      if (i !== undefined && (legendFilterIsOff || classBreakStyleInfo[i].visible !== 'no'))
        return this.processSimplePolygon(classBreakStyleInfo[i].settings, feature);
      if (i === undefined && defaultSettings !== undefined && (legendFilterIsOff || styleSettings.defaultVisible !== 'no'))
        return this.processSimplePolygon(defaultSettings, feature);
    }
    return undefined;
  }

  /** ***************************************************************************************************************************
   * Create a default style to use with a vector feature that has no style configuration.
   *
   * @param {TypeStyleGeometry} geometryType The type of geometry (Point, LineString, Polygon).
   * @param {TypeVectorTileLayerEntryConfig | TypeVectorLayerEntryConfig} layerConfig the layer entry config to configure.
   *
   * @returns {TypeStyleConfig | undefined} The Style configurationcreated. Undefined if unable to create it.
   */
  private createDefaultStyle(
    geometryType: TypeStyleGeometry,
    layerConfig: TypeVectorTileLayerEntryConfig | TypeVectorLayerEntryConfig
  ): TypeStyleConfig | undefined {
    if (layerConfig.style === undefined) layerConfig.style = {};
<<<<<<< HEAD
    const styleId = `${this.mapId}/${Layer.getLayerPath(layerConfig)}`;
    let label = getLocalizedValue(layerConfig.layerName, this.mapId);
    label = label !== undefined ? label : styleId;
=======
    const label = getLocalizedValue(layerConfig.layerName, this.mapId) || layerConfig.layerId;
>>>>>>> ba3b4d80
    if (geometryType === 'Point') {
      const settings: TypeSimpleSymbolVectorConfig = {
        type: 'simpleSymbol',
        color: this.getDefaultColor(0.25),
        stroke: {
          color: this.getDefaultColorAndIncrementIndex(1),
          lineStyle: 'solid',
          width: 1,
        },
        symbol: 'circle',
      };
<<<<<<< HEAD
      const styleSettings: TypeSimpleStyleConfig = { styleId, styleType: 'simple', label, settings };
=======
      const styleSettings: TypeSimpleStyleConfig = { styleType: 'simple', label, settings };
>>>>>>> ba3b4d80
      layerConfig.style[geometryType] = styleSettings;
      return layerConfig.style;
    }
    if (geometryType === 'LineString') {
      const settings: TypeLineStringVectorConfig = {
        type: 'lineString',
        stroke: { color: this.getDefaultColorAndIncrementIndex(1) },
      };
<<<<<<< HEAD
      const styleSettings: TypeSimpleStyleConfig = { styleId, styleType: 'simple', label, settings };
=======
      const styleSettings: TypeSimpleStyleConfig = { styleType: 'simple', label, settings };
>>>>>>> ba3b4d80
      layerConfig.style[geometryType] = styleSettings;
      return layerConfig.style;
    }
    if (geometryType === 'Polygon') {
      const settings: TypePolygonVectorConfig = {
        type: 'filledPolygon',
        color: this.getDefaultColor(0.25),
        stroke: { color: this.getDefaultColorAndIncrementIndex(1) },
        fillStyle: 'solid',
      };
<<<<<<< HEAD
      const styleSettings: TypeSimpleStyleConfig = { styleId, styleType: 'simple', label, settings };
=======
      const styleSettings: TypeSimpleStyleConfig = { styleType: 'simple', label, settings };
>>>>>>> ba3b4d80
      layerConfig.style[geometryType] = styleSettings;
      return layerConfig.style;
    }
    // eslint-disable-next-line no-console
    console.log(`Geometry type ${geometryType} is not supported by the GeoView viewer.`);
    return undefined;
  }

  /** ***************************************************************************************************************************
   * Use the filter equation and the feature fields to determine if the feature is visible.
   *
   * @param {Feature} feature the feature used to find the visibility value to return.
   * @param {FilterNodeArrayType} filterEquation the filter used to find the visibility value to return.
   *
   * @returns {boolean | undefined} The visibility flag for the feature specified.
   */
  private featureIsNotVisible(feature: Feature, filterEquation: FilterNodeArrayType): boolean | undefined {
    const operatorStack: FilterNodeArrayType = [];
    const dataStack: FilterNodeArrayType = [];

    const operatorAt = (index: number, stack: FilterNodeArrayType): FilterNodeType | undefined => {
      if (index < 0 && stack.length + index >= 0) return stack[stack.length + index];
      if (index > 0 && index < stack.length) return stack[index];
      return undefined;
    };

    const findPriority = (target: FilterNodeType): number => {
      const i = operatorPriority.findIndex((element) => element.key === target.nodeValue);
      if (i === -1) return -1;
      return operatorPriority[i].priority;
    };

    try {
      for (let i = 0; i < filterEquation.length; i++) {
        if (filterEquation[i].nodeType === NodeType.variable) {
          const fieldValue = feature.get(filterEquation[i].nodeValue as string);
          dataStack.push({ nodeType: NodeType.variable, nodeValue: fieldValue || null });
        } else if ([NodeType.string, NodeType.number].includes(filterEquation[i].nodeType)) dataStack.push({ ...filterEquation[i] });
        else if (filterEquation[i].nodeType === NodeType.group)
          if (filterEquation[i].nodeValue === '(') {
            operatorStack.push({ ...filterEquation[i] });
            dataStack.push({ ...filterEquation[i] });
          } else {
            let operatorOnTop1 = operatorAt(-1, operatorStack);
            for (; operatorOnTop1 && operatorOnTop1.nodeValue !== '('; this.executeOperator(operatorStack.pop()!, dataStack))
              operatorOnTop1 = operatorAt(-2, operatorStack);
            operatorStack.pop();
            if (operatorOnTop1 && operatorOnTop1.nodeValue === '(') {
              const dataOnTop = dataStack.pop();
              dataStack.pop();
              dataStack.push(dataOnTop!);
            }
          }
        else {
          // Validate the UPPER and LOWER syntax (i.e.: must be followed by an opening parenthesis)
          if (
            ['upper', 'lower'].includes(filterEquation[i].nodeValue as string) &&
            (filterEquation.length === i + 1 ||
              (filterEquation[i + 1].nodeType !== NodeType.group && filterEquation[i + 1].nodeValue !== '('))
          )
            throw new Error(`Invalid vector layer filter (${(filterEquation[i].nodeValue as string).toUpperCase()} syntax error).`);

          for (
            let operatorOnTop2 = operatorAt(-1, operatorStack);
            operatorOnTop2 && operatorOnTop2.nodeValue !== '(' && findPriority(operatorOnTop2) > findPriority(filterEquation[i]);
            this.executeOperator(operatorStack.pop()!, dataStack)
          )
            operatorOnTop2 = operatorAt(-2, operatorStack);
          operatorStack.push({ ...filterEquation[i] });
        }
      }
      for (
        let operatorOnTop3 = operatorAt(-1, operatorStack);
        operatorOnTop3 && operatorOnTop3.nodeValue !== '(';
        this.executeOperator(operatorStack.pop()!, dataStack)
      )
        operatorOnTop3 = operatorAt(-2, operatorStack);
      operatorStack.pop();
    } catch (error) {
      throw new Error(`Invalid vector layer filter (${(error as { message: string }).message}).`);
    }
    if (dataStack.length !== 1 || dataStack[0].nodeType !== NodeType.variable)
      throw new Error(`Invalid vector layer filter (invalid structure).`);
    const dataStackTop = dataStack.pop();
    return dataStackTop ? !(dataStackTop.nodeValue as boolean) : undefined;
  }

  /** ***************************************************************************************************************************
   * Execute an operator using the nodes on the data stack. The filter equation is evaluated using a postfix notation. The result
   * is pushed back on the data stack. If a problem is detected, an error object is thrown with an explanatory message.
   *
   * @param {FilterNodeType} operator the operator to execute.
   * @param {FilterNodeArrayType} dataStack The data stack to use for the operator execution.
   */
  private executeOperator(operator: FilterNodeType, dataStack: FilterNodeArrayType) {
    if (operator.nodeType === NodeType.binary) {
      if (dataStack.length < 2 || dataStack[dataStack.length - 2].nodeValue === '(')
        throw new Error(`binary operator error - operator = '${operator.nodeValue}'`);
      else {
        const operand2 = dataStack.pop()!;
        const operand1 = dataStack.pop()!;
        let valueToPush;
        switch (operator.nodeValue) {
          case 'is not':
            if (operand2.nodeValue !== null) throw new Error(`Invalid is not null operator syntax`);
            dataStack.push({ nodeType: NodeType.variable, nodeValue: operand1.nodeValue !== null });
            break;
          case 'is':
            if (operand2.nodeValue !== null) throw new Error(`Invalid is null operator syntax`);
            dataStack.push({ nodeType: NodeType.variable, nodeValue: operand1.nodeValue === null });
            break;
          case '=':
            if (operand1.nodeValue === null || operand2.nodeValue === null)
              dataStack.push({ nodeType: NodeType.variable, nodeValue: null });
            else dataStack.push({ nodeType: NodeType.variable, nodeValue: operand1.nodeValue === operand2.nodeValue });
            break;
          case '<':
            if (operand1.nodeValue === null || operand2.nodeValue === null)
              dataStack.push({ nodeType: NodeType.variable, nodeValue: null });
            else dataStack.push({ nodeType: NodeType.variable, nodeValue: operand1.nodeValue < operand2.nodeValue });
            break;
          case '>':
            if (operand1.nodeValue === null || operand2.nodeValue === null)
              dataStack.push({ nodeType: NodeType.variable, nodeValue: null });
            else dataStack.push({ nodeType: NodeType.variable, nodeValue: operand1.nodeValue > operand2.nodeValue });
            break;
          case '<=':
            if (operand1.nodeValue === null || operand2.nodeValue === null)
              dataStack.push({ nodeType: NodeType.variable, nodeValue: null });
            else dataStack.push({ nodeType: NodeType.variable, nodeValue: operand1.nodeValue <= operand2.nodeValue });
            break;
          case '>=':
            if (operand1.nodeValue === null || operand2.nodeValue === null)
              dataStack.push({ nodeType: NodeType.variable, nodeValue: null });
            else dataStack.push({ nodeType: NodeType.variable, nodeValue: operand1.nodeValue >= operand2.nodeValue });
            break;
          case '<>':
            if (operand1.nodeValue === null || operand2.nodeValue === null)
              dataStack.push({ nodeType: NodeType.variable, nodeValue: null });
            else dataStack.push({ nodeType: NodeType.variable, nodeValue: operand1.nodeValue !== operand2.nodeValue });
            break;
          case 'and':
            if (
              (operand1.nodeValue === null && (operand2.nodeValue === null || operand2.nodeValue === true)) ||
              (operand1.nodeValue === true && operand2.nodeValue === null)
            )
              dataStack.push({ nodeType: NodeType.variable, nodeValue: null });
            else if (
              (operand1.nodeValue === null && operand2.nodeValue === false) ||
              (operand1.nodeValue === false && operand2.nodeValue === null)
            )
              dataStack.push({ nodeType: NodeType.variable, nodeValue: false });
            else if (typeof operand1.nodeValue !== 'boolean' || typeof operand2.nodeValue !== 'boolean')
              throw new Error(`and operator error`);
            else dataStack.push({ nodeType: NodeType.variable, nodeValue: operand1.nodeValue && operand2.nodeValue });
            break;
          case 'or':
            if (
              (operand1.nodeValue === null && (operand2.nodeValue === null || operand2.nodeValue === false)) ||
              (operand1.nodeValue === false && operand2.nodeValue === null)
            )
              dataStack.push({ nodeType: NodeType.variable, nodeValue: null });
            else if (
              (operand1.nodeValue === null && operand2.nodeValue === true) ||
              (operand1.nodeValue === true && operand2.nodeValue === null)
            )
              dataStack.push({ nodeType: NodeType.variable, nodeValue: true });
            else if (typeof operand1.nodeValue !== 'boolean' || typeof operand2.nodeValue !== 'boolean')
              throw new Error(`or operator error`);
            else dataStack.push({ nodeType: NodeType.variable, nodeValue: operand1.nodeValue || operand2.nodeValue });
            break;
          case '+':
            if (typeof operand1.nodeValue !== 'number' || typeof operand2.nodeValue !== 'number') throw new Error(`+ operator error`);
            else dataStack.push({ nodeType: NodeType.variable, nodeValue: operand1.nodeValue + operand2.nodeValue });
            break;
          case '-':
            if (typeof operand1.nodeValue !== 'number' || typeof operand2.nodeValue !== 'number') throw new Error(`- operator error`);
            else dataStack.push({ nodeType: NodeType.variable, nodeValue: operand1.nodeValue - operand2.nodeValue });
            break;
          case '*':
            if (typeof operand1.nodeValue !== 'number' || typeof operand2.nodeValue !== 'number') throw new Error(`* operator error`);
            else dataStack.push({ nodeType: NodeType.variable, nodeValue: operand1.nodeValue * operand2.nodeValue });
            break;
          case '/':
            if (typeof operand1.nodeValue !== 'number' || typeof operand2.nodeValue !== 'number') throw new Error(`/ operator error`);
            else dataStack.push({ nodeType: NodeType.variable, nodeValue: operand1.nodeValue / operand2.nodeValue });
            break;
          case '||':
            if ((typeof operand1.nodeValue !== 'string' && operand1.nodeValue !== null) || typeof operand2.nodeValue !== 'string')
              throw new Error(`|| operator error`);
            else
              dataStack.push({
                nodeType: NodeType.variable,
                nodeValue: operand1.nodeValue === null ? null : `${operand1.nodeValue}${operand2.nodeValue}`,
              });
            break;
          case 'like':
            if ((typeof operand1.nodeValue !== 'string' && operand1.nodeValue !== null) || typeof operand2.nodeValue !== 'string')
              throw new Error(`like operator error`);
            else {
              const regularExpression = new RegExp(
                operand2.nodeValue.toLowerCase().replaceAll('.', '\\.').replaceAll('%', '.*').replaceAll('_', '.'),
                ''
              );
              const match = operand1.nodeValue ? operand1.nodeValue.toLowerCase().match(regularExpression) : null;
              dataStack.push({ nodeType: NodeType.variable, nodeValue: match !== null && match[0] === operand1.nodeValue?.toLowerCase() });
            }
            break;
          case ',':
            valueToPush = {
              nodeType: NodeType.variable,
              nodeValue: Array.isArray(operand2.nodeValue)
                ? ([operand1.nodeValue].concat(operand2.nodeValue) as string[] | number[])
                : ([operand1.nodeValue, operand2.nodeValue] as string[] | number[]),
            };
            if (typeof (valueToPush.nodeValue as string[] | number[])[0] !== typeof (valueToPush.nodeValue as string[] | number[])[1])
              throw new Error(`IN clause can't mix types`);
            dataStack.push(valueToPush);
            break;
          case 'in':
            if (Array.isArray(operand2.nodeValue))
              dataStack.push({
                nodeType: NodeType.variable,
                nodeValue: (operand2.nodeValue as unknown[]).includes(operand1.nodeValue as string),
              });
            else
              dataStack.push({
                nodeType: NodeType.variable,
                nodeValue: operand1.nodeValue === operand2.nodeValue,
              });
            break;
          default:
            throw new Error(`unknown operator error`);
        }
      }
      return;
    }

    if (operator.nodeType === NodeType.unary) {
      if (dataStack.length < 1 || dataStack[dataStack.length - 1].nodeValue === '(') throw new Error(`unary operator error`);
      else {
        const operand = dataStack.pop()!;
        switch (operator.nodeValue) {
          case 'not':
            if (typeof operand.nodeValue !== 'boolean') throw new Error(`not operator error`);
            dataStack.push({ nodeType: NodeType.variable, nodeValue: !operand.nodeValue });
            break;
          case 'u-':
            if (typeof operand.nodeValue !== 'number') throw new Error(`unary - operator error`);
            dataStack.push({ nodeType: NodeType.variable, nodeValue: -operand.nodeValue });
            break;
          case 'u+':
            if (typeof operand.nodeValue !== 'number') throw new Error(`unary + operator error`);
            dataStack.push({ nodeType: NodeType.variable, nodeValue: operand.nodeValue });
            break;
          case 'date':
            if (operand.nodeValue === null) dataStack.push(operand);
            else if (typeof operand.nodeValue !== 'string') throw new Error(`DATE operator error`);
            else {
              operand.nodeValue = api.dateUtilities.applyInputDateFormat(operand.nodeValue);
              dataStack.push({
                nodeType: NodeType.variable,
                nodeValue: api.dateUtilities.convertToMilliseconds(api.dateUtilities.convertToUTC(operand.nodeValue)),
              });
            }
            break;
          case 'upper':
            if (operand.nodeValue === null) dataStack.push(operand);
            else if (typeof operand.nodeValue !== 'string') throw new Error(`UPPER operator error`);
            else dataStack.push({ nodeType: NodeType.variable, nodeValue: operand.nodeValue.toUpperCase() });
            break;
          case 'lower':
            if (operand.nodeValue === null) dataStack.push(operand);
            else if (typeof operand.nodeValue !== 'string') throw new Error(`LOWER operator error`);
            else dataStack.push({ nodeType: NodeType.variable, nodeValue: operand.nodeValue.toLowerCase() });
            break;
          default:
            throw new Error(`unknown operator error`);
        }
      }
    }
  }

  /** ***************************************************************************************************************************
   * Analyse the filter and split it in syntaxique nodes.  If a problem is detected, an error object is thrown with an
   * explanatory message.
   *
   * @param {FilterNodeArrayType} filterNodeArrayType the node array to analyse.
   *
   * @returns {FilterNodeArrayType} The new node array with all nodes classified.
   */
  analyzeLayerFilter(filterNodeArrayType: FilterNodeArrayType): FilterNodeArrayType {
    let resultingKeywordArray = filterNodeArrayType;
    resultingKeywordArray[0].nodeValue = (resultingKeywordArray[0].nodeValue as string).replaceAll(/\s{2,}/g, ' ').trim();
    resultingKeywordArray[0].nodeValue = resultingKeywordArray[0].nodeValue.split(/^date '|(?<=\s)date '/gi).join("date°'");
    resultingKeywordArray = this.extractKeyword(resultingKeywordArray, "'");
    resultingKeywordArray = this.extractStrings(resultingKeywordArray);

    resultingKeywordArray = this.extractKeyword(resultingKeywordArray, '(');
    resultingKeywordArray = this.extractKeyword(resultingKeywordArray, ')');
    if (
      resultingKeywordArray.reduce((result, node) => {
        return node.nodeType === NodeType.group ? result + 1 : result;
      }, 0) % 2
    )
      throw new Error(`unbalanced parentheses`);

    resultingKeywordArray = this.extractKeyword(resultingKeywordArray, 'date', /^date°$|^date°|(?<=\s)date°/g);
    resultingKeywordArray = this.extractKeyword(resultingKeywordArray, 'upper', /^upper\b|(?<=\s)upper\b/gi);
    resultingKeywordArray = this.extractKeyword(resultingKeywordArray, 'lower', /^lower\b|(?<=\s)lower\b/gi);
    resultingKeywordArray = this.extractKeyword(resultingKeywordArray, 'is not', /^is\s+not\b|(?<=\s)is\s+not\b/gi);
    resultingKeywordArray = this.extractKeyword(resultingKeywordArray, 'is', /^is\b(?!\s*not\b)|(?<=\s)is\b(?!\s*not\b)/gi);
    resultingKeywordArray = this.extractKeyword(resultingKeywordArray, 'in', /^in\b|(?<=\s)in\b/gi);
    resultingKeywordArray = this.extractKeyword(resultingKeywordArray, ',');
    resultingKeywordArray = this.extractKeyword(resultingKeywordArray, 'not', /^not\b|(?<=\s)not\b/gi);
    resultingKeywordArray = this.extractKeyword(resultingKeywordArray, 'and', /^and\b|(?<=\s)and\b/gi);
    resultingKeywordArray = this.extractKeyword(resultingKeywordArray, 'or', /^or\b|(?<=\s)or\b/gi);
    resultingKeywordArray = this.extractKeyword(resultingKeywordArray, 'like', /^like\b|(?<=\s)like\b/gi);
    resultingKeywordArray = this.extractKeyword(resultingKeywordArray, '=', /(?<![><])=/g);
    resultingKeywordArray = this.extractKeyword(resultingKeywordArray, '<', /<(?![>=])/g);
    resultingKeywordArray = this.extractKeyword(resultingKeywordArray, '>', /(?<!<)>(?!=)/g);
    resultingKeywordArray = this.extractKeyword(resultingKeywordArray, '<>');
    resultingKeywordArray = this.extractKeyword(resultingKeywordArray, '<=');
    resultingKeywordArray = this.extractKeyword(resultingKeywordArray, '>=');
    resultingKeywordArray = this.extractKeyword(resultingKeywordArray, '+');
    resultingKeywordArray = this.extractKeyword(resultingKeywordArray, '-');
    resultingKeywordArray = this.extractKeyword(resultingKeywordArray, '*');
    resultingKeywordArray = this.extractKeyword(resultingKeywordArray, '/');
    resultingKeywordArray = this.extractKeyword(resultingKeywordArray, '||');
    resultingKeywordArray = this.classifyUnprocessedNodes(resultingKeywordArray);

    return resultingKeywordArray;
  }

  /** ***************************************************************************************************************************
   * Extract the specified keyword and associate a node type to their nodes. In some cases, the extraction uses an optionally
   * regular expression.
   *
   * @param {FilterNodeArrayType} FilterNodeArrayType the array of keywords to process.
   * @param {string} keyword the keyword to extract.
   * @param {RegExp} regExp an optional regular expression to use for the extraction.
   *
   * @returns {FilterNodeArrayType} The new keywords array.
   */
  private extractKeyword(filterNodeArray: FilterNodeArrayType, keyword: string, regExp?: RegExp): FilterNodeArrayType {
    // eslint-disable-next-line no-nested-ternary
    const getNodeType = (keywordValue: string): NodeType => {
      if (['+', '-'].includes(keywordValue)) return NodeType.unprocessedNode;
      if (binaryKeywors.includes(keywordValue)) return NodeType.binary;
      if (unaryKeywords.includes(keywordValue)) return NodeType.unary;
      if (groupKeywords.includes(keywordValue)) return NodeType.group;
      return NodeType.keyword;
    };

    return filterNodeArray.reduce((newKeywordArray, node) => {
      if (node.nodeType !== NodeType.unprocessedNode) newKeywordArray.push(node);
      else {
        newKeywordArray = newKeywordArray.concat(
          (node.nodeValue as string)
            .trim()
            .split(regExp === undefined ? keyword : regExp)
            .reduce((nodeArray, splitNode) => {
              if (splitNode === '') {
                nodeArray.push({ nodeType: getNodeType(keyword), nodeValue: keyword });
                return nodeArray;
              }
              nodeArray.push({ nodeType: NodeType.unprocessedNode, nodeValue: splitNode.trim() });
              nodeArray.push({ nodeType: getNodeType(keyword), nodeValue: keyword });
              return nodeArray;
            }, [] as FilterNodeArrayType)
            .slice(0, -1)
        );
      }
      return newKeywordArray;
    }, [] as FilterNodeArrayType);
  }

  /** ***************************************************************************************************************************
   * Extract the string nodes from the keyword array. This operation is done at the beginning of the classification. This allows
   * to considere Keywords in a string as a normal word. If a problem is detected, an error object is thrown with an explanatory
   * message.
   *
   * @param {FilterNodeArrayType} keywordArray the array of keywords to process.
   *
   * @returns {FilterNodeArrayType} The new keywords array with all string nodes classified.
   */
  private extractStrings(keywordArray: FilterNodeArrayType): FilterNodeArrayType {
    let stringNeeded = false;
    let stringHasBegun = false;
    let contiguousApostrophes = 0;
    let stringValue = '';
    const keywordArrayToReturn = keywordArray.reduce((newKeywordArray, node) => {
      if (stringHasBegun) {
        if (node.nodeType === NodeType.unprocessedNode) {
          if (stringNeeded) {
            stringValue = `${stringValue}${node.nodeValue}`;
            stringNeeded = false;
          } else {
            newKeywordArray.push({ nodeType: NodeType.string, nodeValue: stringValue });
            newKeywordArray.push(node);
            stringValue = '';
            stringHasBegun = false;
            stringNeeded = false;
            contiguousApostrophes = 0;
          }
        } else {
          contiguousApostrophes += 1;
          if (contiguousApostrophes === 2) {
            stringValue = `${stringValue}'`;
            stringNeeded = true;
            contiguousApostrophes = 0;
          }
        }
        return newKeywordArray;
      }
      if (node.nodeType === NodeType.keyword) {
        stringHasBegun = true;
        stringNeeded = true;
      } else newKeywordArray.push(node);
      return newKeywordArray;
    }, [] as FilterNodeArrayType);
    if (stringHasBegun)
      if (!stringNeeded && contiguousApostrophes === 1) keywordArrayToReturn.push({ nodeType: NodeType.string, nodeValue: stringValue });
      else throw new Error(`string not closed`);
    return keywordArrayToReturn;
  }

  /** ***************************************************************************************************************************
   * Classify the remaining nodes to complete the classification. The plus and minus can be a unary or a binary operator. It is
   * only at the end that we can determine there node type. Nodes that start with a number are numbers, otherwise they are
   * variables. If a problem is detected, an error object is thrown with an explanatory message.
   *
   * @param {FilterNodeArrayType} keywordArray the array of keywords to process.
   *
   * @returns {FilterNodeArrayType} The new keywords array with all nodes classified.
   */
  private classifyUnprocessedNodes(keywordArray: FilterNodeArrayType): FilterNodeArrayType {
    return keywordArray.map((node, i) => {
      if (node.nodeType === NodeType.unprocessedNode) {
        if (Number.isNaN(Number((node.nodeValue as string).slice(0, 1)))) {
          if (['+', '-'].includes(node.nodeValue as string))
            if (i !== 0 && [NodeType.number, NodeType.string, NodeType.variable].includes(keywordArray[i - 1].nodeType))
              node.nodeType = NodeType.binary;
            else {
              node.nodeType = NodeType.unary;
              node.nodeValue = `u${node.nodeValue}`;
            }
          else if (typeof node.nodeValue === 'string' && node.nodeValue.toLowerCase() === 'null') {
            node.nodeType = NodeType.variable;
            node.nodeValue = null;
          } else {
            node.nodeType = NodeType.variable;
          }
          return node;
        }
        node.nodeType = NodeType.number;
        node.nodeValue = Number(node.nodeValue);
        if (Number.isNaN(node.nodeValue)) throw new Error(`${node.nodeValue} is an invalid number`);
        return node;
      }
      return node;
    });
  }
}<|MERGE_RESOLUTION|>--- conflicted
+++ resolved
@@ -522,22 +522,14 @@
    * This method gets the style of the feature using the layer entry config. If the style does not exist for the geometryType,
    * create it using the default style strategy.
    *
-<<<<<<< HEAD
-   * @param {Feature<Geometry>} feature The feature that need its style to be defined.
-=======
    * @param {Feature} feature The feature that need its style to be defined.
->>>>>>> ba3b4d80
    * @param {TypeBaseLayerEntryConfig | TypeVectorTileLayerEntryConfig | TypeVectorLayerEntryConfig} layerConfig The layer
    * entry config that may have a style configuration for the feature. If style does not exist for the geometryType, create it.
    *
    * @returns {Style | undefined} The style applied to the feature or undefined if not found.
    */
   getFeatureStyle(
-<<<<<<< HEAD
-    feature: Feature<Geometry>,
-=======
     feature: Feature,
->>>>>>> ba3b4d80
     layerConfig: TypeBaseLayerEntryConfig | TypeVectorTileLayerEntryConfig | TypeVectorLayerEntryConfig
   ): Style | undefined {
     const geometryType = getGeometryType(feature);
@@ -563,22 +555,14 @@
   /** ***************************************************************************************************************************
    * This method gets the canvas icon from the style of the feature using the layer entry config.
    *
-<<<<<<< HEAD
-   * @param {Feature<Geometry>} feature The feature that need its canvas icon to be defined.
-=======
    * @param {Feature} feature The feature that need its canvas icon to be defined.
->>>>>>> ba3b4d80
    * @param {TypeBaseLayerEntryConfig | TypeVectorTileLayerEntryConfig | TypeVectorLayerEntryConfig} layerConfig The layer
    * entry config that may have a style configuration for the feature.
    *
    * @returns {Promise<HTMLCanvasElement | undefined>} The canvas icon associated to the feature or undefined if not found.
    */
   getFeatureCanvas(
-<<<<<<< HEAD
-    feature: Feature<Geometry>,
-=======
     feature: Feature,
->>>>>>> ba3b4d80
     layerConfig: TypeBaseLayerEntryConfig | TypeVectorTileLayerEntryConfig | TypeVectorLayerEntryConfig
   ): Promise<HTMLCanvasElement | undefined> {
     const promisedCanvas = new Promise<HTMLCanvasElement | undefined>((resolve) => {
@@ -1326,13 +1310,7 @@
     layerConfig: TypeVectorTileLayerEntryConfig | TypeVectorLayerEntryConfig
   ): TypeStyleConfig | undefined {
     if (layerConfig.style === undefined) layerConfig.style = {};
-<<<<<<< HEAD
-    const styleId = `${this.mapId}/${Layer.getLayerPath(layerConfig)}`;
-    let label = getLocalizedValue(layerConfig.layerName, this.mapId);
-    label = label !== undefined ? label : styleId;
-=======
     const label = getLocalizedValue(layerConfig.layerName, this.mapId) || layerConfig.layerId;
->>>>>>> ba3b4d80
     if (geometryType === 'Point') {
       const settings: TypeSimpleSymbolVectorConfig = {
         type: 'simpleSymbol',
@@ -1344,11 +1322,7 @@
         },
         symbol: 'circle',
       };
-<<<<<<< HEAD
-      const styleSettings: TypeSimpleStyleConfig = { styleId, styleType: 'simple', label, settings };
-=======
       const styleSettings: TypeSimpleStyleConfig = { styleType: 'simple', label, settings };
->>>>>>> ba3b4d80
       layerConfig.style[geometryType] = styleSettings;
       return layerConfig.style;
     }
@@ -1357,11 +1331,7 @@
         type: 'lineString',
         stroke: { color: this.getDefaultColorAndIncrementIndex(1) },
       };
-<<<<<<< HEAD
-      const styleSettings: TypeSimpleStyleConfig = { styleId, styleType: 'simple', label, settings };
-=======
       const styleSettings: TypeSimpleStyleConfig = { styleType: 'simple', label, settings };
->>>>>>> ba3b4d80
       layerConfig.style[geometryType] = styleSettings;
       return layerConfig.style;
     }
@@ -1372,11 +1342,7 @@
         stroke: { color: this.getDefaultColorAndIncrementIndex(1) },
         fillStyle: 'solid',
       };
-<<<<<<< HEAD
-      const styleSettings: TypeSimpleStyleConfig = { styleId, styleType: 'simple', label, settings };
-=======
       const styleSettings: TypeSimpleStyleConfig = { styleType: 'simple', label, settings };
->>>>>>> ba3b4d80
       layerConfig.style[geometryType] = styleSettings;
       return layerConfig.style;
     }
