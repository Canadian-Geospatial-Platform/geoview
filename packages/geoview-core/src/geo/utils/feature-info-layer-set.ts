/* eslint-disable @typescript-eslint/no-explicit-any */
import debounce from 'lodash/debounce';

import { EVENT_NAMES } from '@/api/events/event-types';
import {
  GetFeatureInfoPayload,
  payloadIsQueryResult,
  TypeFeatureInfoResultSets,
  payloadIsAMapMouseEvent,
  payloadIsALngLat,
  ArrayOfEventTypes,
} from '@/api/events/payloads';
import { TypeLayerEntryConfig, api, getLocalizedValue } from '@/app';
import { LayerSet } from './layer-set';
import { FeatureInfoEventProcessor } from '@/api/event-processors/event-processor-children/feature-info-event-processor';
import { logger } from '@/core/utils/logger';

/** ***************************************************************************************************************************
 * A class to hold a set of layers associated with an array of TypeArrayOfFeatureInfoEntries. When this class is instantiated,
 * all layers already loaded on the specified map that are queryable will be added to the set. Layers added afterwards will be
 * added to the set if they are queryable. Deleted layers will be removed from the set. If you click on the map, all queryable
 * layers will execute a query and return their result set.
 *
 * @class FeatureInfoLayerSet
 */
export class FeatureInfoLayerSet {
  /** Private static variable to keep the single instance that can be created by this class for a mapId (see singleton design pattern) */
  private static featureInfoLayerSetInstance: {
    [mapId: string]: FeatureInfoLayerSet;
  } = {};

  /** The map identifier the layer set belongs to. */
  private mapId: string;

  /** The layer set object. */
  private layerSet: LayerSet;

  /** Private variable that keeps the click disable flags associated to the layerPath  */
  private disableClickOnLayer: {
    [layerPath: string]: boolean;
  } = {};

  /** Private variable that keeps the hover disable flags associated to the layerPath  */
  private disableHoverOverLayer: {
    [layerPath: string]: boolean;
  } = {};

  /** Flag used to disable hover event for the entire layerSet */
  private disableHover = false;

  /** An object containing the result sets indexed using the layer path */
  resultSets: TypeFeatureInfoResultSets = {};

  /** ***************************************************************************************************************************
   * The class constructor that instanciate a set of layer.
   *
   * @param {string} mapId The map identifier the layer set belongs to.
   *
   */
  private constructor(mapId: string) {
    // This function determines whether a layer can be registered.
    const registrationConditionFunction = (layerPath: string): boolean => {
<<<<<<< HEAD
      // Log
      logger.logTraceCore('FeatureInfoLayerSet registration condition...', layerPath, Object.keys(this.resultSets));

      const layerConfig = api.maps[this.mapId].layer.registeredLayers[layerPath];
=======
      const layerConfig = api.maps[this.mapId].layer.registeredLayers[layerPath] as TypeLayerEntryConfig;
>>>>>>> c83d081a
      const queryable = layerConfig?.source?.featureInfo?.queryable;
      return !!queryable;
    };

    // This function is used to initialise the data property of the layer path entry.
    const registrationUserDataInitialisation = (layerPath: string) => {
      // Log
      logger.logTraceCore('FeatureInfoLayerSet initializing...', layerPath, Object.keys(this.resultSets));

      this.disableClickOnLayer[layerPath] = false;
      this.disableHoverOverLayer[layerPath] = false;
      this.resultSets[layerPath].data = {};
      ArrayOfEventTypes.forEach((eventType) => {
        this.resultSets[layerPath].data[eventType] = {
          features: [],
          layerPath,
          layerName: getLocalizedValue((api.maps[mapId].layer.registeredLayers[layerPath] as TypeLayerEntryConfig).layerName, mapId) ?? '',
          layerStatus: api.maps[this.mapId].layer.registeredLayers[layerPath].layerStatus!,
        };
        this.resultSets[layerPath].data[eventType] = undefined;
      });

      // Propagate feature info to the store, now that the this.resultSets is more representative of the reality
      FeatureInfoEventProcessor.propagateFeatureInfoToStore(mapId, layerPath, 'click', this.resultSets);
    };

    this.mapId = mapId;
    this.layerSet = new LayerSet(
      mapId,
      `${mapId}/FeatureInfoLayerSet`,
      this.resultSets,
      registrationConditionFunction,
      registrationUserDataInitialisation
    );

    // Listen to "map click"-"crosshair enter" and send a query layers event to queryable layers. These layers will return a result set of features.
    api.event.on(
      EVENT_NAMES.MAP.EVENT_MAP_SINGLE_CLICK,
      (payload) => {
        if (payloadIsAMapMouseEvent(payload)) {
          // Log
          logger.logTraceDetailed('feature-info-layer-set on EVENT_NAMES.MAP.EVENT_MAP_SINGLE_CLICK', this.mapId, payload);

          Object.keys(this.resultSets).forEach((layerPath) => {
            if (this.disableClickOnLayer[layerPath]) return;
            this.resultSets[layerPath].data.click = {
              features: undefined,
              layerPath,
              layerName:
                getLocalizedValue((api.maps[mapId].layer.registeredLayers[layerPath] as TypeLayerEntryConfig).layerName, mapId) ?? '',
              layerStatus: api.maps[this.mapId].layer.registeredLayers[layerPath].layerStatus!,
            };
          });
          // When property features is undefined, we are waiting for the query result.
          // when Array.isArray(features) is true, the features property contains the query result.
          // when property features is null, the query ended with an error.
          api.event.emit(
            GetFeatureInfoPayload.createQueryLayerPayload(
              this.mapId,
              'at_long_lat',
              this.disableClickOnLayer,
              payload.coordinates.lnglat,
              'click'
            )
          );
        }
      },
      this.mapId
    );

    // ! Do we want to keep this type of event? I think we already said that we want to remove it.
    api.event.on(
      EVENT_NAMES.MAP.EVENT_MAP_CROSSHAIR_ENTER,
      (payload) => {
        if (payloadIsALngLat(payload)) {
          // Log
          logger.logTraceDetailed('feature-info-layer-set on EVENT_NAMES.MAP.EVENT_MAP_CROSSHAIR_ENTER', this.mapId, payload);

          Object.keys(this.resultSets).forEach((layerPath) => {
            this.resultSets[layerPath].data['crosshaire-enter'] = undefined;
          });
          api.event.emit(
            GetFeatureInfoPayload.createQueryLayerPayload(
              this.mapId,
              'at_long_lat',
              this.disableClickOnLayer,
              payload.lnglat,
              'crosshaire-enter'
            )
          );
        }
      },
      this.mapId
    );

    api.event.on(
      EVENT_NAMES.MAP.EVENT_MAP_POINTER_MOVE,
      debounce((payload) => {
        if (payloadIsAMapMouseEvent(payload)) {
          // Log
          logger.logTraceDetailed('feature-info-layer-set on EVENT_NAMES.MAP.EVENT_MAP_POINTER_MOVE', this.mapId, payload);

          Object.keys(this.resultSets).forEach((layerPath) => {
            if (this.disableHoverOverLayer[layerPath]) return;
            this.resultSets[layerPath].data.hover = {
              features: undefined,
              layerPath,
              layerName:
                getLocalizedValue((api.maps[mapId].layer.registeredLayers[layerPath] as TypeLayerEntryConfig).layerName, mapId) ?? '',
              layerStatus: api.maps[this.mapId].layer.registeredLayers[layerPath].layerStatus!,
            };
          });
          api.event.emit(
            GetFeatureInfoPayload.createQueryLayerPayload(
              this.mapId,
              'at_pixel',
              this.disableHoverOverLayer,
              payload.coordinates.pixel,
              'hover'
            )
          );
        }
      }, 750),
      this.mapId
    );

    api.event.on(
      EVENT_NAMES.MAP.EVENT_MAP_GET_ALL_FEATURES,
      () => {
        // Log
        logger.logTraceDetailed('feature-info-layer-set on EVENT_NAMES.MAP.EVENT_MAP_GET_ALL_FEATURES', this.mapId);

        Object.keys(this.resultSets).forEach((layerPath) => {
          if (this.disableClickOnLayer[layerPath]) return;
          this.resultSets[layerPath].data['all-features'] = {
            features: undefined,
            layerPath,
            layerName:
              getLocalizedValue((api.maps[mapId].layer.registeredLayers[layerPath] as TypeLayerEntryConfig).layerName, mapId) ?? '',
            layerStatus: api.maps[this.mapId].layer.registeredLayers[layerPath].layerStatus!,
          };
        });
        api.event.emit(GetFeatureInfoPayload.createQueryLayerPayload(this.mapId, 'all', this.disableClickOnLayer));
      },
      this.mapId
    );

    api.event.on(
      EVENT_NAMES.GET_FEATURE_INFO.QUERY_RESULT,
      (payload) => {
        if (payloadIsQueryResult(payload)) {
          // Log
          logger.logTraceDetailed('feature-info-layer-set on EVENT_NAMES.GET_FEATURE_INFO.QUERY_RESULT', this.mapId, payload);

          const { layerPath, queryType, arrayOfRecords, eventType } = payload;
          if (this.resultSets?.[layerPath]?.data) {
            this.resultSets[layerPath].data[eventType] = {
              features: arrayOfRecords,
              layerPath,
              layerName:
                getLocalizedValue((api.maps[mapId].layer.registeredLayers[layerPath] as TypeLayerEntryConfig).layerName, mapId) ?? '',
              layerStatus: api.maps[this.mapId].layer.registeredLayers[layerPath].layerStatus!,
            };
            FeatureInfoEventProcessor.propagateFeatureInfoToStore(mapId, layerPath, eventType, this.resultSets);
          }

          const allDone = Object.keys(this.resultSets).reduce((doneFlag, layerPathToTest) => {
            return doneFlag && this.resultSets[layerPathToTest].data[eventType]?.features !== undefined;
          }, true);

          if (allDone) {
            api.event.emit(
              GetFeatureInfoPayload.createAllQueriesDonePayload(
                this.layerSet.layerSetId,
                eventType,
                layerPath,
                queryType,
                this.layerSet.layerSetId,
                this.resultSets
              )
            );
          }
        }
      },
      this.mapId
    );
  }

  /**
   * Helper function used to instanciate a FeatureInfoLayerSet object. This function
   * must be used in place of the "new FeatureInfoLayerSet" syntax.
   *
   * @param {string} mapId The map identifier the layer set belongs to.
   *
   * @returns {FeatureInfoLayerSet} the FeatureInfoLayerSet object created
   */
  static get(mapId: string): FeatureInfoLayerSet {
    if (!FeatureInfoLayerSet.featureInfoLayerSetInstance[mapId])
      FeatureInfoLayerSet.featureInfoLayerSetInstance[mapId] = new FeatureInfoLayerSet(mapId);
    return FeatureInfoLayerSet.featureInfoLayerSetInstance[mapId];
  }

  /**
   * Function used to delete a FeatureInfoLayerSet object associated to a mapId.
   *
   * @param {string} mapId The map identifier the layer set belongs to.
   */
  static delete(mapId: string) {
    if (FeatureInfoLayerSet.featureInfoLayerSetInstance[mapId]) delete FeatureInfoLayerSet.featureInfoLayerSetInstance[mapId];
  }

  /**
   * Function used to enable listening of click events. When a layer path is not provided,
   * click events listening is enabled for all layers
   *
   * @param {string} layerPath Optional parameter used to enable only one layer
   */
  enableClickListener(layerPath?: string) {
    if (layerPath) this.disableClickOnLayer[layerPath] = false;
    else
      Object.keys(this.disableClickOnLayer).forEach((key: string) => {
        this.disableClickOnLayer[key] = false;
      });
  }

  /**
   * Function used to disable listening of click events. When a layer path is not provided,
   * click events listening is disable for all layers
   *
   * @param {string} layerPath Optional parameter used to disable only one layer
   */
  disableClickListener(layerPath?: string) {
    if (layerPath) this.disableClickOnLayer[layerPath] = true;
    else
      Object.keys(this.disableClickOnLayer).forEach((key: string) => {
        this.disableClickOnLayer[key] = true;
      });
  }

  /**
   * Function used to determine whether click events are disabled for a layer. When a layer path is not provided,
   * the value returned is undefined if the map flags are a mixture of true and false values.
   *
   * @param {string} layerPath Optional parameter used to get the flag value of a layer.
   *
   * @returns {boolean | undefined} The flag value for the map or layer.
   */
  isClickListenerdisabled(layerPath?: string): boolean | undefined {
    if (layerPath) return this.disableClickOnLayer[layerPath];

    let returnValue: boolean | undefined;
    Object.keys(this.disableClickOnLayer).forEach((key: string, i) => {
      if (i === 0) returnValue = this.disableClickOnLayer[key];
      if (returnValue !== this.disableClickOnLayer[key]) returnValue = undefined;
    });
    return returnValue;
  }

  /**
   * Function used to enable listening of hover events. When a layer path is not provided,
   * hover events listening is enabled for all layers
   *
   * @param {string} layerPath Optional parameter used to enable only one layer
   */
  enableHoverListener(layerPath?: string) {
    if (layerPath) this.disableHoverOverLayer[layerPath] = false;
    else
      Object.keys(this.disableHoverOverLayer).forEach((key: string) => {
        this.disableHoverOverLayer[key] = false;
      });
  }

  /**
   * Function used to disable listening of hover events. When a layer path is not provided,
   * hover events listening is disable for all layers
   *
   * @param {string} layerPath Optional parameter used to disable only one layer
   */
  disableHoverListener(layerPath?: string) {
    if (layerPath) this.disableHoverOverLayer[layerPath] = true;
    else
      Object.keys(this.disableHoverOverLayer).forEach((key: string) => {
        this.disableHoverOverLayer[key] = true;
      });
  }

  /**
   * Function used to determine whether hover events are disabled for a layer. When a layer path is not provided,
   * the value returned is undefined if the map flags are a mixture of true and false values.
   *
   * @param {string} layerPath Optional parameter used to get the flag value of a layer.
   *
   * @returns {boolean | undefined} The flag value for the map or layer.
   */
  isHoverListenerdisabled(layerPath?: string): boolean | undefined {
    if (layerPath) return this.disableHoverOverLayer[layerPath];

    let returnValue: boolean | undefined;
    Object.keys(this.disableHoverOverLayer).forEach((key: string, i) => {
      if (i === 0) returnValue = this.disableHoverOverLayer[key];
      if (returnValue !== this.disableHoverOverLayer[key]) returnValue = undefined;
    });
    return returnValue;
  }
}<|MERGE_RESOLUTION|>--- conflicted
+++ resolved
@@ -60,14 +60,10 @@
   private constructor(mapId: string) {
     // This function determines whether a layer can be registered.
     const registrationConditionFunction = (layerPath: string): boolean => {
-<<<<<<< HEAD
       // Log
       logger.logTraceCore('FeatureInfoLayerSet registration condition...', layerPath, Object.keys(this.resultSets));
 
-      const layerConfig = api.maps[this.mapId].layer.registeredLayers[layerPath];
-=======
       const layerConfig = api.maps[this.mapId].layer.registeredLayers[layerPath] as TypeLayerEntryConfig;
->>>>>>> c83d081a
       const queryable = layerConfig?.source?.featureInfo?.queryable;
       return !!queryable;
     };
