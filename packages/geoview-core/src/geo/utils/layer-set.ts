--- conflicted
+++ resolved
@@ -71,11 +71,8 @@
 
       if (['processed', 'error'].includes(layerStatus) && !this.resultSet[layerPath].layerName) {
         const layerConfig = this.layerApi.registeredLayers[layerPath];
-<<<<<<< HEAD
-        const layerName = getLocalizedValue(layerConfig?.layerName, this.mapId);
-=======
         const layerName = getLocalizedValue(layerConfig.layerName, AppEventProcessor.getDisplayLanguage(this.mapId));
->>>>>>> b25e8f02
+        
         if (layerName) this.resultSet[layerPath].layerName = layerName;
         else {
           this.resultSet[layerPath].layerName = getLocalizedValue(
@@ -112,11 +109,7 @@
       this.resultSet[layerPath] = {
         data: undefined,
         layerStatus: 'newInstance',
-<<<<<<< HEAD
-        layerName: getLocalizedValue(layerConfig?.layerName, this.mapId),
-=======
-        layerName: getLocalizedValue(layerConfig.layerName, AppEventProcessor.getDisplayLanguage(this.mapId)),
->>>>>>> b25e8f02
+        layerName: getLocalizedValue(layerConfig?.layerName, AppEventProcessor.getDisplayLanguage(this.mapId)),
       };
 
       // Call the registration function for the layer-set. This method is different for each child.
