--- conflicted
+++ resolved
@@ -171,15 +171,9 @@
 // packages\geoview-core\src\geo\layer\geoview-layers\vector\abstract-geoview-vector.ts
 // createVectorLayer(
 //   layerConfig: TypeVectorLayerEntryConfig,
-<<<<<<< HEAD
-//   vectorSource: VectorSource<Feature<Geometry>>
-// ): VectorLayer<VectorSource> {
-//   this.changeLayerPhase('createVectorLayer');
-=======
 //   vectorSource: VectorSource<Feature>
 // ): VectorLayer<VectorSource> {
 //   this.setLayerPhase('createVectorLayer');
->>>>>>> ba3b4d80
 //   let configSource: TypeBaseSourceVectorInitialConfig = {};
 //   if (layerConfig.source !== undefined) {
 //     configSource = layerConfig.source as TypeBaseSourceVectorInitialConfig;
@@ -211,19 +205,11 @@
 //       const { geoviewRenderer } = api.maps[this.mapId];
 
 //       if (configSource.cluster!.enable) {
-<<<<<<< HEAD
-//         return geoviewRenderer.getClusterStyle(layerConfig, feature as Feature<Geometry>);
-//       }
-
-//       if ('style' in layerConfig) {
-//         return geoviewRenderer.getFeatureStyle(feature as Feature<Geometry>, layerConfig);
-=======
 //         return geoviewRenderer.getClusterStyle(layerConfig, feature as Feature);
 //       }
 
 //       if ('style' in layerConfig) {
 //         return geoviewRenderer.getFeatureStyle(feature as Feature, layerConfig);
->>>>>>> ba3b4d80
 //       }
 
 //       return undefined;
@@ -232,20 +218,6 @@
 
 //   layerConfig.olLayer = new VectorLayer(layerOptions);
 
-<<<<<<< HEAD
-//   if (layerConfig.initialSettings?.extent !== undefined) this.setExtent(layerConfig.initialSettings?.extent, layerConfig);
-//   if (layerConfig.initialSettings?.maxZoom !== undefined)
-//     this.setMaxZoom(layerConfig.initialSettings?.maxZoom, layerConfig);
-//   if (layerConfig.initialSettings?.minZoom !== undefined)
-//     this.setMinZoom(layerConfig.initialSettings?.minZoom, layerConfig);
-//   if (layerConfig.initialSettings?.opacity !== undefined)
-//     this.setOpacity(layerConfig.initialSettings?.opacity, layerConfig);
-//   if (layerConfig.initialSettings?.visible !== undefined)
-//     this.setVisible(
-//       !!(layerConfig.initialSettings?.visible === 'yes' || layerConfig.initialSettings?.visible === 'always'),
-//       layerConfig
-//     );
-=======
 //   if (layerConfig.initialSettings?.extent !== undefined) this.setExtent(layerConfig.initialSettings?.extent, layerPath);
 //   if (layerConfig.initialSettings?.maxZoom !== undefined)
 //     this.setMaxZoom(layerConfig.initialSettings?.maxZoom, layerPath);
@@ -255,22 +227,14 @@
 //     this.setOpacity(layerConfig.initialSettings?.opacity, layerPath);
 //   if (layerConfig.initialSettings?.visible !== undefined)
 //     this.setVisible(layerConfig.initialSettings?.visible !== 'no', layerPath);
->>>>>>> ba3b4d80
 //   this.applyViewFilter(layerConfig, layerConfig.layerFilter ? layerConfig.layerFilter : '');
 
 //   return layerConfig.olLayer as VectorLayer<VectorSource>;
 // }
 
-<<<<<<< HEAD
-// applyViewFilter(layerPathOrConfig: string | TypeLayerEntryConfig, filter = '', CombineLegendFilter = true, checkCluster = true) {
-//   const layerConfig = (
-//     typeof layerPathOrConfig === 'string' ? this.getLayerConfig(layerPathOrConfig) : layerPathOrConfig
-//   ) as TypeVectorLayerEntryConfig;
-=======
 // applyViewFilter(layerPath?: string, filter = '', CombineLegendFilter = true, checkCluster = true) {
 //   layerPath = layerPath || api.maps[this.mapId].layer.layerPathAssociatedToTheGeoviewInstance;
 //   const layerConfig = this.getLayerConfig(layerPath) as TypeVectorLayerEntryConfig;
->>>>>>> ba3b4d80
 //   if (layerConfig) {
 //     const layerPath = layerConfig.geoviewRootLayer
 //       ? `${layerConfig.geoviewRootLayer.geoviewLayerId}/${String(layerConfig.layerId).replace('-unclustered', '')}`
@@ -319,11 +283,7 @@
 
 //         this.processOneGeopackageLayer(layerConfig, layers[0], slds).then((baseLayer) => {
 //           if (baseLayer) {
-<<<<<<< HEAD
-//             this.changeLayerStatus('processed', layerConfig);
-=======
 //             this.setLayerStatus('processed', Layer.getLayerPath(layerConfig));
->>>>>>> ba3b4d80
 //             if (layerGroup) layerGroup.getLayers().push(baseLayer);
 //             resolve(layerGroup || baseLayer);
 //           } else {
@@ -331,11 +291,7 @@
 //               layer: Layer.getLayerPath(layerConfig),
 //               consoleMessage: `Unable to create layer ${Layer.getLayerPath(layerConfig)} on map ${this.mapId}`,
 //             });
-<<<<<<< HEAD
-//             this.changeLayerStatus('error', layerConfig);
-=======
 //             this.setLayerStatus('error', Layer.getLayerPath(layerConfig));
->>>>>>> ba3b4d80
 //             resolve(null);
 //           }
 //         });
@@ -463,11 +419,7 @@
 //     }
 
 // getFeatureCanvas(
-<<<<<<< HEAD
-//   feature: Feature<Geometry>,
-=======
 //   feature: Feature,
->>>>>>> ba3b4d80
 //   layerConfig: TypeBaseLayerEntryConfig | TypeVectorTileLayerEntryConfig | TypeVectorLayerEntryConfig
 // ): Promise<HTMLCanvasElement | undefined> {
 //   const promisedCanvas = new Promise<HTMLCanvasElement | undefined>((resolve) => {
@@ -520,11 +472,7 @@
  *
  * @returns {Style | undefined} The style applied to the feature or undefined if not found.
  */
-<<<<<<< HEAD
-// getClusterStyle(layerConfig: TypeVectorLayerEntryConfig, feature?: Feature<Geometry>): Style | undefined {
-=======
 // getClusterStyle(layerConfig: TypeVectorLayerEntryConfig, feature?: Feature): Style | undefined {
->>>>>>> ba3b4d80
 //   const configSource = layerConfig.source as TypeBaseSourceVectorInitialConfig;
 //   if (!configSource.cluster?.textColor) configSource.cluster!.textColor = '';
 
@@ -560,11 +508,7 @@
 //     const pointStyle = this.processClusterSymbol(layerConfig, feature);
 //     if (pointStyle!.getText()!.getText() !== '1') return pointStyle;
 //     let styleFound: Style | undefined;
-<<<<<<< HEAD
-//     const theUniqueVisibleFeature = (feature!.get('features') as Array<Feature<Geometry>>).find((featureToTest) => {
-=======
 //     const theUniqueVisibleFeature = (feature!.get('features') as Array<Feature>).find((featureToTest) => {
->>>>>>> ba3b4d80
 //       styleFound = this.getFeatureStyle(featureToTest, layerConfig);
 //       return styleFound;
 //     });
@@ -586,20 +530,12 @@
  * Process a cluster circle symbol using the settings.
  *
  * @param {TypeBaseLayerEntryConfig | TypeVectorLayerEntryConfig} layerConfig The layer configuration.
-<<<<<<< HEAD
- * @param {Feature<Geometry>} feature The feature that need its style to be defined. When undefined, it's because we fetch the styles
-=======
  * @param {Feature} feature The feature that need its style to be defined. When undefined, it's because we fetch the styles
->>>>>>> ba3b4d80
  * for the legend.
  *
  * @returns {Style | undefined} The Style created. Undefined if unable to create it.
  */
-<<<<<<< HEAD
-// private processClusterSymbol(layerConfig: TypeVectorLayerEntryConfig, feature?: Feature<Geometry>): Style | undefined {
-=======
 // private processClusterSymbol(layerConfig: TypeVectorLayerEntryConfig, feature?: Feature): Style | undefined {
->>>>>>> ba3b4d80
 //   const { settings } = layerConfig.source!.cluster!;
 //   const fillOptions: FillOptions = { color: settings!.color };
 //   const strokeOptions: StrokeOptions = this.createStrokeOptions(settings!);
