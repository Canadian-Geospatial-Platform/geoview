--- conflicted
+++ resolved
@@ -586,12 +586,6 @@
     // Read the features
     const features = GeoUtilities.readFeaturesFromGeoJSON(responseData, undefined);
 
-<<<<<<< HEAD
-    // Check if has oid field and therefore supports zoom to
-    const supportZoomTo = !!wfsLayerConfig.getOutfields()?.find((outfield) => outfield.type === 'oid');
-
-=======
->>>>>>> 9850488a
     // Parse the features
     return AbstractGVLayer.helperFormatFeatureInfoResult(
       features,
