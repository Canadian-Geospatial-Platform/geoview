/* eslint-disable @typescript-eslint/no-unused-vars, no-param-reassign, no-console */
import axios from 'axios';
import { Extent } from 'ol/extent';
import { transformExtent } from 'ol/proj';

import cloneDeep from 'lodash/cloneDeep';
import { Cast, TypeJsonArray, TypeJsonObject } from '@/core/types/global-types';
import {
  layerEntryIsGroupLayer,
  TypeBaseLayerEntryConfig,
  TypeEsriDynamicLayerEntryConfig,
  TypeLayerEntryConfig,
  TypeLayerGroupEntryConfig,
  TypeListOfLayerEntryConfig,
} from '@/geo/map/map-schema-types';
import { getLocalizedValue, getXMLHttpRequest } from '@/core/utils/utilities';
import { api } from '@/app';
import { Layer } from '../layer';
import { EsriDynamic, geoviewEntryIsEsriDynamic } from './raster/esri-dynamic';
import { EsriFeature, geoviewEntryIsEsriFeature, TypeEsriFeatureLayerEntryConfig } from './vector/esri-feature';
import { EsriBaseRenderer, getStyleFromEsriRenderer } from '../../renderer/esri-renderer';
import { TimeDimensionESRI } from '@/core/utils/date-mgt';
import {
  codedValueType,
  rangeDomainType,
  LayerSetPayload,
  TypeFeatureInfoEntry,
  TypeFeatureInfoEntryPartial,
  TypeFieldEntry,
} from '@/api/events/payloads';
import { MapEventProcessor } from '@/api/event-processors/event-processor-children/map-event-processor';

/** ***************************************************************************************************************************
 * This method reads the service metadata from the metadataAccessPath.
 *
 * @param {EsriDynamic | EsriFeature} this The ESRI layer instance pointer.
 *
 * @returns {Promise<void>} A promise that the execution is completed.
 */
export async function commonGetServiceMetadata(this: EsriDynamic | EsriFeature) {
  this.setLayerPhase('getServiceMetadata');
  const metadataUrl = getLocalizedValue(this.metadataAccessPath, this.mapId);
  if (metadataUrl) {
    try {
      const metadataString = await getXMLHttpRequest(`${metadataUrl}?f=json`);
      if (metadataString === '{}') this.setAllLayerStatusToError(this.listOfLayerEntryConfig, 'Unable to read metadata');
      else {
        this.metadata = JSON.parse(metadataString) as TypeJsonObject;
        const { copyrightText } = this.metadata;
        if (copyrightText) this.attributions.push(copyrightText as string);
      }
    } catch (error) {
      console.log(error);
      this.setAllLayerStatusToError(this.listOfLayerEntryConfig, 'Unable to read metadata');
    }
  } else {
    this.setAllLayerStatusToError(this.listOfLayerEntryConfig, 'Unable to read metadata');
  }
}

/** ***************************************************************************************************************************
 * This method validates recursively the configuration of the layer entries to ensure that it is a feature layer identified
 * with a numeric layerId and creates a group entry when a layer is a group.
 *
 * @param {EsriDynamic | EsriFeature} this The ESRI layer instance pointer.
 * @param {TypeListOfLayerEntryConfig} listOfLayerEntryConfig The list of layer entries configuration to validate.
 */
export function commonValidateListOfLayerEntryConfig(this: EsriDynamic | EsriFeature, listOfLayerEntryConfig: TypeListOfLayerEntryConfig) {
<<<<<<< HEAD
  this.changeLayerPhase('validateListOfLayerEntryConfig');
=======
  this.setLayerPhase('validateListOfLayerEntryConfig');
>>>>>>> 79527c1c
  listOfLayerEntryConfig.forEach((layerConfig: TypeLayerEntryConfig) => {
    const layerPath = Layer.getLayerPath(layerConfig);
    if (layerEntryIsGroupLayer(layerConfig)) {
      this.validateListOfLayerEntryConfig(layerConfig.listOfLayerEntryConfig!);
      if (!layerConfig.listOfLayerEntryConfig.length) {
        this.layerLoadError.push({
          layer: layerPath,
          consoleMessage: `Empty layer group (mapId:  ${this.mapId}, layerPath: ${layerPath})`,
        });
<<<<<<< HEAD
        this.changeLayerStatus('error', layerConfig);
=======
        this.setLayerStatus('error', layerPath);
>>>>>>> 79527c1c
        return;
      }
    }

<<<<<<< HEAD
    this.changeLayerStatus('loading', layerConfig);
=======
    this.setLayerStatus('loading', layerPath);
>>>>>>> 79527c1c

    let esriIndex = Number(layerConfig.layerId);
    if (Number.isNaN(esriIndex)) {
      this.layerLoadError.push({
        layer: layerPath,
        consoleMessage: `ESRI layerId must be a number (mapId:  ${this.mapId}, layerPath: ${layerPath})`,
      });
<<<<<<< HEAD
      this.changeLayerStatus('error', layerConfig);
=======
      this.setLayerStatus('error', layerPath);
>>>>>>> 79527c1c
      return;
    }

    esriIndex = this.metadata?.layers
      ? (this.metadata.layers as TypeJsonArray).findIndex((layerInfo: TypeJsonObject) => layerInfo.id === esriIndex)
      : -1;

    if (esriIndex === -1) {
      this.layerLoadError.push({
        layer: layerPath,
        consoleMessage: `ESRI layerId not found (mapId:  ${this.mapId}, layerPath: ${layerPath})`,
      });
<<<<<<< HEAD
      this.changeLayerStatus('error', layerConfig);
=======
      this.setLayerStatus('error', layerPath);
>>>>>>> 79527c1c
      return;
    }

    if (this.metadata!.layers[esriIndex].type === 'Group Layer') {
      const newListOfLayerEntryConfig: TypeListOfLayerEntryConfig = [];
      (this.metadata!.layers[esriIndex].subLayerIds as TypeJsonArray).forEach((layerId) => {
        const subLayerEntryConfig: TypeLayerEntryConfig = cloneDeep(layerConfig);
        subLayerEntryConfig.parentLayerConfig = Cast<TypeLayerGroupEntryConfig>(layerConfig);
        subLayerEntryConfig.layerId = `${layerId}`;
        subLayerEntryConfig.layerName = {
          en: this.metadata!.layers[layerId as number].name as string,
          fr: this.metadata!.layers[layerId as number].name as string,
        };
        newListOfLayerEntryConfig.push(subLayerEntryConfig);
        api.maps[this.mapId].layer.registerLayerConfig(subLayerEntryConfig);
      });

<<<<<<< HEAD
      if (this.registerToLayerSetListenerFunctions[Layer.getLayerPath(layerConfig)])
        this.unregisterFromLayerSets(layerConfig as TypeBaseLayerEntryConfig);
=======
      if (this.registerToLayerSetListenerFunctions[layerPath]) this.unregisterFromLayerSets(layerConfig as TypeBaseLayerEntryConfig);
>>>>>>> 79527c1c
      const switchToGroupLayer = Cast<TypeLayerGroupEntryConfig>(layerConfig);
      delete (layerConfig as TypeBaseLayerEntryConfig).layerStatus;
      switchToGroupLayer.entryType = 'group';
      switchToGroupLayer.layerName = {
        en: this.metadata!.layers[esriIndex].name as string,
        fr: this.metadata!.layers[esriIndex].name as string,
      };
      switchToGroupLayer.isMetadataLayerGroup = true;
      switchToGroupLayer.listOfLayerEntryConfig = newListOfLayerEntryConfig;
      this.validateListOfLayerEntryConfig(newListOfLayerEntryConfig);
      return;
    }

    if (this.esriChildHasDetectedAnError(layerConfig, esriIndex)) {
<<<<<<< HEAD
      this.changeLayerStatus('error', layerConfig);
=======
      this.setLayerStatus('error', layerPath);
>>>>>>> 79527c1c
      return;
    }

    if (!layerConfig.layerName)
      layerConfig.layerName = {
        en: this.metadata!.layers[esriIndex].name as string,
        fr: this.metadata!.layers[esriIndex].name as string,
      };
  });
}

/** ***************************************************************************************************************************
 * Extract the domain of the specified field from the metadata. If the type can not be found, return 'string'.
 *
 * @param {EsriDynamic | EsriFeature} this The ESRI layer instance pointer.
 * @param {string} fieldName field name for which we want to get the domain.
 * @param {TypeLayerEntryConfig} layerConfig layer configuration.
 *
 * @returns {'string' | 'date' | 'number'} The type of the field.
 */
export function commonGetFieldType(
  this: EsriDynamic | EsriFeature,
  fieldName: string,
  layerConfig: TypeLayerEntryConfig
): 'string' | 'date' | 'number' {
  const esriFieldDefinitions = this.layerMetadata[Layer.getLayerPath(layerConfig)].fields as TypeJsonArray;
  const fieldDefinition = esriFieldDefinitions.find((metadataEntry) => metadataEntry.name === fieldName);
  if (!fieldDefinition) return 'string';
  const esriFieldType = fieldDefinition.type as string;
  if (esriFieldType === 'esriFieldTypeDate') return 'date';
  if (
    ['esriFieldTypeDouble', 'esriFieldTypeInteger', 'esriFieldTypeSingle', 'esriFieldTypeSmallInteger', 'esriFieldTypeOID'].includes(
      esriFieldType
    )
  )
    return 'number';
  return 'string';
}

/** ***************************************************************************************************************************
 * Return the type of the specified field.
 *
 * @param {EsriDynamic | EsriFeature} this The ESRI layer instance pointer.
 * @param {string} fieldName field name for which we want to get the type.
 * @param {TypeLayerEntryConfig} layerConfig layer configuration.
 *
 * @returns {null | codedValueType | rangeDomainType} The domain of the field.
 */
export function commonGetFieldDomain(
  this: EsriDynamic | EsriFeature,
  fieldName: string,
  layerConfig: TypeLayerEntryConfig
): null | codedValueType | rangeDomainType {
  const esriFieldDefinitions = this.layerMetadata[Layer.getLayerPath(layerConfig)].fields as TypeJsonArray;
  const fieldDefinition = esriFieldDefinitions.find((metadataEntry) => metadataEntry.name === fieldName);
  return fieldDefinition ? Cast<codedValueType | rangeDomainType>(fieldDefinition.domain) : null;
}

/** ***************************************************************************************************************************
 * This method will create a Geoview temporal dimension if it exist in the service metadata
 *
 * @param {EsriDynamic | EsriFeature} this The ESRI layer instance pointer.
 * @param {TypeJsonObject} esriTimeDimension The ESRI time dimension object
 * @param {TypeEsriFeatureLayerEntryConfig | TypeEsriDynamicLayerEntryConfig} layerConfig The layer entry to configure
 */
export function commonProcessTemporalDimension(
  this: EsriDynamic | EsriFeature,
  esriTimeDimension: TypeJsonObject,
  layerConfig: TypeEsriFeatureLayerEntryConfig | TypeEsriDynamicLayerEntryConfig
) {
  if (esriTimeDimension !== undefined) {
    this.layerTemporalDimension[Layer.getLayerPath(layerConfig)] = api.dateUtilities.createDimensionFromESRI(
      Cast<TimeDimensionESRI>(esriTimeDimension)
    );
  }
}

/** ***************************************************************************************************************************
 * This method verifies if the layer is queryable and sets the outfields and aliasFields of the source feature info.
 *
 * @param {EsriDynamic | EsriFeature} this The ESRI layer instance pointer.
 * @param {string} capabilities The capabilities that will say if the layer is queryable.
 * @param {string} nameField The display field associated to the layer.
 * @param {string} geometryFieldName The field name of the geometry property.
 * @param {TypeJsonArray} fields An array of field names and its aliases.
 * @param {TypeEsriFeatureLayerEntryConfig | TypeEsriDynamicLayerEntryConfig} layerConfig The layer entry to configure.
 */
export function commonProcessFeatureInfoConfig(
  this: EsriDynamic | EsriFeature,
  capabilities: string,
  nameField: string,
  geometryFieldName: string,
  fields: TypeJsonArray,
  layerConfig: TypeEsriFeatureLayerEntryConfig | TypeEsriDynamicLayerEntryConfig
) {
  if (!layerConfig.source.featureInfo) layerConfig.source.featureInfo = { queryable: capabilities.includes('Query') };
  // dynamic group layer doesn't have fields definition
  if (!layerConfig.isMetadataLayerGroup) {
    // Process undefined outfields or aliasFields ('' = false and !'' = true). Also, if en is undefined, then fr is also undefined.
    // when en and fr are undefined, we set both en and fr to the same value.
    if (!layerConfig.source.featureInfo.outfields?.en || !layerConfig.source.featureInfo.aliasFields?.en) {
      const processOutField = !layerConfig.source.featureInfo.outfields?.en;
      const processAliasFields = !layerConfig.source.featureInfo.aliasFields?.en;
      if (processOutField) {
        layerConfig.source.featureInfo.outfields = { en: '' };
        layerConfig.source.featureInfo.fieldTypes = '';
      }
      if (processAliasFields) layerConfig.source.featureInfo.aliasFields = { en: '' };
      fields.forEach((fieldEntry) => {
        if (fieldEntry.name === geometryFieldName) return;
        if (processOutField) {
          layerConfig.source.featureInfo!.outfields!.en = `${layerConfig.source.featureInfo!.outfields!.en}${fieldEntry.name},`;
          const fieldType = this.getFieldType(fieldEntry.name as string, layerConfig);
          layerConfig.source.featureInfo!.fieldTypes = `${layerConfig.source.featureInfo!.fieldTypes}${fieldType},`;
        }
        if (processAliasFields)
          layerConfig.source.featureInfo!.aliasFields!.en = `${layerConfig.source.featureInfo!.aliasFields!.en}${
            fieldEntry.alias ? fieldEntry.alias : fieldEntry.name
          },`;
      });
      layerConfig.source.featureInfo!.outfields!.en = layerConfig.source.featureInfo!.outfields?.en?.slice(0, -1);
      layerConfig.source.featureInfo!.fieldTypes = layerConfig.source.featureInfo!.fieldTypes?.slice(0, -1);
      layerConfig.source.featureInfo!.aliasFields!.en = layerConfig.source.featureInfo!.aliasFields?.en?.slice(0, -1);
      layerConfig.source.featureInfo!.outfields!.fr = layerConfig.source.featureInfo!.outfields?.en;
      layerConfig.source.featureInfo!.aliasFields!.fr = layerConfig.source.featureInfo!.aliasFields?.en;
    }
    if (!layerConfig.source.featureInfo.nameField)
      if (nameField)
        layerConfig.source.featureInfo.nameField = {
          en: nameField,
          fr: nameField,
        };
      else {
        const en =
          layerConfig.source.featureInfo!.outfields!.en?.split(',')[0] || layerConfig.source.featureInfo!.outfields!.fr?.split(',')[0];
        const fr = en;
        if (en) layerConfig.source.featureInfo.nameField = { en, fr };
      }
  }
}

/** ***************************************************************************************************************************
 * This method set the initial settings based on the service metadata. Priority is given to the layer configuration.
 *
 * @param {EsriDynamic | EsriFeature} this The ESRI layer instance pointer.
 * @param {boolean} visibility The metadata initial visibility of the layer.
 * @param {number} minScale The metadata minScale of the layer.
 * @param {number} maxScale The metadata maxScale of the layer.
 * @param {TypeJsonObject} extent The metadata layer extent.
 * @param {TypeEsriFeatureLayerEntryConfig | TypeEsriDynamicLayerEntryConfig} layerConfig The layer entry to configure.
 */
export function commonProcessInitialSettings(
  this: EsriDynamic | EsriFeature,
  visibility: boolean,
  minScale: number,
  maxScale: number,
  extent: TypeJsonObject,
  layerConfig: TypeEsriFeatureLayerEntryConfig | TypeEsriDynamicLayerEntryConfig
) {
  // layerConfig.initialSettings cannot be undefined because config-validation set it to {} if it is undefined.
  if (layerConfig.initialSettings?.visible === undefined) layerConfig.initialSettings!.visible = visibility ? 'yes' : 'no';
  // ! TODO: The solution implemented in the following two lines is not right. scale and zoom are not the same things.
  // ! if (layerConfig.initialSettings?.minZoom === undefined && minScale !== 0) layerConfig.initialSettings.minZoom = minScale;
  // ! if (layerConfig.initialSettings?.maxZoom === undefined && maxScale !== 0) layerConfig.initialSettings.maxZoom = maxScale;
  if (layerConfig.initialSettings?.extent)
    layerConfig.initialSettings.extent = transformExtent(
      layerConfig.initialSettings.extent,
      'EPSG:4326',
      `EPSG:${MapEventProcessor.getMapState(this.mapId).currentProjection}`
    );

  if (!layerConfig.initialSettings?.bounds) {
    const layerExtent = [extent.xmin, extent.ymin, extent.xmax, extent.ymax] as Extent;
    layerConfig.initialSettings!.bounds = layerExtent;
  }
}

/** ***************************************************************************************************************************
 * This method is used to process the layer's metadata. It will fill the empty fields of the layer's configuration (renderer,
 * initial settings, fields and aliases).
 *
<<<<<<< HEAD
=======
 * @param {EsriDynamic | EsriFeature} this The ESRI layer instance pointer.
>>>>>>> 79527c1c
 * @param {TypeLayerEntryConfig} layerConfig The layer entry configuration to process.
 *
 * @returns {Promise<void>} A promise that the layer configuration has its metadata processed.
 */
<<<<<<< HEAD
export function commonProcessLayerMetadata(
  this: EsriDynamic | EsriFeature,
  resolve: (value: void | PromiseLike<void>) => void,
  layerConfig: TypeLayerEntryConfig
) {
  // User-defined groups do not have metadata provided by the service endpoint.
  if (layerEntryIsGroupLayer(layerConfig) && !layerConfig.isMetadataLayerGroup) resolve();
  else {
    let queryUrl = getLocalizedValue(this.metadataAccessPath, this.mapId);
    if (queryUrl) {
      queryUrl = queryUrl.endsWith('/') ? `${queryUrl}${layerConfig.layerId}` : `${queryUrl}/${layerConfig.layerId}`;
      const queryResult = axios.get<TypeJsonObject>(`${queryUrl}?f=pjson`);
      queryResult.then((response) => {
        // layers must have a fields attribute except if it is an metadata layer group.
        if (!response.data.fields && !(layerConfig as TypeLayerGroupEntryConfig).isMetadataLayerGroup)
          throw new Error(`Despite a return code of 200, an error was detected with this query (${queryUrl}?f=pjson)`);
        this.layerMetadata[Layer.getLayerPath(layerConfig)] = response.data;
        if (geoviewEntryIsEsriDynamic(layerConfig) || geoviewEntryIsEsriFeature(layerConfig)) {
          if (!layerConfig.style) {
            const renderer = Cast<EsriBaseRenderer>(response.data.drawingInfo?.renderer);
            if (renderer) layerConfig.style = getStyleFromEsriRenderer(this.mapId, layerConfig, renderer);
          }
          this.processFeatureInfoConfig(
            response.data.capabilities as string,
            response.data.displayField as string,
            response.data.geometryField.name as string,
            response.data.fields as TypeJsonArray,
            layerConfig
          );
          this.processInitialSettings(
            response.data.defaultVisibility as boolean,
            response.data.minScale as number,
            response.data.maxScale as number,
            response.data.extent,
            layerConfig
          );
          this.processTemporalDimension(response.data.timeInfo as TypeJsonObject, layerConfig);
=======
export async function commonProcessLayerMetadata(this: EsriDynamic | EsriFeature, layerConfig: TypeLayerEntryConfig) {
  // User-defined groups do not have metadata provided by the service endpoint.
  if (layerEntryIsGroupLayer(layerConfig) && !layerConfig.isMetadataLayerGroup) return;
  const layerPath = Layer.getLayerPath(layerConfig);

  let queryUrl = getLocalizedValue(this.metadataAccessPath, this.mapId);
  if (queryUrl) {
    queryUrl = queryUrl.endsWith('/') ? `${queryUrl}${layerConfig.layerId}` : `${queryUrl}/${layerConfig.layerId}`;
    try {
      const { data } = await axios.get<TypeJsonObject>(`${queryUrl}?f=pjson`);
      // layers must have a fields attribute except if it is an metadata layer group.
      if (!data?.fields && !(layerConfig as TypeLayerGroupEntryConfig).isMetadataLayerGroup) {
        this.setLayerStatus('error', layerPath);
        throw new Error(`Despite a return code of 200, an error was detected with this query (${queryUrl}?f=pjson)`);
      }
      this.layerMetadata[layerPath] = data;
      if (geoviewEntryIsEsriDynamic(layerConfig) || geoviewEntryIsEsriFeature(layerConfig)) {
        if (!layerConfig.style) {
          const renderer = Cast<EsriBaseRenderer>(data.drawingInfo?.renderer);
          if (renderer) layerConfig.style = getStyleFromEsriRenderer(renderer);
>>>>>>> 79527c1c
        }
        this.processFeatureInfoConfig(
          data.capabilities as string,
          data.displayField as string,
          data.geometryField.name as string,
          data.fields as TypeJsonArray,
          layerConfig
        );
        this.processInitialSettings(
          data.defaultVisibility as boolean,
          data.minScale as number,
          data.maxScale as number,
          data.extent,
          layerConfig
        );
        commonProcessTemporalDimension.call(this, data.timeInfo as TypeJsonObject, layerConfig);
      }
    } catch (error) {
      this.setLayerStatus('error', layerPath);
      console.log(error);
    }
  }
}

/**
 * Transforms the query results of an Esri service response - when not querying on the Layers themselves (giving a 'reduced' FeatureInfoEntry).
 * The transformation reads the Esri formatted information and return a list of `TypeFeatureInfoEntryPartial` records.
 * In a similar fashion and response object as the "Query Feature Infos" functionalities done via the Layers.
 *
 * @param results TypeJsonObject The Json Object representing the data from Esri.
 *
 * @returns TypeFeatureInfoEntryPartial[] an array of relared records of type TypeFeatureInfoEntryPartial
 */
export function parseFeatureInfoEntries(records: TypeJsonObject[]): TypeFeatureInfoEntryPartial[] {
  // Loop on the Esri results
  return records.map((rec: TypeJsonObject) => {
    // Prep the TypeFeatureInfoEntryPartial
    const featInfo: TypeFeatureInfoEntryPartial = {
      fieldInfo: {},
    };

    // Loop on the Esri attributes
    Object.entries(rec.attributes).forEach((tupleAttrValue: [string, unknown]) => {
      featInfo.fieldInfo[tupleAttrValue[0]] = { value: tupleAttrValue[1] } as TypeFieldEntry;
    });

    // Return the TypeFeatureInfoEntryPartial
    return featInfo;
  });
}

/**
 * Asynchronously queries an Esri feature layer given the url and returns an array of `TypeFeatureInfoEntryPartial` records.
 * @param url string An Esri url indicating a feature layer to query
 * @returns TypeFeatureInfoEntryPartial[] An array of relared records of type TypeFeatureInfoEntryPartial, or an empty array.
 */
export async function queryRecordsByUrl(url: string): Promise<TypeFeatureInfoEntryPartial[]> {
  // TODO: Refactor - Suggestion to rework this function and the one in EsriDynamic.getFeatureInfoAtLongLat(), making
  // TO.DO.CONT: the latter redirect to this one here and merge some logic between the 2 functions ideally making this one here return a TypeFeatureInfoEntry[] with options to have returnGeometry=true or false and such.
  // Query the data
  const response = await fetch(url);
  const respJson = await response.json();

  // Return the array of TypeFeatureInfoEntryPartial
  return parseFeatureInfoEntries(respJson.features);
}

/**
 * Asynchronously queries an Esri relationship table given the url and returns an array of `TypeFeatureInfoEntryPartial` records.
 * @param url string An Esri url indicating a relationship table to query
 * @param recordGroupIndex number The group index of the relationship layer on which to read the related records
 * @returns TypeFeatureInfoEntryPartial[] An array of relared records of type TypeFeatureInfoEntryPartial, or an empty array.
 */
export async function queryRelatedRecordsByUrl(url: string, recordGroupIndex: number): Promise<TypeFeatureInfoEntryPartial[]> {
  // Query the data
  const response = await fetch(url);
  const respJson = await response.json();

  // If any related record groups found
  if (respJson.relatedRecordGroups.length > 0)
    // Return the array of TypeFeatureInfoEntryPartial
    return parseFeatureInfoEntries(respJson.relatedRecordGroups[recordGroupIndex].relatedRecords);
  return Promise.resolve([]);
}<|MERGE_RESOLUTION|>--- conflicted
+++ resolved
@@ -66,11 +66,7 @@
  * @param {TypeListOfLayerEntryConfig} listOfLayerEntryConfig The list of layer entries configuration to validate.
  */
 export function commonValidateListOfLayerEntryConfig(this: EsriDynamic | EsriFeature, listOfLayerEntryConfig: TypeListOfLayerEntryConfig) {
-<<<<<<< HEAD
-  this.changeLayerPhase('validateListOfLayerEntryConfig');
-=======
   this.setLayerPhase('validateListOfLayerEntryConfig');
->>>>>>> 79527c1c
   listOfLayerEntryConfig.forEach((layerConfig: TypeLayerEntryConfig) => {
     const layerPath = Layer.getLayerPath(layerConfig);
     if (layerEntryIsGroupLayer(layerConfig)) {
@@ -80,20 +76,12 @@
           layer: layerPath,
           consoleMessage: `Empty layer group (mapId:  ${this.mapId}, layerPath: ${layerPath})`,
         });
-<<<<<<< HEAD
-        this.changeLayerStatus('error', layerConfig);
-=======
         this.setLayerStatus('error', layerPath);
->>>>>>> 79527c1c
         return;
       }
     }
 
-<<<<<<< HEAD
-    this.changeLayerStatus('loading', layerConfig);
-=======
     this.setLayerStatus('loading', layerPath);
->>>>>>> 79527c1c
 
     let esriIndex = Number(layerConfig.layerId);
     if (Number.isNaN(esriIndex)) {
@@ -101,11 +89,7 @@
         layer: layerPath,
         consoleMessage: `ESRI layerId must be a number (mapId:  ${this.mapId}, layerPath: ${layerPath})`,
       });
-<<<<<<< HEAD
-      this.changeLayerStatus('error', layerConfig);
-=======
       this.setLayerStatus('error', layerPath);
->>>>>>> 79527c1c
       return;
     }
 
@@ -118,11 +102,7 @@
         layer: layerPath,
         consoleMessage: `ESRI layerId not found (mapId:  ${this.mapId}, layerPath: ${layerPath})`,
       });
-<<<<<<< HEAD
-      this.changeLayerStatus('error', layerConfig);
-=======
       this.setLayerStatus('error', layerPath);
->>>>>>> 79527c1c
       return;
     }
 
@@ -140,12 +120,7 @@
         api.maps[this.mapId].layer.registerLayerConfig(subLayerEntryConfig);
       });
 
-<<<<<<< HEAD
-      if (this.registerToLayerSetListenerFunctions[Layer.getLayerPath(layerConfig)])
-        this.unregisterFromLayerSets(layerConfig as TypeBaseLayerEntryConfig);
-=======
       if (this.registerToLayerSetListenerFunctions[layerPath]) this.unregisterFromLayerSets(layerConfig as TypeBaseLayerEntryConfig);
->>>>>>> 79527c1c
       const switchToGroupLayer = Cast<TypeLayerGroupEntryConfig>(layerConfig);
       delete (layerConfig as TypeBaseLayerEntryConfig).layerStatus;
       switchToGroupLayer.entryType = 'group';
@@ -160,11 +135,7 @@
     }
 
     if (this.esriChildHasDetectedAnError(layerConfig, esriIndex)) {
-<<<<<<< HEAD
-      this.changeLayerStatus('error', layerConfig);
-=======
       this.setLayerStatus('error', layerPath);
->>>>>>> 79527c1c
       return;
     }
 
@@ -346,53 +317,11 @@
  * This method is used to process the layer's metadata. It will fill the empty fields of the layer's configuration (renderer,
  * initial settings, fields and aliases).
  *
-<<<<<<< HEAD
-=======
- * @param {EsriDynamic | EsriFeature} this The ESRI layer instance pointer.
->>>>>>> 79527c1c
+ * @param {EsriDynamic | EsriFeature} this The ESRI layer instance pointer.
  * @param {TypeLayerEntryConfig} layerConfig The layer entry configuration to process.
  *
  * @returns {Promise<void>} A promise that the layer configuration has its metadata processed.
  */
-<<<<<<< HEAD
-export function commonProcessLayerMetadata(
-  this: EsriDynamic | EsriFeature,
-  resolve: (value: void | PromiseLike<void>) => void,
-  layerConfig: TypeLayerEntryConfig
-) {
-  // User-defined groups do not have metadata provided by the service endpoint.
-  if (layerEntryIsGroupLayer(layerConfig) && !layerConfig.isMetadataLayerGroup) resolve();
-  else {
-    let queryUrl = getLocalizedValue(this.metadataAccessPath, this.mapId);
-    if (queryUrl) {
-      queryUrl = queryUrl.endsWith('/') ? `${queryUrl}${layerConfig.layerId}` : `${queryUrl}/${layerConfig.layerId}`;
-      const queryResult = axios.get<TypeJsonObject>(`${queryUrl}?f=pjson`);
-      queryResult.then((response) => {
-        // layers must have a fields attribute except if it is an metadata layer group.
-        if (!response.data.fields && !(layerConfig as TypeLayerGroupEntryConfig).isMetadataLayerGroup)
-          throw new Error(`Despite a return code of 200, an error was detected with this query (${queryUrl}?f=pjson)`);
-        this.layerMetadata[Layer.getLayerPath(layerConfig)] = response.data;
-        if (geoviewEntryIsEsriDynamic(layerConfig) || geoviewEntryIsEsriFeature(layerConfig)) {
-          if (!layerConfig.style) {
-            const renderer = Cast<EsriBaseRenderer>(response.data.drawingInfo?.renderer);
-            if (renderer) layerConfig.style = getStyleFromEsriRenderer(this.mapId, layerConfig, renderer);
-          }
-          this.processFeatureInfoConfig(
-            response.data.capabilities as string,
-            response.data.displayField as string,
-            response.data.geometryField.name as string,
-            response.data.fields as TypeJsonArray,
-            layerConfig
-          );
-          this.processInitialSettings(
-            response.data.defaultVisibility as boolean,
-            response.data.minScale as number,
-            response.data.maxScale as number,
-            response.data.extent,
-            layerConfig
-          );
-          this.processTemporalDimension(response.data.timeInfo as TypeJsonObject, layerConfig);
-=======
 export async function commonProcessLayerMetadata(this: EsriDynamic | EsriFeature, layerConfig: TypeLayerEntryConfig) {
   // User-defined groups do not have metadata provided by the service endpoint.
   if (layerEntryIsGroupLayer(layerConfig) && !layerConfig.isMetadataLayerGroup) return;
@@ -413,7 +342,6 @@
         if (!layerConfig.style) {
           const renderer = Cast<EsriBaseRenderer>(data.drawingInfo?.renderer);
           if (renderer) layerConfig.style = getStyleFromEsriRenderer(renderer);
->>>>>>> 79527c1c
         }
         this.processFeatureInfoConfig(
           data.capabilities as string,
