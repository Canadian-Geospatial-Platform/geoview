/* eslint-disable no-param-reassign */
import axios from 'axios';

import ImageLayer from 'ol/layer/Image';
import { Coordinate } from 'ol/coordinate';
import { Pixel } from 'ol/pixel';
import { Options as ImageOptions } from 'ol/layer/BaseImage';
import { ImageWMS } from 'ol/source';
import { Options as SourceOptions } from 'ol/source/ImageWMS';
import WMSCapabilities from 'ol/format/WMSCapabilities';
import { Layer as OlLayer } from 'ol/layer';
import { Extent } from 'ol/extent';

import cloneDeep from 'lodash/cloneDeep';

import Static from 'ol/source/ImageStatic';
import { Cast, toJsonObject, TypeJsonArray, TypeJsonObject } from '@/core/types/global-types';
import {
  AbstractGeoViewLayer,
  CONST_LAYER_TYPES,
  TypeLegend,
  TypeWmsLegend,
  TypeWmsLegendStyle,
} from '@/geo/layer/geoview-layers/abstract-geoview-layers';
import { AbstractGeoViewRaster, TypeBaseRasterLayer } from '@/geo/layer/geoview-layers/raster/abstract-geoview-raster';
import {
  TypeLayerEntryConfig,
  TypeGeoviewLayerConfig,
  TypeListOfLayerEntryConfig,
  layerEntryIsGroupLayer,
  TypeLayerGroupEntryConfig,
  TypeBaseLayerEntryConfig,
  TypeOgcWmsLayerEntryConfig,
} from '@/geo/map/map-schema-types';
import { TypeFeatureInfoEntry, TypeArrayOfFeatureInfoEntries } from '@/api/events/payloads';
import { getLocalizedValue, getMinOrMaxExtents, xmlToJson, showError, replaceParams, getLocalizedMessage } from '@/core/utils/utilities';
import { api } from '@/app';
import { MapEventProcessor } from '@/api/event-processors/event-processor-children/map-event-processor';
import { logger } from '@/core/utils/logger';

export interface TypeWMSLayerConfig extends Omit<TypeGeoviewLayerConfig, 'listOfLayerEntryConfig'> {
  geoviewLayerType: 'ogcWms';
  listOfLayerEntryConfig: TypeOgcWmsLayerEntryConfig[];
}

/** *****************************************************************************************************************************
 * type guard function that redefines a TypeGeoviewLayerConfig as a TypeWMSLayerConfig if the geoviewLayerType attribute of the
 * verifyIfLayer parameter is WMS. The type ascention applies only to the true block of the if clause that use this function.
 *
 * @param {TypeGeoviewLayerConfig} verifyIfLayer Polymorphic object to test in order to determine if the type ascention is valid.
 *
 * @returns {boolean} true if the type ascention is valid.
 */
export const layerConfigIsWMS = (verifyIfLayer: TypeGeoviewLayerConfig): verifyIfLayer is TypeWMSLayerConfig => {
  return verifyIfLayer?.geoviewLayerType === CONST_LAYER_TYPES.WMS;
};

/** *****************************************************************************************************************************
 * type guard function that redefines an AbstractGeoViewLayer as a WMS if the type attribute of the verifyIfGeoViewLayer
 * parameter is WMS. The type ascention applies only to the true block of the if clause that use this function.
 *
 * @param {AbstractGeoViewLayer} verifyIfGeoViewLayer Polymorphic object to test in order to determine if the type ascention is
 * valid.
 *
 * @returns {boolean} true if the type ascention is valid.
 */
export const geoviewLayerIsWMS = (verifyIfGeoViewLayer: AbstractGeoViewLayer): verifyIfGeoViewLayer is WMS => {
  return verifyIfGeoViewLayer?.type === CONST_LAYER_TYPES.WMS;
};

/** *****************************************************************************************************************************
 * type guard function that redefines a TypeLayerEntryConfig as a TypeOgcWmsLayerEntryConfig if the geoviewLayerType attribute of the
 * verifyIfGeoViewEntry.geoviewLayerConfig attribute is WMS. The type ascention applies only to the true block of
 * the if clause that use this function.
 *
 * @param {TypeLayerEntryConfig} verifyIfGeoViewEntry Polymorphic object to test in order to determine if the type ascention is
 * valid.
 *
 * @returns {boolean} true if the type ascention is valid.
 */
export const geoviewEntryIsWMS = (verifyIfGeoViewEntry: TypeLayerEntryConfig): verifyIfGeoViewEntry is TypeOgcWmsLayerEntryConfig => {
  return verifyIfGeoViewEntry?.geoviewLayerConfig?.geoviewLayerType === CONST_LAYER_TYPES.WMS;
};

// ******************************************************************************************************************************
// ******************************************************************************************************************************
/** *****************************************************************************************************************************
 * A class to add wms layer.
 *
 * @exports
 * @class WMS
 */
// ******************************************************************************************************************************
export class WMS extends AbstractGeoViewRaster {
  WMSStyles: string[];

  /** ***************************************************************************************************************************
   * Initialize layer
   * @param {string} mapId the id of the map
   * @param {TypeWMSLayerConfig} layerConfig the layer configuration
   */
  constructor(mapId: string, layerConfig: TypeWMSLayerConfig) {
    super(CONST_LAYER_TYPES.WMS, layerConfig, mapId);
    this.WMSStyles = [];
  }

  /** ***************************************************************************************************************************
   * This method reads the service metadata from the metadataAccessPath.
   *
   * @returns {Promise<void>} A promise that the execution is completed.
   */
  protected async fetchServiceMetadata(): Promise<void> {
    this.setLayerPhase('fetchServiceMetadata');
    const metadataUrl = getLocalizedValue(this.metadataAccessPath, this.mapId);
    if (metadataUrl) {
      const metadataAccessPathIsXmlFile = metadataUrl.slice(-4).toLowerCase() === '.xml';
      if (metadataAccessPathIsXmlFile) {
        // XML metadata is a special case that does not use GetCapabilities to get the metadata
        await this.fetchXmlServiceMetadata(metadataUrl);
      } else {
        const layerConfigsToQuery = this.getLayersToQuery();
        if (layerConfigsToQuery.length === 0) {
          // Use GetCapabilities to get the metadata
          try {
            const metadata = await this.getServiceMetadata(`${metadataUrl}?service=WMS&version=1.3.0&request=GetCapabilities`);
            this.metadata = metadata;
            this.processMetadataInheritance();
          } catch (error) {
            // Log
            logger.logError(`Unable to read service metadata for GeoView layer ${this.geoviewLayerId} of map ${this.mapId}.`);
          }
        } else {
          // Uses GetCapabilities to get the metadata. However, to allow geomet metadata to be retrieved using the non-standard
          // "Layers" parameter on the command line, we need to process each layer individually and merge all layer metadata at
          // the end. Even though the "Layers" parameter is ignored by other WMS servers, the drawback of this method is
          // sending unnecessary requests while only one GetCapabilities could be used when the server publishes a small set of
          // metadata. Which is not the case for the Geomet service.
          const promisedArrayOfMetadata: Promise<TypeJsonObject | null>[] = [];
          let i: number;
          layerConfigsToQuery.forEach((layerConfig: TypeLayerEntryConfig, layerIndex: number) => {
            for (i = 0; layerConfigsToQuery[i].layerId !== layerConfig.layerId; i++);
            if (i === layerIndex)
              // This is the first time we execute this query
              promisedArrayOfMetadata.push(
                this.getServiceMetadata(`${metadataUrl}?service=WMS&version=1.3.0&request=GetCapabilities&Layers=${layerConfig.layerId}`)
              );
            // query already done. Use previous returned value
            else promisedArrayOfMetadata.push(promisedArrayOfMetadata[i]);
          });
          try {
            const arrayOfMetadata = await Promise.all(promisedArrayOfMetadata);
            for (i = 0; i < arrayOfMetadata.length && !arrayOfMetadata[i]?.Capability; i++)
              this.setLayerStatus('error', layerConfigsToQuery[i].layerPath);
            this.metadata = i < arrayOfMetadata.length ? arrayOfMetadata[i] : null;
            if (this.metadata) {
              for (i++; i < arrayOfMetadata.length; i++) {
                if (!arrayOfMetadata[i]?.Capability) this.setLayerStatus('error', layerConfigsToQuery[i].layerPath);
                else if (!this.getLayerMetadataEntry(layerConfigsToQuery[i].layerId!)) {
                  const metadataLayerPathToAdd = this.getMetadataLayerPath(
                    layerConfigsToQuery[i].layerId!,
                    arrayOfMetadata[i]!.Capability.Layer
                  );
                  this.addLayerToMetadataInstance(
                    metadataLayerPathToAdd,
                    this.metadata?.Capability?.Layer,
                    arrayOfMetadata[i]!.Capability.Layer
                  );
                }
              }
            }
            this.processMetadataInheritance();
          } catch (error) {
            this.setAllLayerStatusTo('error', this.listOfLayerEntryConfig, 'Unable to read metadata');
          }
        }
      }
    } else {
      this.setAllLayerStatusTo('error', this.listOfLayerEntryConfig, 'Unable to read metadata');
    }
  }

  /** ***************************************************************************************************************************
   * This method reads the service metadata using a GetCapabilities request.
   *
   * @param {string} metadataUrl The GetCapabilities query to execute
   *
   * @returns {Promise<void>} A promise that the execution is completed.
   */
  private async getServiceMetadata(url: string): Promise<TypeJsonObject | null> {
    try {
      const response = await fetch(url);
      const capabilitiesString = await response.text();
      const parser = new WMSCapabilities();
      const metadata: TypeJsonObject = parser.read(capabilitiesString);
      return metadata;
    } catch (error) {
      this.setAllLayerStatusTo('error', this.listOfLayerEntryConfig, 'Unable to read metadata');
      return null;
    }
  }

  /** ***************************************************************************************************************************
   * This method reads the service metadata from a XML metadataAccessPath.
   *
   * @param {string} metadataUrl The localized value of the metadataAccessPath
   *
   * @returns {Promise<void>} A promise that the execution is completed.
   */
  private async fetchXmlServiceMetadata(metadataUrl: string): Promise<void> {
    this.setLayerPhase('fetchXmlServiceMetadata');
    try {
      const parser = new WMSCapabilities();
      const response = await fetch(metadataUrl);
      const capabilitiesString = await response.text();
      this.metadata = parser.read(capabilitiesString);
      if (this.metadata) {
        this.processMetadataInheritance();
        const metadataAccessPath = this.metadata.Capability.Request.GetMap.DCPType[0].HTTP.Get.OnlineResource as string;
        this.metadataAccessPath.en = metadataAccessPath;
        this.metadataAccessPath.fr = metadataAccessPath;
        const dataAccessPath = this.metadata.Capability.Request.GetMap.DCPType[0].HTTP.Get.OnlineResource as string;
        const setDataAccessPath = (listOfLayerEntryConfig: TypeListOfLayerEntryConfig) => {
          listOfLayerEntryConfig.forEach((layerConfig) => {
            if (layerEntryIsGroupLayer(layerConfig)) setDataAccessPath(layerConfig.listOfLayerEntryConfig);
            else {
              layerConfig.source!.dataAccessPath!.en = dataAccessPath;
              layerConfig.source!.dataAccessPath!.fr = dataAccessPath;
            }
          });
        };
        setDataAccessPath(this.listOfLayerEntryConfig);
      } else {
        this.setAllLayerStatusTo('error', this.listOfLayerEntryConfig, 'Unable to read metadata');
      }
    } catch (error) {
      this.setAllLayerStatusTo('error', this.listOfLayerEntryConfig, 'Unable to read metadata');
    }
  }

  /** ***************************************************************************************************************************
   * This method find the layer path that lead to the layer identified by the layerName. Values stored in the array tell us which
   * direction to use to get to the layer. A value of -1 tells us that the Layer property is an object. Other values tell us that
   * the Layer property is an array and the value is the index to follow. If the layer can not be found, the returned value is
   * an empty array.
   *
   * @param {string} layerName The layer name to be found
   * @param {TypeJsonObject} layerProperty The layer property from the metadata
   * @param {number[]} pathToTheLayerProperty The path leading to the parent of the layerProperty parameter
   *
   * @returns {number[]} An array containing the path to the layer or [] if not found.
   */
  private getMetadataLayerPath(layerName: string, layerProperty: TypeJsonObject, pathToTheParentLayer: number[] = []): number[] {
    const newLayerPath = [...pathToTheParentLayer];
    if (Array.isArray(layerProperty)) {
      for (let i = 0; i < layerProperty.length; i++) {
        newLayerPath.push(i);
        if ('Name' in layerProperty[i] && layerProperty[i].Name === layerName) return newLayerPath;
        if ('Layer' in layerProperty[i]) {
          return this.getMetadataLayerPath(layerName, layerProperty[i].Layer, newLayerPath);
        }
      }
    } else {
      newLayerPath.push(-1);
      if ('Name' in layerProperty && layerProperty.Name === layerName) return newLayerPath;
      if ('Layer' in layerProperty) {
        return this.getMetadataLayerPath(layerName, layerProperty.Layer, newLayerPath);
      }
    }
    return [];
  }

  /** ***************************************************************************************************************************
   * This method merge the layer identified by the path stored in the metadataLayerPathToAdd array to the metadata property of
   * the WMS instance. Values stored in the path array tell us which direction to use to get to the layer. A value of -1 tells us
   * that the Layer property is an object. In this case, it is assumed that the metadata objects at this level only differ by the
   * layer property to add. Other values tell us that the Layer property is an array and the value is the index to follow. If at
   * this level in the path the layers have the same name, we move to the next level. Otherwise, the layer can be added.
   *
   * @param {number[]} metadataLayerPathToAdd The layer name to be found
   * @param {TypeJsonObject | undefined} metadataLayer The metadata layer that will receive the new layer
   * @param {TypeJsonObject} layerToAdd The layer property to add
   */
  private addLayerToMetadataInstance(
    metadataLayerPathToAdd: number[],
    metadataLayer: TypeJsonObject | undefined,
    layerToAdd: TypeJsonObject
  ) {
    if (metadataLayerPathToAdd.length === 0 || !metadataLayer) return;
    if (metadataLayerPathToAdd[0] === -1)
      this.addLayerToMetadataInstance(metadataLayerPathToAdd.slice(1), metadataLayer.Layer, layerToAdd.Layer);
    else {
      const metadataLayerFound = (metadataLayer as TypeJsonArray).find(
        (layerEntry) => layerEntry.Name === layerToAdd[metadataLayerPathToAdd[0]].Name
      );
      if (metadataLayerFound)
        this.addLayerToMetadataInstance(
          metadataLayerPathToAdd.slice(1),
          metadataLayerFound.Layer,
          layerToAdd[metadataLayerPathToAdd[0]].Layer
        );
      else (metadataLayer as TypeJsonArray).push(layerToAdd[metadataLayerPathToAdd[0]]);
    }
  }

  /** ***************************************************************************************************************************
   * This method reads the layer identifiers from the configuration to create an array that will be used in the GetCapabilities.
   *
   * @returns {TypeLayerEntryConfig[]} The array of layer configurations.
   */
  private getLayersToQuery(): TypeLayerEntryConfig[] {
    const arrayOfLayerIds: TypeLayerEntryConfig[] = [];
    const gatherLayerIds = (listOfLayerEntryConfig = this.listOfLayerEntryConfig) => {
      if (listOfLayerEntryConfig.length) {
        listOfLayerEntryConfig.forEach((layerConfig) => {
          if (layerEntryIsGroupLayer(layerConfig)) gatherLayerIds(layerConfig.listOfLayerEntryConfig);
          else arrayOfLayerIds.push(layerConfig);
        });
      }
    };
    gatherLayerIds();
    return arrayOfLayerIds;
  }

  /** ***************************************************************************************************************************
   * This method propagate the WMS metadata inherited values.
   *
   * @param {TypeJsonObject} parentLayer The parent layer that contains the inherited values
   * @param {TypeJsonObject | undefined} layer The layer property from the metadata that will inherit the values
   */
  private processMetadataInheritance(parentLayer?: TypeJsonObject, layer: TypeJsonObject | undefined = this.metadata?.Capability?.Layer) {
    if (parentLayer && layer) {
      // Table 7 — Inheritance of Layer properties specified in the standard with 'replace' behaviour.
      if (layer.EX_GeographicBoundingBox === undefined) layer.EX_GeographicBoundingBox = parentLayer.EX_GeographicBoundingBox;
      if (layer.queryable === undefined) layer.queryable = parentLayer.queryable;
      if (layer.cascaded === undefined) layer.cascaded = parentLayer.cascaded;
      if (layer.opaque === undefined) layer.opaque = parentLayer.opaque;
      if (layer.noSubsets === undefined) layer.noSubsets = parentLayer.noSubsets;
      if (layer.fixedWidth === undefined) layer.fixedWidth = parentLayer.fixedWidth;
      if (layer.fixedHeight === undefined) layer.fixedHeight = parentLayer.fixedHeight;
      if (layer.MinScaleDenominator === undefined) layer.MinScaleDenominator = parentLayer.MinScaleDenominator;
      if (layer.MaxScaleDenominator === undefined) layer.MaxScaleDenominator = parentLayer.MaxScaleDenominator;
      if (layer.BoundingBox === undefined) layer.BoundingBox = parentLayer.BoundingBox;
      if (layer.Dimension === undefined) layer.Dimension = parentLayer.Dimension;
      if (layer.Attribution === undefined) layer.Attribution = parentLayer.Attribution;
      if (layer.MaxScaleDenominator === undefined) layer.MaxScaleDenominator = parentLayer.MaxScaleDenominator;
      if (layer.MaxScaleDenominator === undefined) layer.MaxScaleDenominator = parentLayer.MaxScaleDenominator;
      // Table 7 — Inheritance of Layer properties specified in the standard with 'add' behaviour.
      // AuthorityURL inheritance is not implemented in the following code.
      if (parentLayer.Style) {
        if (!layer.Style as TypeJsonArray) (layer.Style as TypeJsonArray) = [];
        (parentLayer.Style as TypeJsonArray).forEach((parentStyle) => {
          const styleFound = (layer.Style as TypeJsonArray).find((styleEntry) => styleEntry.Name === parentStyle.Name);
          if (!styleFound) (layer.Style as TypeJsonArray).push(parentStyle);
        });
      }
      if (parentLayer.CRS) {
        if (!layer.CRS as TypeJsonArray) (layer.CRS as TypeJsonArray) = [];
        (parentLayer.CRS as TypeJsonArray).forEach((parentCRS) => {
          const crsFound = (layer.CRS as TypeJsonArray).find((crsEntry) => crsEntry.Name === parentCRS);
          if (!crsFound) (layer.CRS as TypeJsonArray).push(parentCRS);
        });
      }
    }
    if (layer?.Layer !== undefined) (layer.Layer as TypeJsonArray).forEach((subLayer) => this.processMetadataInheritance(layer, subLayer));
  }

  /** ***************************************************************************************************************************
   * This method recursively validates the configuration of the layer entries to ensure that each layer is correctly defined.
   *
   * @param {TypeListOfLayerEntryConfig} listOfLayerEntryConfig The list of layer entries configuration to validate.
   */
  protected validateListOfLayerEntryConfig(listOfLayerEntryConfig: TypeListOfLayerEntryConfig) {
    this.setLayerPhase('validateListOfLayerEntryConfig');
    listOfLayerEntryConfig.forEach((layerConfig: TypeLayerEntryConfig) => {
      const { layerPath } = layerConfig;
      if (layerEntryIsGroupLayer(layerConfig)) {
        this.validateListOfLayerEntryConfig(layerConfig.listOfLayerEntryConfig!);
        if (!layerConfig?.listOfLayerEntryConfig?.length) {
          this.layerLoadError.push({
            layer: layerPath,
            consoleMessage: `Empty layer group (mapId:  ${this.mapId}, layerPath: ${layerPath})`,
          });
          this.setLayerStatus('error', layerPath);
        }
        return;
      }

      if ((layerConfig as TypeBaseLayerEntryConfig).layerStatus !== 'error') {
        this.setLayerStatus('processing', layerPath);

        const layerFound = this.getLayerMetadataEntry(layerConfig.layerId!);
        if (!layerFound) {
          this.layerLoadError.push({
            layer: layerPath,
            consoleMessage: `Layer metadata not found (mapId:  ${this.mapId}, layerPath: ${layerPath})`,
          });
          this.setLayerStatus('error', layerPath);
          return;
        }

        if ('Layer' in layerFound) {
          this.createGroupLayer(layerFound, layerConfig as TypeBaseLayerEntryConfig);
          return;
        }

        if (!layerConfig.layerName)
          layerConfig.layerName = {
            en: layerFound.Title as string,
            fr: layerFound.Title as string,
          };
      }
    });
  }

  /** ***************************************************************************************************************************
   * This method create recursively dynamic group layers from the service metadata.
   *
   * @param {TypeJsonObject} layer The dynamic group layer metadata.
   * @param {TypeBaseLayerEntryConfig} layerConfig The layer configurstion associated to the dynamic group.
   */
  private createGroupLayer(layer: TypeJsonObject, layerConfig: TypeBaseLayerEntryConfig) {
    const { layerPath } = layerConfig;
    const newListOfLayerEntryConfig: TypeListOfLayerEntryConfig = [];
    const arrayOfLayerMetadata = Array.isArray(layer.Layer) ? layer.Layer : ([layer.Layer] as TypeJsonArray);

    arrayOfLayerMetadata.forEach((subLayer) => {
      // Log for pertinent debugging purposes
      logger.logTraceCore('wms.createGroupLayer', 'Cloning the layer config', layerConfig.layerPath);
      const subLayerEntryConfig: TypeLayerEntryConfig = cloneDeep(layerConfig);
      subLayerEntryConfig.parentLayerConfig = Cast<TypeLayerGroupEntryConfig>(layerConfig);
      subLayerEntryConfig.layerId = subLayer.Name as string;
      subLayerEntryConfig.layerName = {
        en: subLayer.Title as string,
        fr: subLayer.Title as string,
      };
      newListOfLayerEntryConfig.push(subLayerEntryConfig);
      subLayerEntryConfig.registerLayerConfig();
    });

    if (this.registerToLayerSetListenerFunctions[layerPath]) this.unregisterFromLayerSets(layerConfig);
    const switchToGroupLayer = Cast<TypeLayerGroupEntryConfig>(layerConfig);
    delete layerConfig.layerStatus;
    switchToGroupLayer.entryType = 'group';
    switchToGroupLayer.layerName = {
      en: layer.Title as string,
      fr: layer.Title as string,
    };
    switchToGroupLayer.isMetadataLayerGroup = true;
    switchToGroupLayer.listOfLayerEntryConfig = newListOfLayerEntryConfig;
    this.validateListOfLayerEntryConfig(newListOfLayerEntryConfig);
  }

  /** ****************************************************************************************************************************
   * This method search recursively the layerId in the layer entry of the capabilities.
   *
   * @param {string} layerId The layer identifier that must exists on the server.
   * @param {TypeJsonObject | undefined} layer The layer entry from the capabilities that will be searched.
   *
   * @returns {TypeJsonObject | null} The found layer from the capabilities or null if not found.
   */
  private getLayerMetadataEntry(
    layerId: string,
    layer: TypeJsonObject | undefined = this.metadata?.Capability?.Layer
  ): TypeJsonObject | null {
    if (!layer) return null;
    if ('Name' in layer && (layer.Name as string) === layerId) return layer;
    if ('Layer' in layer) {
      if (Array.isArray(layer.Layer)) {
        for (let i = 0; i < layer.Layer.length; i++) {
          const layerFound = this.getLayerMetadataEntry(layerId, layer.Layer[i]);
          if (layerFound) return layerFound;
        }
        return null;
      }
      return this.getLayerMetadataEntry(layerId, layer.Layer);
    }
    return null;
  }

  /** ****************************************************************************************************************************
   * This method creates a GeoView WMS layer using the definition provided in the layerConfig parameter.
   *
   * @param {TypeBaseLayerEntryConfig} layerConfig Information needed to create the GeoView layer.
   *
   * @returns {TypeBaseRasterLayer | null} The GeoView raster layer that has been created.
   */
  protected processOneLayerEntry(layerConfig: TypeBaseLayerEntryConfig): Promise<TypeBaseRasterLayer | null> {
    // Log
    logger.logTraceCore('processOneLayerEntry', layerConfig.layerPath);

    const promisedVectorLayer = new Promise<TypeBaseRasterLayer | null>((resolve) => {
      const { layerPath } = layerConfig;
      this.setLayerPhase('processOneLayerEntry', layerPath);
      if (geoviewEntryIsWMS(layerConfig)) {
        const layerCapabilities = this.getLayerMetadataEntry(layerConfig.layerId);
        if (layerCapabilities) {
          const dataAccessPath = getLocalizedValue(layerConfig.source.dataAccessPath, this.mapId)!;

          let styleToUse = '';
          if (Array.isArray(layerConfig.source?.style) && layerConfig.source?.style) {
            styleToUse = layerConfig.source?.style[0];
          } else if (layerConfig.source.style) {
            styleToUse = layerConfig.source?.style as string;
          } else if (layerCapabilities.Style) {
            styleToUse = layerCapabilities.Style[0].Name as string;
          }

          if (Array.isArray(layerConfig.source?.style)) {
            this.WMSStyles = layerConfig.source.style;
          } else if ((layerCapabilities.Style.length as number) > 1) {
            this.WMSStyles = [];
            for (let i = 0; i < (layerCapabilities.Style.length as number); i++) {
              this.WMSStyles.push(layerCapabilities.Style[i].Name as string);
            }
          } else this.WMSStyles = [styleToUse];

          const sourceOptions: SourceOptions = {
            url: dataAccessPath.endsWith('?') ? dataAccessPath : `${dataAccessPath}?`,
            params: { LAYERS: layerConfig.layerId, STYLES: styleToUse },
          };

          sourceOptions.attributions = this.attributions;
          sourceOptions.serverType = layerConfig.source.serverType;
          if (layerConfig.source.crossOrigin) {
            sourceOptions.crossOrigin = layerConfig.source.crossOrigin;
          } else {
            sourceOptions.crossOrigin = 'Anonymous';
          }
          if (layerConfig.source.projection) sourceOptions.projection = `EPSG:${layerConfig.source.projection}`;

          const imageLayerOptions: ImageOptions<ImageWMS> = {
            source: new ImageWMS(sourceOptions),
            properties: { layerCapabilities, layerConfig },
          };
          // layerConfig.initialSettings cannot be undefined because config-validation set it to {} if it is undefined.
          if (layerConfig.initialSettings?.className !== undefined) imageLayerOptions.className = layerConfig.initialSettings?.className;
          if (layerConfig.initialSettings?.extent !== undefined) imageLayerOptions.extent = layerConfig.initialSettings?.extent;
          if (layerConfig.initialSettings?.maxZoom !== undefined) imageLayerOptions.maxZoom = layerConfig.initialSettings?.maxZoom;
          if (layerConfig.initialSettings?.minZoom !== undefined) imageLayerOptions.minZoom = layerConfig.initialSettings?.minZoom;
          if (layerConfig.initialSettings?.opacity !== undefined) imageLayerOptions.opacity = layerConfig.initialSettings?.opacity;
          if (layerConfig.initialSettings?.visible !== undefined)
            imageLayerOptions.visible = layerConfig.initialSettings?.visible === 'yes' || layerConfig.initialSettings?.visible === 'always';

          // You must always set the layerConfig.loadEndListenerType before setting the layerConfig.olLayer except when entryType = 'group'.
          layerConfig.loadEndListenerType = 'image';
          layerConfig.olLayer = new ImageLayer(imageLayerOptions);
          layerConfig.geoviewLayerInstance = this;

          this.applyViewFilter(layerPath, layerConfig.layerFilter ? layerConfig.layerFilter : '');

          resolve(layerConfig.olLayer);
        } else {
          const message = replaceParams(
            [layerConfig.layerId, this.geoviewLayerId],
            getLocalizedMessage(this.mapId, 'validation.layer.notfound')
          );
          showError(this.mapId, message);

          resolve(null);
        }
      } else {
<<<<<<< HEAD
        console.log(`geoviewLayerType must be ${CONST_LAYER_TYPES.WMS}`);
=======
        logger.logError(`geoviewLayerType must be ${CONST_LAYER_TYPES.WMS}`);
>>>>>>> 6b146e32
        resolve(null);
      }
    });
    return promisedVectorLayer;
  }

  /** ***************************************************************************************************************************
   * This method is used to process the layer's metadata. It will fill the empty fields of the layer's configuration (renderer,
   * initial settings, fields and aliases).
   *
   * @param {TypeLayerEntryConfig} layerConfig The layer entry configuration to process.
   *
   * @returns {Promise<void>} A promise that the layer configuration has its metadata processed.
   */
  protected processLayerMetadata(layerConfig: TypeLayerEntryConfig): Promise<void> {
    const promiseOfExecution = new Promise<void>((resolve) => {
      if (geoviewEntryIsWMS(layerConfig)) {
        const layerCapabilities = this.getLayerMetadataEntry(layerConfig.layerId)!;
        this.layerMetadata[layerConfig.layerPath] = layerCapabilities;
        if (layerCapabilities) {
          if (layerCapabilities.Attribution) this.attributions.push(layerCapabilities.Attribution.Title as string);
          if (!layerConfig.source.featureInfo) layerConfig.source.featureInfo = { queryable: !!layerCapabilities.queryable };
          // ! TODO: The solution implemented in the following lines is not right. scale and zoom are not the same things.
          // if (layerConfig.initialSettings?.minZoom === undefined && layerCapabilities.MinScaleDenominator !== undefined)
          //   layerConfig.initialSettings.minZoom = layerCapabilities.MinScaleDenominator as number;
          // if (layerConfig.initialSettings?.maxZoom === undefined && layerCapabilities.MaxScaleDenominator !== undefined)
          //   layerConfig.initialSettings.maxZoom = layerCapabilities.MaxScaleDenominator as number;
          if (layerConfig.initialSettings?.extent)
            layerConfig.initialSettings.extent = api.projection.transformExtent(
              layerConfig.initialSettings.extent,
              'EPSG:4326',
              `EPSG:${MapEventProcessor.getMapState(this.mapId).currentProjection}`
            );

          if (!layerConfig.initialSettings?.bounds && layerCapabilities.EX_GeographicBoundingBox) {
            layerConfig.initialSettings!.bounds = layerCapabilities.EX_GeographicBoundingBox as Extent;
          }

          if (layerCapabilities.Dimension) {
            const temporalDimension: TypeJsonObject | undefined = (layerCapabilities.Dimension as TypeJsonArray).find(
              (dimension) => dimension.name === 'time'
            );
            if (temporalDimension) this.processTemporalDimension(temporalDimension, layerConfig);
          }
        }
      }
      resolve();
    });
    return promiseOfExecution;
  }

  /** ***************************************************************************************************************************
   * This method will create a Geoview temporal dimension if it existds in the service metadata
   * @param {TypeJsonObject} wmsTimeDimension The WMS time dimension object
   * @param {TypeOgcWmsLayerEntryConfig} layerConfig The layer entry to configure
   */
  protected processTemporalDimension(wmsTimeDimension: TypeJsonObject, layerConfig: TypeOgcWmsLayerEntryConfig) {
    if (wmsTimeDimension !== undefined) {
      this.layerTemporalDimension[layerConfig.layerPath] = api.dateUtilities.createDimensionFromOGC(wmsTimeDimension);
    }
  }

  /** ***************************************************************************************************************************
   * Return feature information for all the features around the provided Pixel.
   *
   * @param {Coordinate} location The pixel coordinate that will be used by the query.
   * @param {string} layerPath The layer path to the layer's configuration.
   *
   * @returns {Promise<TypeArrayOfFeatureInfoEntries>} The feature info table.
   */
  protected getFeatureInfoAtPixel(location: Pixel, layerPath: string): Promise<TypeArrayOfFeatureInfoEntries> {
    const { map } = api.maps[this.mapId];
    return this.getFeatureInfoAtCoordinate(map.getCoordinateFromPixel(location), layerPath);
  }

  /** ***************************************************************************************************************************
   * Return feature information for all the features around the provided projection coordinate.
   *
   * @param {Coordinate} location The coordinate that will be used by the query.
   * @param {string} layerPath The layer path to the layer's configuration.
   *
   * @returns {Promise<TypeArrayOfFeatureInfoEntries>} The promised feature info table.
   */
  protected getFeatureInfoAtCoordinate(location: Coordinate, layerPath: string): Promise<TypeArrayOfFeatureInfoEntries> {
    const convertedLocation = api.projection.transform(
      location,
      `EPSG:${MapEventProcessor.getMapState(this.mapId).currentProjection}`,
      'EPSG:4326'
    );
    return this.getFeatureInfoAtLongLat(convertedLocation, layerPath);
  }

  /** ***************************************************************************************************************************
   * Return feature information for all the features around the provided coordinate.
   *
   * @param {Coordinate} lnglat The coordinate that will be used by the query.
   * @param {string} layerPath The layer path to the layer's configuration.
   *
   * @returns {Promise<TypeArrayOfFeatureInfoEntries>} The promised feature info table.
   */
  protected async getFeatureInfoAtLongLat(lnglat: Coordinate, layerPath: string): Promise<TypeArrayOfFeatureInfoEntries> {
    try {
      // Get the layer config in a loaded phase
      const layerConfig = (await this.getLayerConfigAsync(layerPath, true)) as TypeOgcWmsLayerEntryConfig;
      if (!this.getVisible(layerPath)) return [];

      const viewResolution = api.maps[this.mapId].getView().getResolution() as number;
      const crs = `EPSG:${MapEventProcessor.getMapState(this.mapId).currentProjection}`;
      const clickCoordinate = api.projection.transform(lnglat, 'EPSG:4326', crs);
      if (
        lnglat[0] < layerConfig.initialSettings!.bounds![0] ||
        layerConfig.initialSettings!.bounds![2] < lnglat[0] ||
        lnglat[1] < layerConfig.initialSettings!.bounds![1] ||
        layerConfig.initialSettings!.bounds![3] < lnglat[1]
      )
        return [];

      const wmsSource = (layerConfig.olLayer as OlLayer).getSource() as ImageWMS;
      let infoFormat = 'text/xml';
      if (!(this.metadata!.Capability.Request.GetFeatureInfo.Format as TypeJsonArray).includes('text/xml' as TypeJsonObject))
        if ((this.metadata!.Capability.Request.GetFeatureInfo.Format as TypeJsonArray).includes('text/plain' as TypeJsonObject))
          infoFormat = 'text/plain';
        else throw new Error('Parameter info_format of GetFeatureInfo only support text/xml and text/plain for WMS services.');

      const featureInfoUrl = wmsSource.getFeatureInfoUrl(clickCoordinate, viewResolution, crs, {
        INFO_FORMAT: infoFormat,
      });
      if (featureInfoUrl) {
        let featureMember: TypeJsonObject | undefined;
        const response = await axios(featureInfoUrl);
        if (infoFormat === 'text/xml') {
          const xmlDomResponse = new DOMParser().parseFromString(response.data, 'text/xml');
          const jsonResponse = xmlToJson(xmlDomResponse);
          // ! TODO: We should use a WMS format setting in the schema to decide what feature info response interpreter to use
          // ! For the moment, we try to guess the response format based on properties returned from the query
          const featureCollection = this.getAttribute(jsonResponse, 'FeatureCollection');
          if (featureCollection) featureMember = this.getAttribute(featureCollection, 'featureMember');
          else {
            const featureInfoResponse = this.getAttribute(jsonResponse, 'GetFeatureInfoResponse');
            if (featureInfoResponse?.Layer) {
              featureMember = {};
              const layerName =
                featureInfoResponse.Layer['@attributes'] && featureInfoResponse.Layer['@attributes'].name
                  ? (featureInfoResponse.Layer['@attributes'].name as string)
                  : 'undefined';
              featureMember['Layer name'] = toJsonObject({ '#text': layerName });
              if (featureInfoResponse.Layer.Attribute && featureInfoResponse.Layer.Attribute['@attributes']) {
                const fieldName = featureInfoResponse.Layer.Attribute['@attributes'].name
                  ? (featureInfoResponse.Layer.Attribute['@attributes'].name as string)
                  : 'undefined';
                const fieldValue = featureInfoResponse.Layer.Attribute['@attributes'].value
                  ? (featureInfoResponse.Layer.Attribute['@attributes'].value as string)
                  : 'undefined';
                featureMember[fieldName] = toJsonObject({ '#text': fieldValue });
              }
            }
          }
        } else featureMember = { plain_text: { '#text': response.data } };
        if (featureMember) {
          const featureInfoResult = this.formatWmsFeatureInfoResult(featureMember, layerConfig, clickCoordinate);
          return featureInfoResult;
        }
      }
      return [];
    } catch (error) {
      // Log
      logger.logError('wms.getFeatureInfoAtLongLat()\n', error);
      return [];
    }
  }

  /** ***************************************************************************************************************************
   * Get the legend image URL of a layer from the capabilities. Return null if it does not exist.
   *
   * @param {TypeOgcWmsLayerEntryConfig} layerConfig layer configuration.
   * @param {string} style the style to get the url for
   *
   * @returns {TypeJsonObject | null} URL of a Legend image in png format or null
   */
  private getLegendUrlFromCapabilities(layerConfig: TypeOgcWmsLayerEntryConfig, chosenStyle?: string): TypeJsonObject | null {
    const layerCapabilities = this.getLayerMetadataEntry(layerConfig.layerId);
    if (Array.isArray(layerCapabilities?.Style)) {
      let legendStyle;
      if (chosenStyle) {
        [legendStyle] = layerCapabilities!.Style.filter((style) => {
          return style.Name === chosenStyle;
        });
      } else {
        legendStyle = layerCapabilities?.Style.find((style) => {
          if (layerConfig?.source?.style && !Array.isArray(layerConfig?.source?.style)) return layerConfig.source.style === style.Name;
          return style.Name === 'default';
        });
      }

      if (Array.isArray(legendStyle?.LegendURL)) {
        const legendUrl = legendStyle!.LegendURL.find((urlEntry) => {
          if (urlEntry.Format === 'image/png') return true;
          return false;
        });
        return legendUrl || null;
      }
    }
    return null;
  }

  /** ***************************************************************************************************************************
   * Get the legend image of a layer.
   *
   * @param {TypeOgcWmsLayerEntryConfig} layerConfig layer configuration.
   * @param {striung} chosenStyle Style to get the legend image for.
   *
   * @returns {blob} image blob
   */
  private getLegendImage(layerConfig: TypeOgcWmsLayerEntryConfig, chosenStyle?: string): Promise<string | ArrayBuffer | null> {
    const promisedImage = new Promise<string | ArrayBuffer | null>((resolve) => {
      const readImage = (blob: Blob): Promise<string | ArrayBuffer | null> =>
        new Promise((resolveImage) => {
          const reader = new FileReader();
          reader.onloadend = () => resolveImage(reader.result);
          reader.onerror = () => resolveImage(null);
          reader.readAsDataURL(blob);
        });

      let queryUrl: string | undefined;
      const legendUrlFromCapabilities = this.getLegendUrlFromCapabilities(layerConfig, chosenStyle);
      if (legendUrlFromCapabilities) queryUrl = legendUrlFromCapabilities.OnlineResource as string;
      else if (Object.keys(this.metadata!.Capability.Request).includes('GetLegendGraphic'))
        queryUrl = `${getLocalizedValue(
          this.metadataAccessPath,
          this.mapId
        )!}service=WMS&version=1.3.0&request=GetLegendGraphic&FORMAT=image/png&layer=${layerConfig.layerId}`;

      if (queryUrl) {
        queryUrl = queryUrl.toLowerCase().startsWith('http:') ? `https${queryUrl.slice(4)}` : queryUrl;
        axios
          .get<TypeJsonObject>(queryUrl, { responseType: 'blob' })
          .then((response) => {
            if (response.data.type === 'text/xml') {
              resolve(null);
            }
            resolve(readImage(Cast<Blob>(response.data)));
          })
          .catch(() => resolve(null));
      } else resolve(null);
    });
    return promisedImage;
  }

  /** ***************************************************************************************************************************
   * Get the legend info of a style.
   *
   * @param {TypeOgcWmsLayerEntryConfig} layerConfig layer configuration.
   * @param {number} position index number of style to get
   *
   * @returns {Promise<TypeWmsLegendStylel>} The legend of the style.
   */
  private async getStyleLegend(layerConfig: TypeOgcWmsLayerEntryConfig, position: number): Promise<TypeWmsLegendStyle> {
    try {
      const chosenStyle: string | undefined = this.WMSStyles[position];
      let styleLegend: TypeWmsLegendStyle;
      const styleLegendImage = await this.getLegendImage(layerConfig!, chosenStyle);
      if (!styleLegendImage) {
        styleLegend = {
          name: this.WMSStyles[position],
          legend: null,
        };
        return styleLegend;
      }

      const styleImage = await api.maps[this.mapId].geoviewRenderer.loadImage(styleLegendImage as string);
      if (styleImage) {
        const drawingCanvas = document.createElement('canvas');
        drawingCanvas.width = styleImage.width;
        drawingCanvas.height = styleImage.height;
        const drawingContext = drawingCanvas.getContext('2d')!;
        drawingContext.drawImage(styleImage, 0, 0);
        styleLegend = {
          name: this.WMSStyles[position],
          legend: drawingCanvas,
        };
        return styleLegend;
      }

      return {
        name: this.WMSStyles[position],
        legend: null,
      } as TypeWmsLegendStyle;
    } catch (error) {
      return {
        name: this.WMSStyles[position],
        legend: null,
      } as TypeWmsLegendStyle;
    }
  }

  /** ***************************************************************************************************************************
   * Return the legend of the layer. This routine return null when the layerPath specified is not found. If the legend can't be
   * read, the legend property of the object returned will be null.
   *
   * @param {string} layerPath The layer path to the layer's configuration.
   *
   * @returns {Promise<TypeLegend | null>} The legend of the layer or null.
   */
  async getLegend(layerPath: string): Promise<TypeLegend | null> {
    try {
      // Get the layer config in a loaded phase
      const layerConfig = (await this.getLayerConfigAsync(layerPath, true)) as TypeOgcWmsLayerEntryConfig;

      let legend: TypeWmsLegend;
      const legendImage = await this.getLegendImage(layerConfig!);
      const styleLegends: TypeWmsLegendStyle[] = [];
      if (this.WMSStyles.length > 1) {
        for (let i = 0; i < this.WMSStyles.length; i++) {
          // eslint-disable-next-line no-await-in-loop
          const styleLegend = await this.getStyleLegend(layerConfig!, i);
          styleLegends.push(styleLegend);
        }
      }

      if (legendImage) {
        const image = await api.maps[this.mapId].geoviewRenderer.loadImage(legendImage as string);
        if (image) {
          const drawingCanvas = document.createElement('canvas');
          drawingCanvas.width = image.width;
          drawingCanvas.height = image.height;
          const drawingContext = drawingCanvas.getContext('2d')!;
          drawingContext.drawImage(image, 0, 0);
          legend = {
            type: this.type,
            layerPath: layerConfig.layerPath,
            layerName: layerConfig!.layerName,
            legend: drawingCanvas,
            styles: styleLegends.length ? styleLegends : undefined,
          };
          return legend;
        }
      }

      legend = {
        type: this.type,
        layerPath: layerConfig.layerPath,
        layerName: layerConfig!.layerName,
        legend: null,
        styles: styleLegends.length > 1 ? styleLegends : undefined,
      };
      return legend;
    } catch (error) {
      // Log
      logger.logError('wms.getLegend()\n', error);
      return null;
    }
  }

  /** ***************************************************************************************************************************
   * Translate the get feature information result set to the TypeArrayOfFeatureInfoEntries used by GeoView.
   *
   * @param {TypeJsonObject} featureMember An object formatted using the query syntax.
   * @param {TypeOgcWmsLayerEntryConfig} layerConfig The layer configuration.
   * @param {Coordinate} clickCoordinate The coordinate where the user has clicked.
   *
   * @returns {TypeArrayOfFeatureInfoEntries} The feature info table.
   */
  private formatWmsFeatureInfoResult(
    featureMember: TypeJsonObject,
    layerConfig: TypeOgcWmsLayerEntryConfig,
    clickCoordinate: Coordinate
  ): TypeArrayOfFeatureInfoEntries {
    const featureInfo = layerConfig?.source?.featureInfo;
    const outfields = getLocalizedValue(featureInfo?.outfields, this.mapId)?.split(',');
    const fieldTypes = featureInfo?.fieldTypes?.split(',');
    const aliasFields = getLocalizedValue(featureInfo?.aliasFields, this.mapId)?.split(',');
    const queryResult: TypeArrayOfFeatureInfoEntries = [];

    let featureKeyCounter = 0;
    let fieldKeyCounter = 0;
    const featureInfoEntry: TypeFeatureInfoEntry = {
      // feature key for building the data-grid
      featureKey: featureKeyCounter++,
      geoviewLayerType: this.type,
      extent: [clickCoordinate[0], clickCoordinate[1], clickCoordinate[0], clickCoordinate[1]],
      geometry: null,
      featureIcon: document.createElement('canvas'),
      fieldInfo: {},
      nameField: null,
    };
    const createFieldEntries = (entry: TypeJsonObject, prefix = '') => {
      const keys = Object.keys(entry);
      keys.forEach((key) => {
        if (!key.endsWith('Geometry') && !key.startsWith('@')) {
          const splitedKey = key.split(':');
          const fieldName = splitedKey.slice(-1)[0];
          if ('#text' in entry[key])
            featureInfoEntry.fieldInfo[`${prefix}${prefix ? '.' : ''}${fieldName}`] = {
              fieldKey: fieldKeyCounter++,
              value: entry[key]['#text'] as string,
              dataType: 'string',
              alias: `${prefix}${prefix ? '.' : ''}${fieldName}`,
              domain: null,
            };
          else createFieldEntries(entry[key], fieldName);
        }
      });
    };
    createFieldEntries(featureMember);

    if (!outfields) queryResult.push(featureInfoEntry);
    else {
      fieldKeyCounter = 0;
      const fieldsToDelete = Object.keys(featureInfoEntry.fieldInfo).filter((fieldName) => {
        if (outfields?.includes(fieldName)) {
          const fieldIndex = outfields.indexOf(fieldName);
          featureInfoEntry.fieldInfo[fieldName]!.fieldKey = fieldKeyCounter++;
          featureInfoEntry.fieldInfo[fieldName]!.alias = aliasFields![fieldIndex];
          featureInfoEntry.fieldInfo[fieldName]!.dataType = fieldTypes![fieldIndex] as 'string' | 'date' | 'number';
          return false; // keep this entry
        }
        return true; // delete this entry
      });
      fieldsToDelete.forEach((entryToDelete) => {
        delete featureInfoEntry.fieldInfo[entryToDelete];
      });
      queryResult.push(featureInfoEntry);
    }
    return queryResult;
  }

  /** ***************************************************************************************************************************
   * Return the attribute of an object that ends with the specified ending string or null if not found.
   *
   * @param {TypeJsonObject} jsonObject The object that is supposed to have the needed attribute.
   * @param {string} attribute The attribute searched.
   *
   * @returns {TypeJsonObject | undefined} The promised feature info table.
   */
  private getAttribute(jsonObject: TypeJsonObject, attributeEnding: string): TypeJsonObject | undefined {
    const keyFound = Object.keys(jsonObject).find((key) => key.endsWith(attributeEnding));
    return keyFound ? jsonObject[keyFound] : undefined;
  }

  /** ***************************************************************************************************************************
   * Set the style to be used by the wms layer. This methode does nothing if the layer path can't be found.
   *
   * @param {string} wmsStyleId The style identifier that will be used.
   * @param {string} layerPath The layer path to the layer's configuration.
   */
  setWmsStyle(wmsStyleId: string, layerPath: string) {
    const layerConfig = this.getLayerConfig(layerPath) as TypeOgcWmsLayerEntryConfig | undefined | null;
    // TODO: Verify if we can apply more than one style at the same time since the parameter name is STYLES
    if (layerConfig?.olLayer) (layerConfig.olLayer as ImageLayer<ImageWMS>).getSource()?.updateParams({ STYLES: wmsStyleId });
  }

  /** ***************************************************************************************************************************
   * Apply a view filter to the layer identified by the path stored in the layerPathAssociatedToTheGeoviewLayer property stored
   * in the layer instance associated to the map. The legend filters are derived from the uniqueValue or classBreaks style of the
   * layer. When the layer config is invalid, nothing is done.
   *
   * @param {string} filter An optional filter to be used in place of the getViewFilter value.
   * @param {never} notUsed1 This parameter must not be provided. It is there to allow overloading of the method signature.
   * @param {never} notUsed2 This parameter must not be provided. It is there to allow overloading of the method signature.
   */
  applyViewFilter(filter: string, notUsed1?: never, notUsed2?: never): Promise<void>;

  /** ***************************************************************************************************************************
   * Apply a view filter to the layer identified by the path stored in the layerPathAssociatedToTheGeoviewLayer property stored
   * in the layer instance associated to the map. When the CombineLegendFilter flag is false, the filter paramater is used alone
   * to display the features. Otherwise, the legend filter and the filter parameter are combined together to define the view
   * filter. The legend filters are derived from the uniqueValue or classBreaks style of the layer. When the layer config is
   * invalid, nothing is done.
   *
   * @param {string} filter An optional filter to be used in place of the getViewFilter value.
   * @param {boolean} CombineLegendFilter Flag used to combine the legend filter and the filter together (default: true)
   * @param {never} notUsed This parameter must not be provided. It is there to allow overloading of the method signature.
   */
  applyViewFilter(filter: string, CombineLegendFilter: boolean, notUsed?: never): Promise<void>;

  /** ***************************************************************************************************************************
   * Apply a view filter to the layer. When the CombineLegendFilter flag is false, the filter paramater is used alone to display
   * the features. Otherwise, the legend filter and the filter parameter are combined together to define the view filter. The
   * legend filters are derived from the uniqueValue or classBreaks style of the layer. When the layer config is invalid, nothing
   * is done.
   * TODO ! The combination of the legend filter and the dimension filter probably does not apply to WMS. The code can be simplified.
   *
   * @param {string} layerPath The layer path to the layer's configuration.
   * @param {string} filter An optional filter to be used in place of the getViewFilter value.
   * @param {boolean} CombineLegendFilter Flag used to combine the legend filter and the filter together (default: true)
   */
  applyViewFilter(layerPath: string, filter?: string, CombineLegendFilter?: boolean): Promise<void>;

  // See above headers for signification of the parameters. The first lines of the method select the template
  // used based on the parameter types received.
  async applyViewFilter(parameter1: string, parameter2?: string | boolean | never, parameter3?: boolean | never): Promise<void> {
    let layerPath = this.layerPathAssociatedToTheGeoviewLayer;

    // Log
    logger.logTraceCore('wms.applyViewFilter', layerPath);

    let filter = '';
    let CombineLegendFilter = true;
    if (parameter3) {
      layerPath = parameter1;
      filter = parameter2 as string;
      CombineLegendFilter = parameter3;
    } else if (parameter2 !== undefined) {
      if (typeof parameter2 === 'boolean') {
        filter = parameter1;
        CombineLegendFilter = parameter2;
      } else {
        layerPath = parameter1;
        filter = parameter2;
      }
    } else filter = parameter1;

    // TODO: Refactor - Maybe try-catch higher in the call stack instead of here? Notably to 'try again'?
    let layerConfig;
    try {
      // Get the layer config in a loaded phase
      layerConfig = (await this.getLayerConfigAsync(layerPath, true)) as TypeOgcWmsLayerEntryConfig;
    } catch (error) {
      // Log
      logger.logError('wms.applyViewFilter()\n', error);
      return;
    }

    // Get source
    const source = (layerConfig.olLayer as ImageLayer<ImageWMS>).getSource();
    if (source) {
      let filterValueToUse = filter;
      layerConfig.olLayer!.set('legendFilterIsOff', !CombineLegendFilter);
      if (CombineLegendFilter) layerConfig.olLayer?.set('layerFilter', filter);

      if (filterValueToUse) {
        filterValueToUse = filterValueToUse.replaceAll(/\s{2,}/g, ' ').trim();
        const queryElements = filterValueToUse.split(/(?<=\b)\s*=/);
        const dimension = queryElements[0].trim();
        filterValueToUse = queryElements[1].trim();

        // Convert date constants using the externalFragmentsOrder derived from the externalDateFormat
        const searchDateEntry = [
          ...`${filterValueToUse} `.matchAll(/(?<=^date\b\s')[\d/\-T\s:+Z]{4,25}(?=')|(?<=[(\s]date\b\s')[\d/\-T\s:+Z]{4,25}(?=')/gi),
        ];
        searchDateEntry.reverse();
        searchDateEntry.forEach((dateFound) => {
          // If the date has a time zone, keep it as is, otherwise reverse its time zone by changing its sign
          const reverseTimeZone = ![20, 25].includes(dateFound[0].length);
          const reformattedDate = api.dateUtilities.applyInputDateFormat(dateFound[0], this.externalFragmentsOrder, reverseTimeZone);
          filterValueToUse = `${filterValueToUse!.slice(0, dateFound.index! - 6)}${reformattedDate}${filterValueToUse!.slice(
            dateFound.index! + dateFound[0].length + 2
          )}`;
        });
        source.updateParams({ [dimension]: filterValueToUse.replace(/\s*/g, '') });
        layerConfig.olLayer!.changed();
      }
    }
  }

  /** ***************************************************************************************************************************
   * Get the bounds of the layer represented in the layerConfig pointed to by the cached layerPath, returns updated bounds
   *
   * @param {Extent | undefined} bounds The current bounding box to be adjusted.
   * @param {never} notUsed This parameter must not be provided. It is there to allow overloading of the method signature.
   *
   * @returns {Extent} The new layer bounding box.
   */
  protected getBounds(bounds: Extent, notUsed?: never): Extent | undefined;

  /** ***************************************************************************************************************************
   * Get the bounds of the layer represented in the layerConfig pointed to by the layerPath, returns updated bounds
   *
   * @param {string} layerPath The Layer path to the layer's configuration.
   * @param {Extent | undefined} bounds The current bounding box to be adjusted.
   *
   * @returns {Extent} The new layer bounding box.
   */
  protected getBounds(layerPath: string, bounds?: Extent): Extent | undefined;

  // See above headers for signification of the parameters. The first lines of the method select the template
  // used based on the parameter types received.
  protected getBounds(parameter1?: string | Extent, parameter2?: Extent): Extent | undefined {
    const layerPath = typeof parameter1 === 'string' ? parameter1 : this.layerPathAssociatedToTheGeoviewLayer;
    let bounds = typeof parameter1 !== 'string' ? parameter1 : parameter2;
    const layerConfig = this.getLayerConfig(layerPath);
    const projection =
      (layerConfig?.olLayer as ImageLayer<Static>)?.getSource()?.getProjection()?.getCode().replace('EPSG:', '') ||
      MapEventProcessor.getMapState(this.mapId).currentProjection;
    let layerBounds = layerConfig?.initialSettings?.bounds || [];
    layerBounds = api.projection.transformExtent(layerBounds, 'EPSG:4326', `EPSG:${projection}`);
    const boundingBoxes = this.metadata?.Capability.Layer.BoundingBox;
    let bbExtent: Extent | undefined;

    if (boundingBoxes) {
      for (let i = 0; i < (boundingBoxes.length as number); i++) {
        if (boundingBoxes[i].crs === `EPSG:${projection}`)
          bbExtent = [
            boundingBoxes[i].extent[1],
            boundingBoxes[i].extent[0],
            boundingBoxes[i].extent[3],
            boundingBoxes[i].extent[2],
          ] as Extent;
      }
    }

    if (layerBounds && bbExtent) layerBounds = getMinOrMaxExtents(layerBounds, bbExtent, 'min');

    if (layerBounds) {
      if (!bounds) bounds = [layerBounds[0], layerBounds[1], layerBounds[2], layerBounds[3]];
      else bounds = getMinOrMaxExtents(bounds, layerBounds);
    }

    return bounds;
  }
}<|MERGE_RESOLUTION|>--- conflicted
+++ resolved
@@ -559,11 +559,7 @@
           resolve(null);
         }
       } else {
-<<<<<<< HEAD
-        console.log(`geoviewLayerType must be ${CONST_LAYER_TYPES.WMS}`);
-=======
         logger.logError(`geoviewLayerType must be ${CONST_LAYER_TYPES.WMS}`);
->>>>>>> 6b146e32
         resolve(null);
       }
     });
