--- conflicted
+++ resolved
@@ -197,11 +197,7 @@
    * @returns {TypeListOfLayerEntryConfig} A new list of layer entries configuration with deleted error layers.
    */
   protected validateListOfLayerEntryConfig(listOfLayerEntryConfig: TypeListOfLayerEntryConfig) {
-<<<<<<< HEAD
-    this.changeLayerPhase('validateListOfLayerEntryConfig');
-=======
     this.setLayerPhase('validateListOfLayerEntryConfig');
->>>>>>> 79527c1c
     listOfLayerEntryConfig.forEach((layerConfig: TypeLayerEntryConfig) => {
       const layerPath = Layer.getLayerPath(layerConfig);
       if (layerEntryIsGroupLayer(layerConfig)) {
@@ -211,20 +207,12 @@
             layer: layerPath,
             consoleMessage: `Empty layer group (mapId:  ${this.mapId}, layerPath: ${layerPath})`,
           });
-<<<<<<< HEAD
-          this.changeLayerStatus('error', layerConfig);
-=======
           this.setLayerStatus('error', layerPath);
->>>>>>> 79527c1c
           return;
         }
       }
 
-<<<<<<< HEAD
-      this.changeLayerStatus('loading', layerConfig);
-=======
       this.setLayerStatus('loading', layerPath);
->>>>>>> 79527c1c
 
       // When no metadata are provided, all layers are considered valid.
       if (!this.metadata) return;
@@ -239,11 +227,7 @@
             layer: layerPath,
             consoleMessage: `GeoJSON layer not found (mapId:  ${this.mapId}, layerPath: ${layerPath})`,
           });
-<<<<<<< HEAD
-          this.changeLayerStatus('error', layerConfig);
-=======
           this.setLayerStatus('error', layerPath);
->>>>>>> 79527c1c
           return;
         }
         return;
@@ -263,42 +247,6 @@
    * @returns {TypeBaseRasterLayer} The GeoView raster layer that has been created.
    */
   processOneLayerEntry(layerConfig: TypeImageStaticLayerEntryConfig): Promise<TypeBaseRasterLayer | null> {
-<<<<<<< HEAD
-    const promisedVectorLayer = new Promise<TypeBaseRasterLayer | null>((resolve) => {
-      this.changeLayerPhase('processOneLayerEntry', layerConfig);
-
-      if (!layerConfig.source.extent) throw new Error('Parameter extent is not defined in source element of layerConfig.');
-      const sourceOptions: SourceOptions = {
-        url: getLocalizedValue(layerConfig.source.dataAccessPath, this.mapId) || '',
-        imageExtent: layerConfig.source.extent,
-      };
-
-      if (layerConfig.source.crossOrigin) {
-        sourceOptions.crossOrigin = layerConfig.source.crossOrigin;
-      } else {
-        sourceOptions.crossOrigin = 'Anonymous';
-      }
-
-      if (layerConfig.source.projection) {
-        sourceOptions.projection = `EPSG:${layerConfig.source.projection}`;
-      } else throw new Error('Parameter projection is not define in source element of layerConfig.');
-
-      const staticImageOptions: ImageOptions<Static> = { source: new Static(sourceOptions) };
-      // layerConfig.initialSettings cannot be undefined because config-validation set it to {} if it is undefined.
-      if (layerConfig.initialSettings?.extent !== undefined) staticImageOptions.extent = layerConfig.initialSettings?.extent;
-      if (layerConfig.initialSettings?.maxZoom !== undefined) staticImageOptions.maxZoom = layerConfig.initialSettings?.maxZoom;
-      if (layerConfig.initialSettings?.minZoom !== undefined) staticImageOptions.minZoom = layerConfig.initialSettings?.minZoom;
-      if (layerConfig.initialSettings?.opacity !== undefined) staticImageOptions.opacity = layerConfig.initialSettings?.opacity;
-      if (layerConfig.initialSettings?.visible !== undefined)
-        staticImageOptions.visible = layerConfig.initialSettings?.visible === 'yes' || layerConfig.initialSettings?.visible === 'always';
-
-      layerConfig.olLayer = new ImageLayer(staticImageOptions);
-
-      super.addLoadendListener(layerConfig, 'image');
-
-      resolve(layerConfig.olLayer);
-    });
-=======
     const layerPath = Layer.getLayerPath(layerConfig);
     this.setLayerPhase('processOneLayerEntry', layerPath);
 
@@ -330,7 +278,6 @@
     layerConfig.olLayer = new ImageLayer(staticImageOptions);
 
     this.addLoadendListener(layerPath, 'image');
->>>>>>> 79527c1c
 
     return Promise.resolve(layerConfig.olLayer);
   }
