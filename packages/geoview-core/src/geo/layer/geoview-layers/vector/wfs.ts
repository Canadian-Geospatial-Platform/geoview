/* eslint-disable no-var, vars-on-top, block-scoped-var, no-param-reassign */
import { transformExtent } from 'ol/proj';
import { Options as SourceOptions } from 'ol/source/Vector';
import { WFS as FormatWFS } from 'ol/format';
import { ReadOptions } from 'ol/format/Feature';
import { Vector as VectorSource } from 'ol/source';
import Feature from 'ol/Feature';
import { bbox } from 'ol/loadingstrategy';

import { TypeJsonArray, TypeJsonObject } from '@/core/types/global-types';
import { AbstractGeoViewLayer, CONST_LAYER_TYPES } from '@/geo/layer/geoview-layers/abstract-geoview-layers';
import { AbstractGeoViewVector } from '@/geo/layer/geoview-layers/vector/abstract-geoview-vector';
import {
  TypeLayerEntryConfig,
  TypeVectorLayerEntryConfig,
  TypeVectorSourceInitialConfig,
  TypeGeoviewLayerConfig,
  TypeListOfLayerEntryConfig,
  layerEntryIsGroupLayer,
  TypeBaseSourceVectorInitialConfig,
  TypeBaseLayerEntryConfig,
} from '@/geo/map/map-schema-types';

import { getLocalizedValue, getXMLHttpRequest, xmlToJson, findPropertyNameByRegex } from '@/core/utils/utilities';
import { Layer } from '../../layer';
import { MapEventProcessor } from '@/api/event-processors/event-processor-children/map-event-processor';

export interface TypeSourceWFSVectorInitialConfig extends TypeVectorSourceInitialConfig {
  format: 'WFS';
}

export interface TypeWfsLayerEntryConfig extends Omit<TypeVectorLayerEntryConfig, 'source'> {
  source: TypeSourceWFSVectorInitialConfig;
}

export interface TypeWFSLayerConfig extends Omit<TypeGeoviewLayerConfig, 'geoviewLayerType'> {
  geoviewLayerType: 'ogcWfs';
  listOfLayerEntryConfig: TypeWfsLayerEntryConfig[];
}

/** *****************************************************************************************************************************
 * type guard function that redefines a TypeGeoviewLayerConfig as a TypeWFSLayerConfig if the geoviewLayerType attribute of the
 * verifyIfLayer parameter is WFS. The type ascention applies only to the true block of the if clause that use this function.
 *
 * @param {TypeGeoviewLayerConfig} verifyIfLayer Polymorphic object to test in order to determine if the type ascention is valid.
 *
 * @returns {boolean} true if the type ascention is valid.
 */
export const layerConfigIsWFS = (verifyIfLayer: TypeGeoviewLayerConfig): verifyIfLayer is TypeWFSLayerConfig => {
  return verifyIfLayer?.geoviewLayerType === CONST_LAYER_TYPES.WFS;
};

/** *****************************************************************************************************************************
 * type guard function that redefines an AbstractGeoViewLayer as a WFS if the type attribute of the verifyIfGeoViewLayer parameter
 * is WFS. The type ascention applies only to the true block of the if clause that use this function.
 *
 * @param {AbstractGeoViewLayer} verifyIfGeoViewLayer Polymorphic object to test in order to determine if the type ascention is
 * valid.
 *
 * @returns {boolean} true if the type ascention is valid.
 */
export const geoviewLayerIsWFS = (verifyIfGeoViewLayer: AbstractGeoViewLayer): verifyIfGeoViewLayer is WFS => {
  return verifyIfGeoViewLayer?.type === CONST_LAYER_TYPES.WFS;
};

/** *****************************************************************************************************************************
 * type guard function that redefines a TypeLayerEntryConfig as a TypeWfsLayerEntryConfig if the geoviewLayerType attribute of the
 * verifyIfGeoViewEntry.geoviewRootLayer attribute is WFS. The type ascention applies only to the true block of
 * the if clause that use this function.
 *
 * @param {TypeLayerEntryConfig} verifyIfGeoViewEntry Polymorphic object to test in order to determine if the type ascention is
 * valid.
 *
 * @returns {boolean} true if the type ascention is valid.
 */
export const geoviewEntryIsWFS = (verifyIfGeoViewEntry: TypeLayerEntryConfig): verifyIfGeoViewEntry is TypeWfsLayerEntryConfig => {
  return verifyIfGeoViewEntry?.geoviewRootLayer?.geoviewLayerType === CONST_LAYER_TYPES.WFS;
};

// ******************************************************************************************************************************
// ******************************************************************************************************************************
/** *****************************************************************************************************************************
 * A class to add WFS layer.
 *
 * @exports
 * @class WFS
 */
// ******************************************************************************************************************************
export class WFS extends AbstractGeoViewVector {
  /** private varibale holding wfs version. */
  private version = '2.0.0';

  /** ***************************************************************************************************************************
   * Initialize layer
   * @param {string} mapId the id of the map
   * @param {TypeWFSLayerConfig} layerConfig the layer configuration
   */
  constructor(mapId: string, layerConfig: TypeWFSLayerConfig) {
    super(CONST_LAYER_TYPES.WFS, layerConfig, mapId);
  }

  /** ***************************************************************************************************************************
   * Extract the type of the specified field from the metadata. If the type can not be found, return 'string'.
   *
   * @param {string} fieldName field name for which we want to get the type.
   * @param {TypeLayerEntryConfig} layerConfig layer configuration.
   *
   * @returns {'string' | 'date' | 'number'} The type of the field.
   */
  // eslint-disable-next-line @typescript-eslint/no-unused-vars
  protected getFieldType(fieldName: string, layerConfig: TypeLayerEntryConfig): 'string' | 'date' | 'number' {
    const fieldDefinitions = this.layerMetadata[Layer.getLayerPath(layerConfig)] as TypeJsonArray;
    const fieldDefinition = fieldDefinitions.find((metadataEntry) => metadataEntry.name === fieldName);
    if (!fieldDefinition) return 'string';
    const fieldEntryType = (fieldDefinition.type as string).split(':').slice(-1)[0] as string;
    if (fieldEntryType === 'date') return 'date';
    if (['int', 'number'].includes(fieldEntryType)) return 'number';
    return 'string';
  }

  /** ***************************************************************************************************************************
   * This method reads the service metadata from the metadataAccessPath.
   *
   * @returns {Promise<void>} A promise that the execution is completed.
   */
  protected getServiceMetadata(): Promise<void> {
    this.setLayerPhase('getServiceMetadata');
    const promisedExecution = new Promise<void>((resolve) => {
      let metadataUrl = getLocalizedValue(this.metadataAccessPath, this.mapId) as string;

      // check if url contains metadata parameters for the getCapabilities request and reformat the urls
      const getCapabilitiesUrl =
        metadataUrl!.indexOf('?') > -1 ? metadataUrl.substring(metadataUrl!.indexOf('?')) : `?service=WFS&request=GetCapabilities`;
      metadataUrl = metadataUrl!.indexOf('?') > -1 ? metadataUrl.substring(0, metadataUrl!.indexOf('?')) : metadataUrl;

      if (metadataUrl) {
        getXMLHttpRequest(`${metadataUrl}${getCapabilitiesUrl}`)
          .then((metadataString) => {
            if (metadataString === '{}') {
              this.setAllLayerStatusToError(this.listOfLayerEntryConfig, 'Unable to read metadata');
            } else {
              // need to pass a xmldom to xmlToJson
              const xmlDOMCapabilities = new DOMParser().parseFromString(metadataString, 'text/xml');
              const xmlJsonCapabilities = xmlToJson(xmlDOMCapabilities);

              const capabilitiesObject = findPropertyNameByRegex(xmlJsonCapabilities, /(?:WFS_Capabilities)/);

              this.metadata = capabilitiesObject as TypeJsonObject;
              this.version = (capabilitiesObject as TypeJsonObject)['@attributes'].version as string;
              resolve();
            }
          }) // eslint-disable-next-line @typescript-eslint/no-unused-vars
          .catch((reason) => {
            this.setAllLayerStatusToError(this.listOfLayerEntryConfig, 'Unable to read metadata');
          });
      } else {
        this.setAllLayerStatusToError(this.listOfLayerEntryConfig, 'Unable to read metadata');
      }
    });
    return promisedExecution;
  }

  /** ***************************************************************************************************************************
   * This method recursively validates the configuration of the layer entries to ensure that each layer is correctly defined. If
   * necessary, additional code can be executed in the child method to complete the layer configuration.
   *
   * @param {TypeListOfLayerEntryConfig} listOfLayerEntryConfig The list of layer entries configuration to validate.
   */
  protected validateListOfLayerEntryConfig(listOfLayerEntryConfig: TypeListOfLayerEntryConfig) {
<<<<<<< HEAD
    this.changeLayerPhase('validateListOfLayerEntryConfig');
=======
    this.setLayerPhase('validateListOfLayerEntryConfig');
>>>>>>> aab6cca1
    listOfLayerEntryConfig.forEach((layerConfig: TypeLayerEntryConfig) => {
      const layerPath = Layer.getLayerPath(layerConfig);
      if (layerEntryIsGroupLayer(layerConfig)) {
        this.validateListOfLayerEntryConfig(layerConfig.listOfLayerEntryConfig!);
        if (!layerConfig.listOfLayerEntryConfig.length) {
          this.layerLoadError.push({
            layer: layerPath,
            consoleMessage: `Empty layer group (mapId:  ${this.mapId}, layerPath: ${layerPath})`,
          });
<<<<<<< HEAD
          this.changeLayerStatus('error', layerConfig);
=======
          this.setLayerStatus('error', layerPath);
>>>>>>> aab6cca1
          return;
        }
      }

<<<<<<< HEAD
      this.changeLayerStatus('loading', layerConfig);
=======
      this.setLayerStatus('loading', layerPath);
>>>>>>> aab6cca1

      // Note that the code assumes wfs feature type list does not contains metadata layer group. If you need layer group,
      // you can define them in the configuration section.
      // when there is only one layer, it is not an array but an object
      if (!Array.isArray(this.metadata?.FeatureTypeList?.FeatureType))
        this.metadata!.FeatureTypeList!.FeatureType = [this.metadata?.FeatureTypeList?.FeatureType] as TypeJsonObject;

      if (Array.isArray(this.metadata?.FeatureTypeList?.FeatureType)) {
        const metadataLayerList = this.metadata?.FeatureTypeList.FeatureType as Array<TypeJsonObject>;
        const foundMetadata = metadataLayerList.find((layerMetadata) => {
          const metadataLayerId = (layerMetadata.Name && layerMetadata.Name['#text']) as string;
          return metadataLayerId.includes(layerConfig.layerId);
        });

        if (!foundMetadata) {
          this.layerLoadError.push({
            layer: layerPath,
            consoleMessage: `WFS feature layer not found (mapId:  ${this.mapId}, layerPath: ${layerPath})`,
          });
<<<<<<< HEAD
          this.changeLayerStatus('error', layerConfig);
=======
          this.setLayerStatus('error', layerPath);
>>>>>>> aab6cca1
          return;
        }

        const { currentProjection } = MapEventProcessor.getMapState(this.mapId);
        if (layerConfig.initialSettings?.extent)
          layerConfig.initialSettings.extent = transformExtent(
            layerConfig.initialSettings.extent,
            'EPSG:4326',
            `EPSG:${currentProjection}`
          );

        if (!layerConfig.initialSettings?.bounds && foundMetadata['ows:WGS84BoundingBox']) {
          const lowerCorner = (foundMetadata['ows:WGS84BoundingBox']['ows:LowerCorner']['#text'] as string).split(' ');
          const upperCorner = (foundMetadata['ows:WGS84BoundingBox']['ows:UpperCorner']['#text'] as string).split(' ');
          const bounds = [Number(lowerCorner[0]), Number(lowerCorner[1]), Number(upperCorner[0]), Number(upperCorner[1])];
          // layerConfig.initialSettings cannot be undefined because config-validation set it to {} if it is undefined.
          layerConfig.initialSettings!.bounds = transformExtent(bounds, 'EPSG:4326', `EPSG:${currentProjection}`);
        }
      }
    });
  }

  /** ***************************************************************************************************************************
   * This method is used to process the layer's metadata. It will fill the empty outfields and aliasFields properties of the
   * layer's configuration.
   *
   * @param {TypeVectorLayerEntryConfig} layerConfig The layer entry configuration to process.
   *
   * @returns {Promise<void>} A promise that the vector layer configuration has its metadata processed.
   */
  protected processLayerMetadata(layerConfig: TypeVectorLayerEntryConfig): Promise<void> {
    const promiseOfExecution = new Promise<void>((resolve) => {
      let queryUrl = getLocalizedValue(layerConfig.source!.dataAccessPath, this.mapId);

      // check if url contains metadata parameters for the getCapabilities request and reformat the urls
      queryUrl = queryUrl!.indexOf('?') > -1 ? queryUrl!.substring(0, queryUrl!.indexOf('?')) : queryUrl;

      // extract DescribeFeatureType operation parameters
      const describeFeatureParams = this.metadata!['ows:OperationsMetadata']['ows:Operation'][1]['ows:Parameter'];
      const describeFeatureParamsValues = findPropertyNameByRegex(describeFeatureParams, /(?:Value)/);
      let outputFormat = '';
      if (describeFeatureParamsValues !== undefined) {
        if (Array.isArray(describeFeatureParamsValues['ows:Value'])) {
          outputFormat = describeFeatureParamsValues['ows:Value'][0]['#text'] as string;
        } else if (describeFeatureParamsValues['ows:Value'] === undefined) {
          outputFormat = describeFeatureParamsValues[0]['#text'] as string;
        } else {
          outputFormat = (describeFeatureParamsValues as TypeJsonObject)['ows:Value']['#text'] as string;
        }
      }

      // eslint-disable-next-line prettier/prettier
      const describeFeatureUrl = `${queryUrl}?service=WFS&request=DescribeFeatureType&version=${
        this.version
      }&outputFormat=${encodeURIComponent(outputFormat as string)}&typeName=${layerConfig.layerId}`;

      if (describeFeatureUrl && outputFormat === 'application/json') {
        fetch(describeFeatureUrl)
          .then<TypeJsonObject>((fetchResponse) => {
            return fetchResponse.json();
          })
          .then((layerMetadata) => {
            if (Array.isArray(layerMetadata.featureTypes) && Array.isArray(layerMetadata.featureTypes[0].properties)) {
              this.layerMetadata[Layer.getLayerPath(layerConfig)] = layerMetadata.featureTypes[0].properties;
              this.processFeatureInfoConfig(layerMetadata.featureTypes[0].properties as TypeJsonArray, layerConfig);
            }
            resolve();
          });
      } else if (describeFeatureUrl && outputFormat.toUpperCase().includes('XML')) {
        fetch(describeFeatureUrl)
          .then<string>((fetchResponse) => {
            return fetchResponse.text();
          })
          .then((layerMetadata) => {
            // need to pass a xmldom to xmlToJson to convert xsd schema to json
            const xmlDOMDescribe = new DOMParser().parseFromString(layerMetadata, 'text/xml');
            const xmlJsonDescribe = xmlToJson(xmlDOMDescribe);
            const prefix = Object.keys(xmlJsonDescribe)[0].includes('xsd:') ? 'xsd:' : '';
            const xmlJsonSchema = xmlJsonDescribe[`${prefix}schema`];
            const xmlJsonDescribeElement =
              xmlJsonSchema[`${prefix}complexType`] !== undefined
                ? xmlJsonSchema[`${prefix}complexType`][`${prefix}complexContent`][`${prefix}extension`][`${prefix}sequence`][
                    `${prefix}element`
                  ]
                : [];

            if (Array.isArray(xmlJsonDescribeElement)) {
              // recreate the array of properties as if it was json
              const featureTypeProperties: TypeJsonArray = [];
              xmlJsonDescribeElement.forEach((element) => {
                featureTypeProperties.push(element['@attributes']);
              });

              this.layerMetadata[Layer.getLayerPath(layerConfig)] = featureTypeProperties as TypeJsonObject;
              this.processFeatureInfoConfig(featureTypeProperties as TypeJsonArray, layerConfig);
            }
            resolve();
          });
      } else resolve();
    });
    return promiseOfExecution;
  }

  /** ***************************************************************************************************************************
   * This method sets the outfields and aliasFields of the source feature info.
   *
   * @param {TypeJsonArray} fields An array of field names and its aliases.
   * @param {TypeVectorLayerEntryConfig} layerConfig The vector layer entry to configure.
   */
  private processFeatureInfoConfig(fields: TypeJsonArray, layerConfig: TypeVectorLayerEntryConfig) {
    if (!layerConfig.source) layerConfig.source = {};
    if (!layerConfig.source.featureInfo) layerConfig.source.featureInfo = { queryable: true };
    // Process undefined outfields or aliasFields ('' = false and !'' = true). Also, if en is undefined, then fr is also undefined.
    // when en and fr are undefined, we set both en and fr to the same value.
    if (!layerConfig.source.featureInfo.outfields?.en || !layerConfig.source.featureInfo.aliasFields?.en) {
      const processOutField = !layerConfig.source.featureInfo.outfields?.en;
      const processAliasFields = !layerConfig.source.featureInfo.aliasFields?.en;
      if (processOutField) {
        layerConfig.source.featureInfo.outfields = { en: '' };
        layerConfig.source.featureInfo.fieldTypes = '';
      }
      if (processAliasFields) layerConfig.source.featureInfo.aliasFields = { en: '' };
      fields.forEach((fieldEntry) => {
        const fieldEntryType = (fieldEntry.type as string).split(':').slice(-1)[0];
        if (fieldEntryType === 'Geometry') return;
        if (processOutField) {
          layerConfig.source!.featureInfo!.outfields!.en = `${layerConfig.source!.featureInfo!.outfields!.en}${fieldEntry.name},`;
          layerConfig.source!.featureInfo!.fieldTypes = `${layerConfig.source!.featureInfo!.fieldTypes}${this.getFieldType(
            fieldEntry.name as string,
            layerConfig
          )},`;
        }
        layerConfig.source!.featureInfo!.aliasFields!.en = `${layerConfig.source!.featureInfo!.aliasFields!.en}${fieldEntry.name},`;
      });
      layerConfig.source.featureInfo!.outfields!.en = layerConfig.source.featureInfo!.outfields?.en?.slice(0, -1);
      layerConfig.source.featureInfo!.fieldTypes = layerConfig.source.featureInfo!.fieldTypes?.slice(0, -1);
      layerConfig.source.featureInfo!.aliasFields!.en = layerConfig.source.featureInfo!.aliasFields?.en?.slice(0, -1);
      layerConfig.source!.featureInfo!.outfields!.fr = layerConfig.source!.featureInfo!.outfields?.en;
      layerConfig.source!.featureInfo!.aliasFields!.fr = layerConfig.source!.featureInfo!.aliasFields?.en;
    }
    if (!layerConfig.source.featureInfo.nameField) {
      // INFO: WFS as geometry for first field, use second one
      const en =
        layerConfig.source.featureInfo!.outfields!.en?.split(',')[1] || layerConfig.source.featureInfo!.outfields!.fr?.split(',')[1];
      const fr = en;
      if (en) layerConfig.source.featureInfo.nameField = { en, fr };
    }
  }

  /** ***************************************************************************************************************************
   * Create a source configuration for the vector layer.
   *
   * @param {TypeBaseLayerEntryConfig} layerConfig The layer entry configuration.
   * @param {SourceOptions} sourceOptions The source options (default: {}).
   * @param {ReadOptions} readOptions The read options (default: {}).
   *
   * @returns {VectorSource<Geometry>} The source configuration that will be used to create the vector layer.
   */
  protected createVectorSource(
    layerConfig: TypeBaseLayerEntryConfig,
    sourceOptions: SourceOptions = {},
    readOptions: ReadOptions = {}
<<<<<<< HEAD
  ): VectorSource<Feature<Geometry>> {
=======
  ): VectorSource<Feature> {
>>>>>>> aab6cca1
    readOptions.dataProjection = (layerConfig.source as TypeBaseSourceVectorInitialConfig).dataProjection;

    sourceOptions.url = (extent): string => {
      // check if url contains metadata parameters for the getCapabilities request and reformat the urls
      let sourceUrl = getLocalizedValue(layerConfig.source!.dataAccessPath!, this.mapId);
      sourceUrl = sourceUrl!.indexOf('?') > -1 ? sourceUrl!.substring(0, sourceUrl!.indexOf('?')) : sourceUrl;
      sourceUrl = `${sourceUrl}?service=WFS&request=getFeature&version=${this.version}`;
      sourceUrl = `${sourceUrl}&typeName=${layerConfig.layerId}`;
      // if an extent is provided, use it in the url
      if (sourceOptions.strategy === bbox && Number.isFinite(extent[0])) {
        sourceUrl = `${sourceUrl}&bbox=${extent},EPSG:${MapEventProcessor.getMapState(this.mapId).currentProjection}`;
      }
      return sourceUrl;
    };

    sourceOptions.format = new FormatWFS({
      version: this.version,
    });

    const vectorSource = super.createVectorSource(layerConfig, sourceOptions, readOptions);

    return vectorSource;
  }
}<|MERGE_RESOLUTION|>--- conflicted
+++ resolved
@@ -167,11 +167,7 @@
    * @param {TypeListOfLayerEntryConfig} listOfLayerEntryConfig The list of layer entries configuration to validate.
    */
   protected validateListOfLayerEntryConfig(listOfLayerEntryConfig: TypeListOfLayerEntryConfig) {
-<<<<<<< HEAD
-    this.changeLayerPhase('validateListOfLayerEntryConfig');
-=======
     this.setLayerPhase('validateListOfLayerEntryConfig');
->>>>>>> aab6cca1
     listOfLayerEntryConfig.forEach((layerConfig: TypeLayerEntryConfig) => {
       const layerPath = Layer.getLayerPath(layerConfig);
       if (layerEntryIsGroupLayer(layerConfig)) {
@@ -181,20 +177,12 @@
             layer: layerPath,
             consoleMessage: `Empty layer group (mapId:  ${this.mapId}, layerPath: ${layerPath})`,
           });
-<<<<<<< HEAD
-          this.changeLayerStatus('error', layerConfig);
-=======
           this.setLayerStatus('error', layerPath);
->>>>>>> aab6cca1
           return;
         }
       }
 
-<<<<<<< HEAD
-      this.changeLayerStatus('loading', layerConfig);
-=======
       this.setLayerStatus('loading', layerPath);
->>>>>>> aab6cca1
 
       // Note that the code assumes wfs feature type list does not contains metadata layer group. If you need layer group,
       // you can define them in the configuration section.
@@ -214,11 +202,7 @@
             layer: layerPath,
             consoleMessage: `WFS feature layer not found (mapId:  ${this.mapId}, layerPath: ${layerPath})`,
           });
-<<<<<<< HEAD
-          this.changeLayerStatus('error', layerConfig);
-=======
           this.setLayerStatus('error', layerPath);
->>>>>>> aab6cca1
           return;
         }
 
@@ -381,11 +365,7 @@
     layerConfig: TypeBaseLayerEntryConfig,
     sourceOptions: SourceOptions = {},
     readOptions: ReadOptions = {}
-<<<<<<< HEAD
-  ): VectorSource<Feature<Geometry>> {
-=======
   ): VectorSource<Feature> {
->>>>>>> aab6cca1
     readOptions.dataProjection = (layerConfig.source as TypeBaseSourceVectorInitialConfig).dataProjection;
 
     sourceOptions.url = (extent): string => {
