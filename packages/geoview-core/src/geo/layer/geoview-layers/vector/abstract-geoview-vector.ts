--- conflicted
+++ resolved
@@ -4,7 +4,6 @@
 import { Options as SourceOptions } from 'ol/source/Vector';
 import { VectorImage as VectorLayer } from 'ol/layer';
 import { Options as VectorLayerOptions } from 'ol/layer/VectorImage';
-import { Geometry } from 'ol/geom';
 import { all, bbox } from 'ol/loadingstrategy';
 import { ReadOptions } from 'ol/format/Feature';
 import BaseLayer from 'ol/layer/Base';
@@ -22,6 +21,7 @@
   TypeListOfLayerEntryConfig,
   TypeVectorLayerEntryConfig,
 } from '@/geo/map/map-schema-types';
+import { Layer } from '@/geo/layer/layer';
 import { api } from '@/app';
 import { getLocalizedValue } from '@/core/utils/utilities';
 import { TypeArrayOfFeatureInfoEntries } from '@/api/events/payloads';
@@ -34,7 +34,7 @@
 
 // Base type used to keep the layer's hierarchical structure. It is similar to ol/layer/Base~BaseLayer.
 export type TypeVectorLayerGroup = LayerGroup;
-export type TypeVectorLayer = VectorSource<Feature<Geometry>>;
+export type TypeVectorLayer = VectorSource<Feature>;
 export type TypeBaseVectorLayer = BaseLayer | TypeVectorLayerGroup | TypeVectorLayer;
 
 // ******************************************************************************************************************************
@@ -70,11 +70,7 @@
    * @returns {Promise<BaseLayer | null>} The GeoView base layer that has been created.
    */
   protected processOneLayerEntry(layerConfig: TypeBaseLayerEntryConfig): Promise<BaseLayer | null> {
-<<<<<<< HEAD
     this.changeLayerPhase('processOneLayerEntry');
-=======
-    layerConfig.layerPhase = 'processOneLayerEntry';
->>>>>>> 738635ad
     const promisedVectorLayer = new Promise<BaseLayer | null>((resolve) => {
       this.changeLayerPhase('processOneLayerEntry', layerConfig);
       const vectorSource = this.createVectorSource(layerConfig);
@@ -97,14 +93,10 @@
     layerConfig: TypeBaseLayerEntryConfig,
     sourceOptions: SourceOptions = {},
     readOptions: ReadOptions = {}
-  ): VectorSource<Feature<Geometry>> {
+  ): VectorSource<Feature> {
     // The line below uses var because a var declaration has a wider scope than a let declaration.
-    var vectorSource: VectorSource<Feature<Geometry>>;
-<<<<<<< HEAD
+    var vectorSource: VectorSource<Feature>;
     this.changeLayerPhase('createVectorSource');
-=======
-    layerConfig.layerPhase = 'createVectorSource';
->>>>>>> 738635ad
     if (this.attributions.length !== 0) sourceOptions.attributions = this.attributions;
 
     // set loading strategy option
@@ -134,7 +126,7 @@
             ...readOptions,
             featureProjection: projection,
             extent,
-          }) as Feature<Geometry>[];
+          }) as Feature[];
           /* For vector layers, all fields of type date must be specified in milliseconds (number) that has elapsed since the epoch,
              which is defined as the midnight at the beginning of January 1, 1970, UTC (equivalent to the UNIX epoch). If the date type
              is not a number, we assume it is provided as an ISO UTC string. If not, the result is unpredictable.
@@ -154,21 +146,21 @@
                   if (typeof fieldValue === 'number') {
                     let dateString = api.dateUtilities.convertMilisecondsToDate(fieldValue);
                     dateString = api.dateUtilities.applyInputDateFormat(dateString, this.serverDateFragmentsOrder);
-                    (feature as Feature<Geometry>).set(fieldName, api.dateUtilities.convertToMilliseconds(dateString), true);
+                    (feature as Feature).set(fieldName, api.dateUtilities.convertToMilliseconds(dateString), true);
                   } else {
                     if (!this.serverDateFragmentsOrder)
                       this.serverDateFragmentsOrder = api.dateUtilities.getDateFragmentsOrder(
                         api.dateUtilities.deduceDateFormat(fieldValue)
                       );
                     fieldValue = api.dateUtilities.applyInputDateFormat(fieldValue, this.serverDateFragmentsOrder);
-                    (feature as Feature<Geometry>).set(fieldName, api.dateUtilities.convertToMilliseconds(fieldValue), true);
+                    (feature as Feature).set(fieldName, api.dateUtilities.convertToMilliseconds(fieldValue), true);
                   }
                 });
               });
             }
           }
           vectorSource.addFeatures(features);
-          if (success) success(features as Feature<Geometry>[]);
+          if (success) success(features as Feature[]);
           layerConfig.olLayer!.changed();
         } else {
           onError();
@@ -200,24 +192,21 @@
    * The layer entry configuration keeps a reference to the layer in the olLayer attribute.
    *
    * @param {TypeBaseLayerEntryConfig} layerConfig The layer entry configuration used by the source.
-   * @param {VectorSource<Feature<Geometry>>} vectorSource The source configuration for the vector layer.
+   * @param {VectorSource<Feature>} vectorSource The source configuration for the vector layer.
    *
    * @returns {VectorLayer<VectorSource>} The vector layer created.
    */
-  createVectorLayer(layerConfig: TypeVectorLayerEntryConfig, vectorSource: VectorSource<Feature<Geometry>>): VectorLayer<VectorSource> {
-<<<<<<< HEAD
+  createVectorLayer(layerConfig: TypeVectorLayerEntryConfig, vectorSource: VectorSource<Feature>): VectorLayer<VectorSource> {
+    const layerPath = Layer.getLayerPath(layerConfig);
     this.changeLayerPhase('createVectorLayer');
-=======
-    layerConfig.layerPhase = 'createVectorLayer';
->>>>>>> 738635ad
 
     const layerOptions: VectorLayerOptions<VectorSource> = {
       properties: { layerConfig },
-      source: vectorSource as VectorSource<Feature<Geometry>>,
+      source: vectorSource as VectorSource<Feature>,
       style: (feature) => {
         if ('style' in layerConfig) {
           const { geoviewRenderer } = api.maps[this.mapId];
-          return geoviewRenderer.getFeatureStyle(feature as Feature<Geometry>, layerConfig);
+          return geoviewRenderer.getFeatureStyle(feature as Feature, layerConfig);
         }
 
         return undefined;
@@ -226,12 +215,11 @@
 
     layerConfig.olLayer = new VectorLayer(layerOptions);
 
-    if (layerConfig.initialSettings?.extent !== undefined) this.setExtent(layerConfig.initialSettings?.extent, layerConfig);
-    if (layerConfig.initialSettings?.maxZoom !== undefined) this.setMaxZoom(layerConfig.initialSettings?.maxZoom, layerConfig);
-    if (layerConfig.initialSettings?.minZoom !== undefined) this.setMinZoom(layerConfig.initialSettings?.minZoom, layerConfig);
-    if (layerConfig.initialSettings?.opacity !== undefined) this.setOpacity(layerConfig.initialSettings?.opacity, layerConfig);
-    if (layerConfig.initialSettings?.visible !== undefined)
-      this.setVisible(!!(layerConfig.initialSettings?.visible === 'yes' || layerConfig.initialSettings?.visible === 'always'), layerConfig);
+    if (layerConfig.initialSettings?.extent !== undefined) this.setExtent(layerConfig.initialSettings?.extent, layerPath);
+    if (layerConfig.initialSettings?.maxZoom !== undefined) this.setMaxZoom(layerConfig.initialSettings?.maxZoom, layerPath);
+    if (layerConfig.initialSettings?.minZoom !== undefined) this.setMinZoom(layerConfig.initialSettings?.minZoom, layerPath);
+    if (layerConfig.initialSettings?.opacity !== undefined) this.setOpacity(layerConfig.initialSettings?.opacity, layerPath);
+    if (layerConfig.initialSettings?.visible !== undefined) this.setVisible(layerConfig.initialSettings?.visible !== 'no', layerPath);
     this.applyViewFilter(layerConfig, layerConfig.layerFilter ? layerConfig.layerFilter : '');
 
     return layerConfig.olLayer as VectorLayer<VectorSource>;
@@ -249,7 +237,7 @@
       if (!layerConfig?.olLayer) resolve([]);
       else
         this.formatFeatureInfoResult(
-          (layerConfig.olLayer as VectorLayer<VectorSource<Feature<Geometry>>>).getSource()!.getFeatures(),
+          (layerConfig.olLayer as VectorLayer<VectorSource<Feature>>).getSource()!.getFeatures(),
           layerConfig as TypeVectorLayerEntryConfig
         ).then((arrayOfFeatureInfoEntries) => {
           resolve(arrayOfFeatureInfoEntries);
@@ -276,7 +264,7 @@
       };
       const { map } = api.maps[this.mapId];
       const features = map.getFeaturesAtPixel(location, { hitTolerance: 4, layerFilter });
-      return await this.formatFeatureInfoResult(features as Feature<Geometry>[], layerConfig as TypeVectorLayerEntryConfig);
+      return await this.formatFeatureInfoResult(features as Feature[], layerConfig as TypeVectorLayerEntryConfig);
     } catch (error) {
       console.log('abstract-geoview-vector.getFeatureInfoAtPixel\n', error);
       return null;
@@ -315,14 +303,15 @@
   /** ***************************************************************************************************************************
    * Get the bounds of the layer represented in the layerConfig, returns updated bounds
    *
-   * @param {TypeLayerEntryConfig} layerConfig Layer config to get bounds from.
+   * @param {string} layerPath The Layer path to the layer's configuration.
    * @param {Extent | undefined} bounds The current bounding box to be adjusted.
    *
    * @returns {Extent} The layer bounding box.
    */
-  protected getBounds(layerConfig: TypeLayerEntryConfig, bounds: Extent | undefined): Extent | undefined {
-    if (layerConfig.olLayer) {
-      (layerConfig.olLayer as VectorLayer<VectorSource<Feature<Geometry>>>).getSource()?.forEachFeature((feature) => {
+  protected getBounds(layerPath: string, bounds: Extent | undefined): Extent | undefined {
+    const layerConfig = this.getLayerConfig(layerPath);
+    if (layerConfig?.olLayer) {
+      (layerConfig.olLayer as VectorLayer<VectorSource<Feature>>).getSource()?.forEachFeature((feature) => {
         const coordinates = feature.get('geometry')?.flatCoordinates || feature.get('the_geom')?.flatCoordinates;
         if (coordinates) {
           for (let i = 0; i < coordinates.length; i += 2) {
