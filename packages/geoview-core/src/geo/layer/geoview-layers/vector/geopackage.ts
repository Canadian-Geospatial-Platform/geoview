--- conflicted
+++ resolved
@@ -150,11 +150,7 @@
    * @param {TypeListOfLayerEntryConfig} listOfLayerEntryConfig The list of layer entries configuration to validate.
    */
   protected validateListOfLayerEntryConfig(listOfLayerEntryConfig: TypeListOfLayerEntryConfig) {
-<<<<<<< HEAD
-    this.changeLayerPhase('validateListOfLayerEntryConfig');
-=======
     this.setLayerPhase('validateListOfLayerEntryConfig');
->>>>>>> 79527c1c
     return listOfLayerEntryConfig.forEach((layerConfig: TypeLayerEntryConfig) => {
       const layerPath = Layer.getLayerPath(layerConfig);
       if (layerEntryIsGroupLayer(layerConfig)) {
@@ -164,20 +160,12 @@
             layer: layerPath,
             consoleMessage: `Empty layer group (mapId:  ${this.mapId}, layerPath: ${layerPath})`,
           });
-<<<<<<< HEAD
-          this.changeLayerStatus('error', layerConfig);
-=======
           this.setLayerStatus('error', layerPath);
->>>>>>> 79527c1c
           return;
         }
       }
 
-<<<<<<< HEAD
-      this.changeLayerStatus('loading', layerConfig);
-=======
       this.setLayerStatus('loading', layerPath);
->>>>>>> 79527c1c
 
       // When no metadata are provided, all layers are considered valid.
       if (!this.metadata) return;
@@ -191,11 +179,7 @@
             layer: layerPath,
             consoleMessage: `GeoPackage feature layer not found (mapId:  ${this.mapId}, layerPath: ${layerPath})`,
           });
-<<<<<<< HEAD
-          this.changeLayerStatus('error', layerConfig);
-=======
           this.setLayerStatus('error', layerPath);
->>>>>>> 79527c1c
           return;
         }
 
@@ -264,10 +248,7 @@
         if (!layerGroup) layerGroup = this.createLayerGroup(listOfLayerEntryConfig[0].parentLayerConfig as TypeLayerEntryConfig);
 
         listOfLayerEntryConfig.forEach((layerConfig) => {
-<<<<<<< HEAD
-=======
           const layerPath = Layer.getLayerPath(layerConfig);
->>>>>>> 79527c1c
           if (layerEntryIsGroupLayer(layerConfig)) {
             const newLayerGroup = this.createLayerGroup(layerConfig);
             this.processListOfLayerEntryConfig(layerConfig.listOfLayerEntryConfig!, newLayerGroup).then((groupReturned) => {
@@ -285,21 +266,13 @@
             this.processOneGeopackage(layerConfig as TypeBaseLayerEntryConfig).then((layers) => {
               if (layers) {
                 layerGroup!.getLayers().push(layers);
-<<<<<<< HEAD
-                this.changeLayerStatus('processed', layerConfig);
-=======
                 this.setLayerStatus('processed', layerPath);
->>>>>>> 79527c1c
               } else {
                 this.layerLoadError.push({
                   layer: Layer.getLayerPath(listOfLayerEntryConfig[0]),
                   consoleMessage: `Unable to create layer ${Layer.getLayerPath(layerConfig)} on map ${this.mapId}`,
                 });
-<<<<<<< HEAD
-                this.changeLayerStatus('error', layerConfig);
-=======
                 this.setLayerStatus('error', layerPath);
->>>>>>> 79527c1c
               }
             });
           }
@@ -433,19 +406,11 @@
               const layerPath = Layer.getLayerPath(layerConfig);
               let featuresLoadErrorHandler: () => void;
               const featuresLoadEndHandler = () => {
-<<<<<<< HEAD
-                this.changeLayerStatus('loaded', layerConfig);
-                vectorSource.un('featuresloaderror', featuresLoadErrorHandler);
-              };
-              featuresLoadErrorHandler = () => {
-                this.changeLayerStatus('error', layerConfig);
-=======
                 this.setLayerStatus('loaded', layerPath);
                 vectorSource.un('featuresloaderror', featuresLoadErrorHandler);
               };
               featuresLoadErrorHandler = () => {
                 this.setLayerStatus('error', layerPath);
->>>>>>> 79527c1c
                 vectorSource.un('featuresloadend', featuresLoadEndHandler);
               };
 
@@ -625,19 +590,11 @@
       const layerPath = Layer.getLayerPath(layerConfig);
       let loadErrorHandler: () => void;
       const loadEndHandler = () => {
-<<<<<<< HEAD
-        this.changeLayerStatus('loaded', layerConfig);
-        source.un('featuresloaderror', loadErrorHandler);
-      };
-      loadErrorHandler = () => {
-        this.changeLayerStatus('error', layerConfig);
-=======
         this.setLayerStatus('loaded', layerPath);
         source.un('featuresloaderror', loadErrorHandler);
       };
       loadErrorHandler = () => {
         this.setLayerStatus('error', layerPath);
->>>>>>> 79527c1c
         source.un('featuresloadend', loadEndHandler);
       };
 
@@ -645,11 +602,7 @@
       source.once('featuresloaderror', loadErrorHandler);
 
       const vectorLayer = this.createVectorLayer(layerConfig as TypeVectorLayerEntryConfig, source);
-<<<<<<< HEAD
-      this.changeLayerStatus('processed', layerConfig);
-=======
       this.setLayerStatus('processed', layerPath);
->>>>>>> 79527c1c
 
       resolve(vectorLayer);
     });
@@ -673,11 +626,7 @@
         if (layers.length === 1) {
           this.processOneGeopackageLayer(layerConfig, layers[0], slds).then((baseLayer) => {
             if (baseLayer) {
-<<<<<<< HEAD
-              this.changeLayerStatus('processed', layerConfig);
-=======
               this.setLayerStatus('processed', layerPath);
->>>>>>> 79527c1c
               if (layerGroup) layerGroup.getLayers().push(baseLayer);
               resolve(layerGroup || baseLayer);
             } else {
@@ -685,11 +634,7 @@
                 layer: Layer.getLayerPath(layerConfig),
                 consoleMessage: `Unable to create layer ${Layer.getLayerPath(layerConfig)} on map ${this.mapId}`,
               });
-<<<<<<< HEAD
-              this.changeLayerStatus('error', layerConfig);
-=======
               this.setLayerStatus('error', layerPath);
->>>>>>> 79527c1c
               resolve(null);
             }
           });
