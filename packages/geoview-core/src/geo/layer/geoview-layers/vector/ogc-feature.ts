/* eslint-disable no-var, vars-on-top, block-scoped-var, no-param-reassign */
// eslint-disable-next-line max-classes-per-file
import axios from 'axios';

import { Options as SourceOptions } from 'ol/source/Vector';
import { GeoJSON as FormatGeoJSON } from 'ol/format';
import { ReadOptions } from 'ol/format/Feature';
import { Vector as VectorSource } from 'ol/source';
import Feature from 'ol/Feature';

import { TypeJsonObject } from '@/core/types/global-types';
import { AbstractGeoViewLayer, CONST_LAYER_TYPES } from '@/geo/layer/geoview-layers/abstract-geoview-layers';
import { AbstractGeoViewVector } from '@/geo/layer/geoview-layers/vector/abstract-geoview-vector';
import {
  TypeLayerEntryConfig,
  TypeVectorLayerEntryConfig,
  TypeVectorSourceInitialConfig,
  TypeGeoviewLayerConfig,
  TypeListOfLayerEntryConfig,
  layerEntryIsGroupLayer,
  TypeBaseLayerEntryConfig,
  TypeBaseSourceVectorInitialConfig,
  TypeLocalizedString,
} from '@/geo/map/map-schema-types';

import { getLocalizedValue } from '@/core/utils/utilities';
import { MapEventProcessor } from '@/api/event-processors/event-processor-children/map-event-processor';
import { api } from '@/app';

export interface TypeSourceOgcFeatureInitialConfig extends TypeVectorSourceInitialConfig {
  format: 'featureAPI';
}

export class TypeOgcFeatureLayerEntryConfig extends TypeVectorLayerEntryConfig {
  declare source: TypeSourceOgcFeatureInitialConfig;

  /**
   * The class constructor.
   * @param {TypeOgcFeatureLayerEntryConfig} layerConfig The layer configuration we want to instanciate.
   */
  constructor(layerConfig: TypeOgcFeatureLayerEntryConfig) {
    super(layerConfig);
    Object.assign(this, layerConfig);

    // Attribute 'style' must exist in layerConfig even if it is undefined
    if (!('style' in this)) this.style = undefined;
    // if this.source.dataAccessPath is undefined, we assign the metadataAccessPath of the GeoView layer to it.
    // Value for this.source.format can only be featureAPI.
    if (!this.source) this.source = { format: 'featureAPI' };
    if (!this?.source?.format) this.source.format = 'featureAPI';
    if (!this.source.dataAccessPath) this.source.dataAccessPath = { ...this.geoviewLayerConfig.metadataAccessPath } as TypeLocalizedString;
    if (!this.source.dataProjection) this.source.dataProjection = 'EPSG:4326';
  }
}

export interface TypeOgcFeatureLayerConfig extends Omit<TypeGeoviewLayerConfig, 'listOfLayerEntryConfig' | 'geoviewLayerType'> {
  geoviewLayerType: 'ogcFeature';
  listOfLayerEntryConfig: TypeOgcFeatureLayerEntryConfig[];
}

/** *****************************************************************************************************************************
 * type guard function that redefines a TypeGeoviewLayerConfig as a TypeOgcFeatureLayerConfig if the geoviewLayerType attribute of
 * the verifyIfLayer parameter is OGC_FEATURE. The type ascention applies only to the true block of the if clause that use this
 * function.
 *
 * @param {TypeGeoviewLayerConfig} verifyIfLayer Polymorphic object to test in order to determine if the type ascention is valid.
 *
 * @returns {boolean} true if the type ascention is valid.
 */
export const layerConfigIsOgcFeature = (verifyIfLayer: TypeGeoviewLayerConfig): verifyIfLayer is TypeOgcFeatureLayerConfig => {
  return verifyIfLayer?.geoviewLayerType === CONST_LAYER_TYPES.OGC_FEATURE;
};

/** *****************************************************************************************************************************
 * type guard function that redefines an AbstractGeoViewLayer as an OgcFeature
 * if the type attribute of the verifyIfGeoViewLayer parameter is OGC_FEATURE. The type ascention
 * applies only to the true block of the if clause that use this function.
 *
 * @param {AbstractGeoViewLayer} verifyIfGeoViewLayer Polymorphic object to test in order to determine if the type ascention is
 * valid.
 *
 * @returns {boolean} true if the type ascention is valid.
 */
export const geoviewLayerIsOgcFeature = (verifyIfGeoViewLayer: AbstractGeoViewLayer): verifyIfGeoViewLayer is OgcFeature => {
  return verifyIfGeoViewLayer?.type === CONST_LAYER_TYPES.OGC_FEATURE;
};

/** *****************************************************************************************************************************
 * type guard function that redefines a TypeLayerEntryConfig as a TypeOgcFeatureLayerEntryConfig if the geoviewLayerType attribute
 * of the verifyIfGeoViewEntry.geoviewLayerConfig attribute is OGC_FEATURE. The type ascention applies only to the true block of
 * the if clause that use this function.
 *
 * @param {TypeLayerEntryConfig} verifyIfGeoViewEntry Polymorphic object to test in order to determine if the type ascention is
 * valid.
 *
 * @returns {boolean} true if the type ascention is valid.
 */
export const geoviewEntryIsOgcFeature = (
  verifyIfGeoViewEntry: TypeLayerEntryConfig
): verifyIfGeoViewEntry is TypeOgcFeatureLayerEntryConfig => {
  return verifyIfGeoViewEntry?.geoviewLayerConfig?.geoviewLayerType === CONST_LAYER_TYPES.OGC_FEATURE;
};

// ******************************************************************************************************************************
// ******************************************************************************************************************************
/** ******************************************************************************************************************************
 * A class to add OGC api feature layer.
 *
 * @exports
 * @class OgcFeature
 */
// ******************************************************************************************************************************
export class OgcFeature extends AbstractGeoViewVector {
  // private varibale holding wfs version
  private version = '2.0.0';

  /** ***************************************************************************************************************************
   * Initialize layer
   *
   * @param {string} mapId the id of the map
   * @param {TypeOgcFeatureLayerConfig} layerConfig the layer configuration
   */
  constructor(mapId: string, layerConfig: TypeOgcFeatureLayerConfig) {
    super(CONST_LAYER_TYPES.OGC_FEATURE, layerConfig, mapId);
  }

  /** ***************************************************************************************************************************
   * Extract the type of the specified field from the metadata. If the type can not be found, return 'string'.
   *
   * @param {string} fieldName field name for which we want to get the type.
   * @param {TypeLayerEntryConfig} layerConfig layer configuration.
   *
   * @returns {'string' | 'date' | 'number'} The type of the field.
   */
  // eslint-disable-next-line @typescript-eslint/no-unused-vars
  protected getFieldType(fieldName: string, layerConfig: TypeLayerEntryConfig): 'string' | 'date' | 'number' {
    const fieldDefinitions = this.layerMetadata[layerConfig.layerPath];
    const fieldEntryType = (fieldDefinitions[fieldName].type as string).split(':').slice(-1)[0] as string;
    if (fieldEntryType === 'date') return 'date';
    if (['int', 'number'].includes(fieldEntryType)) return 'number';
    return 'string';
  }

  /** ***************************************************************************************************************************
   * This method reads the service metadata from the metadataAccessPath.
   *
   * @returns {Promise<void>} A promise that the execution is completed.
   */
  protected fetchServiceMetadata(): Promise<void> {
    this.setLayerPhase('fetchServiceMetadata');
    const promisedExecution = new Promise<void>((resolve) => {
      const metadataUrl = getLocalizedValue(this.metadataAccessPath, this.mapId);
      if (metadataUrl) {
        const queryUrl = metadataUrl.endsWith('/') ? `${metadataUrl}collections?f=json` : `${metadataUrl}/collections?f=json`;
        axios
          .get<TypeJsonObject>(queryUrl)
          .then((response) => {
            this.metadata = response.data;
            resolve();
          }) // eslint-disable-next-line @typescript-eslint/no-unused-vars
          .catch((reason) => {
<<<<<<< HEAD
            this.setAllLayerStatusToError(this.listOfLayerEntryConfig, 'Unable to read metadata');
=======
            this.setAllLayerStatusTo('error', this.listOfLayerEntryConfig, 'Unable to read metadata');
>>>>>>> 6b146e32
            resolve();
          });
      } else {
        this.setAllLayerStatusTo('error', this.listOfLayerEntryConfig, 'Unable to read metadata');
      }
    });
    return promisedExecution;
  }

  /** ***************************************************************************************************************************
   * This method validates recursively the configuration of the layer entries to ensure that it is a feature layer identified
   * with a numeric layerId and creates a group entry when a layer is a group.
   *
   * @param {TypeListOfLayerEntryConfig} listOfLayerEntryConfig The list of layer entries configuration to validate.
   */
  protected validateListOfLayerEntryConfig(listOfLayerEntryConfig: TypeListOfLayerEntryConfig) {
    this.setLayerPhase('validateListOfLayerEntryConfig');
    listOfLayerEntryConfig.forEach((layerConfig: TypeLayerEntryConfig) => {
      const { layerPath } = layerConfig;
      if (layerEntryIsGroupLayer(layerConfig)) {
        this.validateListOfLayerEntryConfig(layerConfig.listOfLayerEntryConfig!);
        if (!layerConfig.listOfLayerEntryConfig.length) {
          this.layerLoadError.push({
            layer: layerPath,
            consoleMessage: `Empty layer group (mapId:  ${this.mapId}, layerPath: ${layerPath})`,
          });
          this.setLayerStatus('error', layerPath);
          return;
        }
      }

      this.setLayerStatus('processing', layerPath);

      // Note that the code assumes ogc-feature collections does not contains metadata layer group. If you need layer group,
      // you can define them in the configuration section.
      if (Array.isArray(this.metadata!.collections)) {
        const foundCollection = this.metadata!.collections.find((layerMetadata) => layerMetadata.id === layerConfig.layerId);
        if (!foundCollection) {
          this.layerLoadError.push({
            layer: layerPath,
            consoleMessage: `OGC feature layer not found (mapId:  ${this.mapId}, layerPath: ${layerPath})`,
          });
          this.setLayerStatus('error', layerPath);
          return;
        }

        if (foundCollection.description)
          layerConfig.layerName = {
            en: foundCollection.description as string,
            fr: foundCollection.description as string,
          };

        const { currentProjection } = MapEventProcessor.getMapState(this.mapId);
        if (layerConfig.initialSettings?.extent)
          layerConfig.initialSettings.extent = api.projection.transformExtent(
            layerConfig.initialSettings.extent,
            'EPSG:4326',
            `EPSG:${currentProjection}`
          );

        if (!layerConfig.initialSettings?.bounds && foundCollection.extent?.spatial?.bbox && foundCollection.extent?.spatial?.crs) {
          // layerConfig.initialSettings cannot be undefined because config-validation set it to {} if it is undefined.
          layerConfig.initialSettings!.bounds = api.projection.transformExtent(
            foundCollection.extent.spatial.bbox[0] as number[],
            api.projection.getProjection(foundCollection.extent.spatial.crs as string)!,
            `EPSG:${currentProjection}`
          );
        }
        return;
      }

      throw new Error(`Invalid collection's metadata prevent loading of layer (mapId:  ${this.mapId}, layerPath: ${layerPath})`);
    });
  }

  /** ***************************************************************************************************************************
   * This method is used to process the layer's metadata. It will fill the empty outfields and aliasFields properties of the
   * layer's configuration.
   *
   * @param {TypeVectorLayerEntryConfig} layerConfig The layer entry configuration to process.
   *
   * @returns {Promise<void>} A promise that the vector layer configuration has its metadata processed.
   */
  protected processLayerMetadata(layerConfig: TypeVectorLayerEntryConfig): Promise<void> {
    const promiseOfExecution = new Promise<void>((resolve) => {
      const metadataUrl = getLocalizedValue(this.metadataAccessPath, this.mapId);
      if (metadataUrl) {
        const queryUrl = metadataUrl.endsWith('/')
          ? `${metadataUrl}collections/${String(layerConfig.layerId)}/queryables?f=json`
          : `${metadataUrl}/collections/${String(layerConfig.layerId)}/queryables?f=json`;
        const queryResult = axios.get<TypeJsonObject>(queryUrl);
        queryResult.then((response) => {
          if (response.data.properties) {
            this.layerMetadata[layerConfig.layerPath] = response.data.properties;
            this.processFeatureInfoConfig(response.data.properties, layerConfig);
          }
          resolve();
        });
      } else resolve();
    });
    return promiseOfExecution;
  }

  /** ***************************************************************************************************************************
   * This method sets the outfields and aliasFields of the source feature info.
   *
   * @param {TypeJsonArray} fields An array of field names and its aliases.
   * @param {TypeVectorLayerEntryConfig} layerConfig The vector layer entry to configure.
   */
  private processFeatureInfoConfig(fields: TypeJsonObject, layerConfig: TypeVectorLayerEntryConfig) {
    if (!layerConfig.source) layerConfig.source = {};
    if (!layerConfig.source.featureInfo) layerConfig.source.featureInfo = { queryable: true };
    // Process undefined outfields or aliasFields ('' = false and !'' = true). Also, if en is undefined, then fr is also undefined.
    // when en and fr are undefined, we set both en and fr to the same value.
    if (!layerConfig.source.featureInfo.outfields?.en || !layerConfig.source.featureInfo.aliasFields?.en) {
      const processOutField = !layerConfig.source.featureInfo.outfields?.en;
      const processAliasFields = !layerConfig.source.featureInfo.aliasFields?.en;
      if (processOutField) {
        layerConfig.source.featureInfo.outfields = { en: '' };
        layerConfig.source.featureInfo.fieldTypes = '';
      }
      if (processAliasFields) layerConfig.source.featureInfo.aliasFields = { en: '' };

      // TODO: check if this is a duplicate of getField function. Clean in other classes as well
      Object.keys(fields).forEach((fieldEntry) => {
        if (fields[fieldEntry].type === 'Geometry') return;
        if (processOutField) {
          layerConfig.source!.featureInfo!.outfields!.en = `${layerConfig.source!.featureInfo!.outfields!.en}${fieldEntry},`;
          let fieldType: 'string' | 'date' | 'number';
          if (fields[fieldEntry].type === 'date') fieldType = 'date';
          else if (['int', 'number'].includes(fields[fieldEntry].type as string)) fieldType = 'number';
          else fieldType = 'string';
          layerConfig.source!.featureInfo!.fieldTypes = `${layerConfig.source!.featureInfo!.fieldTypes}${fieldType},`;
        }
        layerConfig.source!.featureInfo!.aliasFields!.en = `${layerConfig.source!.featureInfo!.aliasFields!.en}${fieldEntry},`;
      });
      layerConfig.source.featureInfo!.outfields!.en = layerConfig.source.featureInfo!.outfields?.en?.slice(0, -1);
      layerConfig.source.featureInfo!.fieldTypes = layerConfig.source.featureInfo!.fieldTypes?.slice(0, -1);
      layerConfig.source.featureInfo!.aliasFields!.en = layerConfig.source.featureInfo!.aliasFields?.en?.slice(0, -1);
      layerConfig.source!.featureInfo!.outfields!.fr = layerConfig.source!.featureInfo!.outfields?.en;
      layerConfig.source!.featureInfo!.aliasFields!.fr = layerConfig.source!.featureInfo!.aliasFields?.en;
    }
    if (!layerConfig.source.featureInfo.nameField) {
      const en =
        layerConfig.source.featureInfo!.outfields!.en?.split(',')[0] || layerConfig.source.featureInfo!.outfields!.fr?.split(',')[0];
      const fr = en;
      if (en) layerConfig.source.featureInfo.nameField = { en, fr };
    }
  }

  /** ***************************************************************************************************************************
   * Create a source configuration for the vector layer.
   *
   * @param {TypeBaseLayerEntryConfig} layerConfig The layer entry configuration.
   * @param {SourceOptions} sourceOptions The source options (default: {}).
   * @param {ReadOptions} readOptions The read options (default: {}).
   *
   * @returns {VectorSource<Geometry>} The source configuration that will be used to create the vector layer.
   */
  protected createVectorSource(
    layerConfig: TypeBaseLayerEntryConfig,
    sourceOptions: SourceOptions = {},
    readOptions: ReadOptions = {}
  ): VectorSource<Feature> {
    readOptions.dataProjection = (layerConfig.source as TypeBaseSourceVectorInitialConfig).dataProjection;
    sourceOptions.url = getLocalizedValue(layerConfig.source!.dataAccessPath!, this.mapId);
    sourceOptions.url = `${sourceOptions.url}/collections/${layerConfig.layerId}/items?f=json`;
    sourceOptions.format = new FormatGeoJSON();
    const vectorSource = super.createVectorSource(layerConfig, sourceOptions, readOptions);
    return vectorSource;
  }
}<|MERGE_RESOLUTION|>--- conflicted
+++ resolved
@@ -159,11 +159,7 @@
             resolve();
           }) // eslint-disable-next-line @typescript-eslint/no-unused-vars
           .catch((reason) => {
-<<<<<<< HEAD
-            this.setAllLayerStatusToError(this.listOfLayerEntryConfig, 'Unable to read metadata');
-=======
             this.setAllLayerStatusTo('error', this.listOfLayerEntryConfig, 'Unable to read metadata');
->>>>>>> 6b146e32
             resolve();
           });
       } else {
