/* eslint-disable no-var, vars-on-top, block-scoped-var, no-param-reassign */
import axios from 'axios';

import { get, transformExtent } from 'ol/proj';
import { Options as SourceOptions } from 'ol/source/Vector';
import { GeoJSON as FormatGeoJSON } from 'ol/format';
import { ReadOptions } from 'ol/format/Feature';
import { Vector as VectorSource } from 'ol/source';
import Feature from 'ol/Feature';

import { TypeJsonObject } from '@/core/types/global-types';
import { AbstractGeoViewLayer, CONST_LAYER_TYPES } from '@/geo/layer/geoview-layers/abstract-geoview-layers';
import { AbstractGeoViewVector } from '@/geo/layer/geoview-layers/vector/abstract-geoview-vector';
import {
  TypeLayerEntryConfig,
  TypeVectorLayerEntryConfig,
  TypeVectorSourceInitialConfig,
  TypeGeoviewLayerConfig,
  TypeListOfLayerEntryConfig,
  layerEntryIsGroupLayer,
  TypeBaseLayerEntryConfig,
  TypeBaseSourceVectorInitialConfig,
} from '@/geo/map/map-schema-types';

import { getLocalizedValue } from '@/core/utils/utilities';
import { Layer } from '../../layer';
import { MapEventProcessor } from '@/api/event-processors/event-processor-children/map-event-processor';

export interface TypeSourceOgcFeatureInitialConfig extends TypeVectorSourceInitialConfig {
  format: 'featureAPI';
}

export interface TypeOgcFeatureLayerEntryConfig extends Omit<TypeVectorLayerEntryConfig, 'source'> {
  source: TypeSourceOgcFeatureInitialConfig;
}

export interface TypeOgcFeatureLayerConfig extends Omit<TypeGeoviewLayerConfig, 'listOfLayerEntryConfig' | 'geoviewLayerType'> {
  geoviewLayerType: 'ogcFeature';
  listOfLayerEntryConfig: TypeOgcFeatureLayerEntryConfig[];
}

/** *****************************************************************************************************************************
 * type guard function that redefines a TypeGeoviewLayerConfig as a TypeOgcFeatureLayerConfig if the geoviewLayerType attribute of
 * the verifyIfLayer parameter is OGC_FEATURE. The type ascention applies only to the true block of the if clause that use this
 * function.
 *
 * @param {TypeGeoviewLayerConfig} verifyIfLayer Polymorphic object to test in order to determine if the type ascention is valid.
 *
 * @returns {boolean} true if the type ascention is valid.
 */
export const layerConfigIsOgcFeature = (verifyIfLayer: TypeGeoviewLayerConfig): verifyIfLayer is TypeOgcFeatureLayerConfig => {
  return verifyIfLayer?.geoviewLayerType === CONST_LAYER_TYPES.OGC_FEATURE;
};

/** *****************************************************************************************************************************
 * type guard function that redefines an AbstractGeoViewLayer as an OgcFeature
 * if the type attribute of the verifyIfGeoViewLayer parameter is OGC_FEATURE. The type ascention
 * applies only to the true block of the if clause that use this function.
 *
 * @param {AbstractGeoViewLayer} verifyIfGeoViewLayer Polymorphic object to test in order to determine if the type ascention is
 * valid.
 *
 * @returns {boolean} true if the type ascention is valid.
 */
export const geoviewLayerIsOgcFeature = (verifyIfGeoViewLayer: AbstractGeoViewLayer): verifyIfGeoViewLayer is OgcFeature => {
  return verifyIfGeoViewLayer?.type === CONST_LAYER_TYPES.OGC_FEATURE;
};

/** *****************************************************************************************************************************
 * type guard function that redefines a TypeLayerEntryConfig as a TypeOgcFeatureLayerEntryConfig if the geoviewLayerType attribute
 * of the verifyIfGeoViewEntry.geoviewRootLayer attribute is OGC_FEATURE. The type ascention applies only to the true block of
 * the if clause that use this function.
 *
 * @param {TypeLayerEntryConfig} verifyIfGeoViewEntry Polymorphic object to test in order to determine if the type ascention is
 * valid.
 *
 * @returns {boolean} true if the type ascention is valid.
 */
export const geoviewEntryIsOgcFeature = (
  verifyIfGeoViewEntry: TypeLayerEntryConfig
): verifyIfGeoViewEntry is TypeOgcFeatureLayerEntryConfig => {
  return verifyIfGeoViewEntry?.geoviewRootLayer?.geoviewLayerType === CONST_LAYER_TYPES.OGC_FEATURE;
};

// ******************************************************************************************************************************
// ******************************************************************************************************************************
/** ******************************************************************************************************************************
 * A class to add OGC api feature layer.
 *
 * @exports
 * @class OgcFeature
 */
// ******************************************************************************************************************************
export class OgcFeature extends AbstractGeoViewVector {
  // private varibale holding wfs version
  private version = '2.0.0';

  /** ***************************************************************************************************************************
   * Initialize layer
   *
   * @param {string} mapId the id of the map
   * @param {TypeOgcFeatureLayerConfig} layerConfig the layer configuration
   */
  constructor(mapId: string, layerConfig: TypeOgcFeatureLayerConfig) {
    super(CONST_LAYER_TYPES.OGC_FEATURE, layerConfig, mapId);
  }

  /** ***************************************************************************************************************************
   * Extract the type of the specified field from the metadata. If the type can not be found, return 'string'.
   *
   * @param {string} fieldName field name for which we want to get the type.
   * @param {TypeLayerEntryConfig} layerConfig layer configuration.
   *
   * @returns {'string' | 'date' | 'number'} The type of the field.
   */
  // eslint-disable-next-line @typescript-eslint/no-unused-vars
  protected getFieldType(fieldName: string, layerConfig: TypeLayerEntryConfig): 'string' | 'date' | 'number' {
    const fieldDefinitions = this.layerMetadata[Layer.getLayerPath(layerConfig)];
    const fieldEntryType = (fieldDefinitions[fieldName].type as string).split(':').slice(-1)[0] as string;
    if (fieldEntryType === 'date') return 'date';
    if (['int', 'number'].includes(fieldEntryType)) return 'number';
    return 'string';
  }

  /** ***************************************************************************************************************************
   * This method reads the service metadata from the metadataAccessPath.
   *
   * @returns {Promise<void>} A promise that the execution is completed.
   */
  protected getServiceMetadata(): Promise<void> {
    this.setLayerPhase('getServiceMetadata');
    const promisedExecution = new Promise<void>((resolve) => {
      const metadataUrl = getLocalizedValue(this.metadataAccessPath, this.mapId);
      if (metadataUrl) {
        const queryUrl = metadataUrl.endsWith('/') ? `${metadataUrl}collections?f=json` : `${metadataUrl}/collections?f=json`;
        axios
          .get<TypeJsonObject>(queryUrl)
          .then((response) => {
            this.metadata = response.data;
            resolve();
          }) // eslint-disable-next-line @typescript-eslint/no-unused-vars
          .catch((reason) => {
            this.setAllLayerStatusToError(this.listOfLayerEntryConfig, 'Unable to read metadata');
          });
      } else {
        this.setAllLayerStatusToError(this.listOfLayerEntryConfig, 'Unable to read metadata');
      }
    });
    return promisedExecution;
  }

  /** ***************************************************************************************************************************
   * This method validates recursively the configuration of the layer entries to ensure that it is a feature layer identified
   * with a numeric layerId and creates a group entry when a layer is a group.
   *
   * @param {TypeListOfLayerEntryConfig} listOfLayerEntryConfig The list of layer entries configuration to validate.
   */
  protected validateListOfLayerEntryConfig(listOfLayerEntryConfig: TypeListOfLayerEntryConfig) {
<<<<<<< HEAD
    this.changeLayerPhase('validateListOfLayerEntryConfig');
=======
    this.setLayerPhase('validateListOfLayerEntryConfig');
>>>>>>> aab6cca1
    listOfLayerEntryConfig.forEach((layerConfig: TypeLayerEntryConfig) => {
      const layerPath = Layer.getLayerPath(layerConfig);
      if (layerEntryIsGroupLayer(layerConfig)) {
        this.validateListOfLayerEntryConfig(layerConfig.listOfLayerEntryConfig!);
        if (!layerConfig.listOfLayerEntryConfig.length) {
          this.layerLoadError.push({
            layer: layerPath,
            consoleMessage: `Empty layer group (mapId:  ${this.mapId}, layerPath: ${layerPath})`,
          });
<<<<<<< HEAD
          this.changeLayerStatus('error', layerConfig);
=======
          this.setLayerStatus('error', layerPath);
>>>>>>> aab6cca1
          return;
        }
      }

<<<<<<< HEAD
      this.changeLayerStatus('loading', layerConfig);
=======
      this.setLayerStatus('loading', layerPath);
>>>>>>> aab6cca1

      // Note that the code assumes ogc-feature collections does not contains metadata layer group. If you need layer group,
      // you can define them in the configuration section.
      if (Array.isArray(this.metadata!.collections)) {
        const foundCollection = this.metadata!.collections.find((layerMetadata) => layerMetadata.id === layerConfig.layerId);
        if (!foundCollection) {
          this.layerLoadError.push({
            layer: layerPath,
            consoleMessage: `OGC feature layer not found (mapId:  ${this.mapId}, layerPath: ${layerPath})`,
          });
<<<<<<< HEAD
          this.changeLayerStatus('error', layerConfig);
=======
          this.setLayerStatus('error', layerPath);
>>>>>>> aab6cca1
          return;
        }

        if (foundCollection.description)
          layerConfig.layerName = {
            en: foundCollection.description as string,
            fr: foundCollection.description as string,
          };

        const { currentProjection } = MapEventProcessor.getMapState(this.mapId);
        if (layerConfig.initialSettings?.extent)
          layerConfig.initialSettings.extent = transformExtent(
            layerConfig.initialSettings.extent,
            'EPSG:4326',
            `EPSG:${currentProjection}`
          );

        if (!layerConfig.initialSettings?.bounds && foundCollection.extent?.spatial?.bbox && foundCollection.extent?.spatial?.crs) {
          // layerConfig.initialSettings cannot be undefined because config-validation set it to {} if it is undefined.
          layerConfig.initialSettings!.bounds = transformExtent(
            foundCollection.extent.spatial.bbox[0] as number[],
            get(foundCollection.extent.spatial.crs as string)!,
            `EPSG:${currentProjection}`
          );
        }
        return;
      }

      throw new Error(`Invalid collection's metadata prevent loading of layer (mapId:  ${this.mapId}, layerPath: ${layerPath})`);
    });
  }

  /** ***************************************************************************************************************************
   * This method is used to process the layer's metadata. It will fill the empty outfields and aliasFields properties of the
   * layer's configuration.
   *
   * @param {TypeVectorLayerEntryConfig} layerConfig The layer entry configuration to process.
   *
   * @returns {Promise<void>} A promise that the vector layer configuration has its metadata processed.
   */
  protected processLayerMetadata(layerConfig: TypeVectorLayerEntryConfig): Promise<void> {
    const promiseOfExecution = new Promise<void>((resolve) => {
      const metadataUrl = getLocalizedValue(this.metadataAccessPath, this.mapId);
      if (metadataUrl) {
        const queryUrl = metadataUrl.endsWith('/')
          ? `${metadataUrl}collections/${String(layerConfig.layerId)}/queryables?f=json`
          : `${metadataUrl}/collections/${String(layerConfig.layerId)}/queryables?f=json`;
        const queryResult = axios.get<TypeJsonObject>(queryUrl);
        queryResult.then((response) => {
          if (response.data.properties) {
            this.layerMetadata[Layer.getLayerPath(layerConfig)] = response.data.properties;
            this.processFeatureInfoConfig(response.data.properties, layerConfig);
          }
          resolve();
        });
      } else resolve();
    });
    return promiseOfExecution;
  }

  /** ***************************************************************************************************************************
   * This method sets the outfields and aliasFields of the source feature info.
   *
   * @param {TypeJsonArray} fields An array of field names and its aliases.
   * @param {TypeVectorLayerEntryConfig} layerConfig The vector layer entry to configure.
   */
  private processFeatureInfoConfig(fields: TypeJsonObject, layerConfig: TypeVectorLayerEntryConfig) {
    if (!layerConfig.source) layerConfig.source = {};
    if (!layerConfig.source.featureInfo) layerConfig.source.featureInfo = { queryable: true };
    // Process undefined outfields or aliasFields ('' = false and !'' = true). Also, if en is undefined, then fr is also undefined.
    // when en and fr are undefined, we set both en and fr to the same value.
    if (!layerConfig.source.featureInfo.outfields?.en || !layerConfig.source.featureInfo.aliasFields?.en) {
      const processOutField = !layerConfig.source.featureInfo.outfields?.en;
      const processAliasFields = !layerConfig.source.featureInfo.aliasFields?.en;
      if (processOutField) {
        layerConfig.source.featureInfo.outfields = { en: '' };
        layerConfig.source.featureInfo.fieldTypes = '';
      }
      if (processAliasFields) layerConfig.source.featureInfo.aliasFields = { en: '' };

      // TODO: check if this is a duplicate of getField function. Clean in other classes as well
      Object.keys(fields).forEach((fieldEntry) => {
        if (fields[fieldEntry].type === 'Geometry') return;
        if (processOutField) {
          layerConfig.source!.featureInfo!.outfields!.en = `${layerConfig.source!.featureInfo!.outfields!.en}${fieldEntry},`;
          let fieldType: 'string' | 'date' | 'number';
          if (fields[fieldEntry].type === 'date') fieldType = 'date';
          else if (['int', 'number'].includes(fields[fieldEntry].type as string)) fieldType = 'number';
          else fieldType = 'string';
          layerConfig.source!.featureInfo!.fieldTypes = `${layerConfig.source!.featureInfo!.fieldTypes}${fieldType},`;
        }
        layerConfig.source!.featureInfo!.aliasFields!.en = `${layerConfig.source!.featureInfo!.aliasFields!.en}${fieldEntry},`;
      });
      layerConfig.source.featureInfo!.outfields!.en = layerConfig.source.featureInfo!.outfields?.en?.slice(0, -1);
      layerConfig.source.featureInfo!.fieldTypes = layerConfig.source.featureInfo!.fieldTypes?.slice(0, -1);
      layerConfig.source.featureInfo!.aliasFields!.en = layerConfig.source.featureInfo!.aliasFields?.en?.slice(0, -1);
      layerConfig.source!.featureInfo!.outfields!.fr = layerConfig.source!.featureInfo!.outfields?.en;
      layerConfig.source!.featureInfo!.aliasFields!.fr = layerConfig.source!.featureInfo!.aliasFields?.en;
    }
    if (!layerConfig.source.featureInfo.nameField) {
      const en =
        layerConfig.source.featureInfo!.outfields!.en?.split(',')[0] || layerConfig.source.featureInfo!.outfields!.fr?.split(',')[0];
      const fr = en;
      if (en) layerConfig.source.featureInfo.nameField = { en, fr };
    }
  }

  /** ***************************************************************************************************************************
   * Create a source configuration for the vector layer.
   *
   * @param {TypeBaseLayerEntryConfig} layerConfig The layer entry configuration.
   * @param {SourceOptions} sourceOptions The source options (default: {}).
   * @param {ReadOptions} readOptions The read options (default: {}).
   *
   * @returns {VectorSource<Geometry>} The source configuration that will be used to create the vector layer.
   */
  protected createVectorSource(
    layerConfig: TypeBaseLayerEntryConfig,
    sourceOptions: SourceOptions = {},
    readOptions: ReadOptions = {}
<<<<<<< HEAD
  ): VectorSource<Feature<Geometry>> {
=======
  ): VectorSource<Feature> {
>>>>>>> aab6cca1
    readOptions.dataProjection = (layerConfig.source as TypeBaseSourceVectorInitialConfig).dataProjection;
    sourceOptions.url = getLocalizedValue(layerConfig.source!.dataAccessPath!, this.mapId);
    sourceOptions.url = `${sourceOptions.url}/collections/${layerConfig.layerId}/items?f=json`;
    sourceOptions.format = new FormatGeoJSON();
    const vectorSource = super.createVectorSource(layerConfig, sourceOptions, readOptions);
    return vectorSource;
  }
}<|MERGE_RESOLUTION|>--- conflicted
+++ resolved
@@ -156,11 +156,7 @@
    * @param {TypeListOfLayerEntryConfig} listOfLayerEntryConfig The list of layer entries configuration to validate.
    */
   protected validateListOfLayerEntryConfig(listOfLayerEntryConfig: TypeListOfLayerEntryConfig) {
-<<<<<<< HEAD
-    this.changeLayerPhase('validateListOfLayerEntryConfig');
-=======
     this.setLayerPhase('validateListOfLayerEntryConfig');
->>>>>>> aab6cca1
     listOfLayerEntryConfig.forEach((layerConfig: TypeLayerEntryConfig) => {
       const layerPath = Layer.getLayerPath(layerConfig);
       if (layerEntryIsGroupLayer(layerConfig)) {
@@ -170,20 +166,12 @@
             layer: layerPath,
             consoleMessage: `Empty layer group (mapId:  ${this.mapId}, layerPath: ${layerPath})`,
           });
-<<<<<<< HEAD
-          this.changeLayerStatus('error', layerConfig);
-=======
           this.setLayerStatus('error', layerPath);
->>>>>>> aab6cca1
           return;
         }
       }
 
-<<<<<<< HEAD
-      this.changeLayerStatus('loading', layerConfig);
-=======
       this.setLayerStatus('loading', layerPath);
->>>>>>> aab6cca1
 
       // Note that the code assumes ogc-feature collections does not contains metadata layer group. If you need layer group,
       // you can define them in the configuration section.
@@ -194,11 +182,7 @@
             layer: layerPath,
             consoleMessage: `OGC feature layer not found (mapId:  ${this.mapId}, layerPath: ${layerPath})`,
           });
-<<<<<<< HEAD
-          this.changeLayerStatus('error', layerConfig);
-=======
           this.setLayerStatus('error', layerPath);
->>>>>>> aab6cca1
           return;
         }
 
@@ -319,11 +303,7 @@
     layerConfig: TypeBaseLayerEntryConfig,
     sourceOptions: SourceOptions = {},
     readOptions: ReadOptions = {}
-<<<<<<< HEAD
-  ): VectorSource<Feature<Geometry>> {
-=======
   ): VectorSource<Feature> {
->>>>>>> aab6cca1
     readOptions.dataProjection = (layerConfig.source as TypeBaseSourceVectorInitialConfig).dataProjection;
     sourceOptions.url = getLocalizedValue(layerConfig.source!.dataAccessPath!, this.mapId);
     sourceOptions.url = `${sourceOptions.url}/collections/${layerConfig.layerId}/items?f=json`;
