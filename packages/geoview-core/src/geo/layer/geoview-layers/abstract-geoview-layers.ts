/* eslint-disable @typescript-eslint/no-unused-vars */
/* eslint-disable no-console */
/* eslint-disable no-param-reassign */
import BaseLayer from 'ol/layer/Base';
import Collection from 'ol/Collection';
import { Coordinate } from 'ol/coordinate';
import { Pixel } from 'ol/pixel';
import { Extent } from 'ol/extent';
import LayerGroup, { Options as LayerGroupOptions } from 'ol/layer/Group';
import Feature from 'ol/Feature';

import cloneDeep from 'lodash/cloneDeep';

import {
  generateId,
  getLocalizedValue,
  getXMLHttpRequest,
  showError,
  replaceParams,
  getLocalizedMessage,
  whenThisThen,
} from '@/core/utils/utilities';
import {
  TypeGeoviewLayerConfig,
  TypeListOfLayerEntryConfig,
  TypeLocalizedString,
  TypeLayerEntryConfig,
  TypeBaseLayerEntryConfig,
  layerEntryIsGroupLayer,
  TypeStyleConfig,
  TypeLayerGroupEntryConfig,
  TypeVectorLayerEntryConfig,
  layerEntryIsVector,
  TypeLayerEntryType,
  TypeOgcWmsLayerEntryConfig,
  TypeEsriDynamicLayerEntryConfig,
  TypeBaseSourceVectorInitialConfig,
  TypeLayerInitialSettings,
  TypeLayerStatus,
  TypeStyleGeometry,
} from '@/geo/map/map-schema-types';
import {
  codedValueType,
  GetFeatureInfoPayload,
  payloadIsQueryLayer,
  rangeDomainType,
  TypeArrayOfFeatureInfoEntries,
  TypeFeatureInfoEntry,
  QueryType,
  LayerSetPayload,
  payloadIsRequestLayerInventory,
  GetLegendsPayload,
  payloadIsQueryLegend,
  TypeLocation,
} from '@/api/events/payloads';
import { api } from '@/app';
import { EVENT_NAMES } from '@/api/events/event-types';
import { TypeJsonObject, toJsonObject } from '@/core/types/global-types';
import { Layer } from '@/geo/layer/layer';
import { TimeDimension, TypeDateFragments } from '@/core/utils/date-mgt';
import { TypeEventHandlerFunction } from '@/api/events/event';
import { MapEventProcessor } from '@/api/event-processors/event-processor-children/map-event-processor';

export type TypeLegend = {
  layerPath: string;
  layerName?: TypeLocalizedString;
  type: TypeGeoviewLayerType;
  styleConfig?: TypeStyleConfig | null;
  // Layers other than vector layers use the HTMLCanvasElement type for their legend.
  legend: TypeVectorLayerStyles | HTMLCanvasElement | null;
};

/**
 * type guard function that redefines a TypeLegend as a TypeWmsLegend
 * if the event attribute of the verifyIfPayload parameter is valid. The type ascention
 * applies only to the true block of the if clause.
 *
 * @param {TypeLegend} verifyIfLegend object to test in order to determine if the type ascention is valid
 * @returns {boolean} returns true if the payload is valid
 */
export const isWmsLegend = (verifyIfLegend: TypeLegend): verifyIfLegend is TypeWmsLegend => {
  return verifyIfLegend?.type === 'ogcWms';
};

export interface TypeWmsLegendStyle {
  name: string;
  legend: HTMLCanvasElement | null;
}

export interface TypeWmsLegend extends Omit<TypeLegend, 'styleConfig'> {
  legend: HTMLCanvasElement | null;
  styles?: TypeWmsLegendStyle[];
}

/**
 * type guard function that redefines a TypeLegend as a TypeImageStaticLegend
 * if the type attribute of the verifyIfLegend parameter is valid. The type ascention
 * applies only to the true block of the if clause.
 *
 * @param {TypeLegend} verifyIfLegend object to test in order to determine if the type ascention is valid
 * @returns {boolean} returns true if the payload is valid
 */
export const isImageStaticLegend = (verifyIfLegend: TypeLegend): verifyIfLegend is TypeImageStaticLegend => {
  return verifyIfLegend?.type === 'imageStatic';
};

export interface TypeImageStaticLegend extends Omit<TypeLegend, 'styleConfig'> {
  legend: HTMLCanvasElement | null;
}

const validVectorLayerLegendTypes: TypeGeoviewLayerType[] = ['GeoJSON', 'esriDynamic', 'esriFeature', 'ogcFeature', 'ogcWfs', 'GeoPackage'];
/**
 * type guard function that redefines a TypeLegend as a TypeVectorLegend
 * if the type attribute of the verifyIfLegend parameter is valid. The type ascention
 * applies only to the true block of the if clause.
 *
 * @param {TypeLegend} verifyIfLegend object to test in order to determine if the type ascention is valid
 * @returns {boolean} returns true if the payload is valid
 */
export const isVectorLegend = (verifyIfLegend: TypeLegend): verifyIfLegend is TypeVectorLegend => {
  return validVectorLayerLegendTypes.includes(verifyIfLegend?.type);
};

export interface TypeVectorLegend extends TypeLegend {
  legend: TypeVectorLayerStyles;
}

export type TypeStyleRepresentation = {
  /** The defaultCanvas property is used by Simple styles and default styles when defined in unique value and class
   * break styles.
   */
  defaultCanvas?: HTMLCanvasElement | null;
  /** The arrayOfCanvas property is used by unique value and class break styles. */
  arrayOfCanvas?: (HTMLCanvasElement | null)[];
};
export type TypeVectorLayerStyles = Partial<Record<TypeStyleGeometry, TypeStyleRepresentation>>;

/** ******************************************************************************************************************************
 * GeoViewAbstractLayers types
 */

// Constant used to define the default layer names
const DEFAULT_LAYER_NAMES: Record<TypeGeoviewLayerType, string> = {
  esriDynamic: 'Esri Dynamic Layer',
  esriFeature: 'Esri Feature Layer',
  imageStatic: 'Static Image Layer',
  GeoJSON: 'GeoJson Layer',
  geoCore: 'GeoCore Layer',
  GeoPackage: 'GeoPackage Layer',
  xyzTiles: 'XYZ Tiles',
  vectorTiles: 'Vector Tiles',
  ogcFeature: 'OGC Feature Layer',
  ogcWfs: 'WFS Layer',
  ogcWms: 'WMS Layer',
};

// Definition of the keys used to create the constants of the GeoView layer
type LayerTypesKey =
  | 'ESRI_DYNAMIC'
  | 'ESRI_FEATURE'
  | 'IMAGE_STATIC'
  | 'GEOJSON'
  | 'GEOCORE'
  | 'GEOPACKAGE'
  | 'XYZ_TILES'
  | 'VECTOR_TILES'
  | 'OGC_FEATURE'
  | 'WFS'
  | 'WMS';

/**
 * Type of GeoView layers
 */
export type TypeGeoviewLayerType =
  | 'esriDynamic'
  | 'esriFeature'
  | 'imageStatic'
  | 'GeoJSON'
  | 'geoCore'
  | 'GeoPackage'
  | 'xyzTiles'
  | 'vectorTiles'
  | 'ogcFeature'
  | 'ogcWfs'
  | 'ogcWms';

/**
 * Definition of the GeoView layer constants
 */
export const CONST_LAYER_TYPES: Record<LayerTypesKey, TypeGeoviewLayerType> = {
  ESRI_DYNAMIC: 'esriDynamic',
  ESRI_FEATURE: 'esriFeature',
  IMAGE_STATIC: 'imageStatic',
  GEOJSON: 'GeoJSON',
  GEOCORE: 'geoCore',
  GEOPACKAGE: 'GeoPackage',
  XYZ_TILES: 'xyzTiles',
  VECTOR_TILES: 'vectorTiles',
  OGC_FEATURE: 'ogcFeature',
  WFS: 'ogcWfs',
  WMS: 'ogcWms',
};

/**
 * Definition of the GeoView layer entry types for each type of Geoview layer
 */
export const CONST_LAYER_ENTRY_TYPE: Record<TypeGeoviewLayerType, TypeLayerEntryType> = {
  imageStatic: 'raster-image',
  esriDynamic: 'raster-image',
  esriFeature: 'vector',
  GeoJSON: 'vector',
  geoCore: 'geoCore',
  GeoPackage: 'vector',
  xyzTiles: 'raster-tile',
  vectorTiles: 'raster-tile',
  ogcFeature: 'vector',
  ogcWfs: 'vector',
  ogcWms: 'raster-image',
};

/**
 * Definition of the sub schema to use for each type of Geoview layer
 */
export const CONST_GEOVIEW_SCHEMA_BY_TYPE: Record<TypeGeoviewLayerType, string> = {
  imageStatic: 'TypeImageStaticLayerEntryConfig',
  esriDynamic: 'TypeEsriDynamicLayerEntryConfig',
  esriFeature: 'TypeVectorLayerEntryConfig',
  GeoJSON: 'TypeVectorLayerEntryConfig',
  geoCore: 'TypeGeocoreLayerEntryConfig',
  GeoPackage: 'TypeVectorLayerEntryConfig',
  xyzTiles: 'TypeTileLayerEntryConfig',
  vectorTiles: 'TypeTileLayerEntryConfig',
  ogcFeature: 'TypeVectorLayerEntryConfig',
  ogcWfs: 'TypeVectorLayerEntryConfig',
  ogcWms: 'TypeOgcWmsLayerEntryConfig',
};

type TypeLayerSetHandlerFunctions = {
  requestLayerInventory?: TypeEventHandlerFunction;
  queryLegend?: TypeEventHandlerFunction;
  queryLayer?: TypeEventHandlerFunction;
  updateLayerStatus?: TypeEventHandlerFunction;
  updateLayerPhase?: TypeEventHandlerFunction;
};

// ******************************************************************************************************************************
// ******************************************************************************************************************************
/** ******************************************************************************************************************************
 * The AbstractGeoViewLayer class is normally used for creating subclasses and is not instantiated (using the new operator) in the
 * app. It registers the configuration options and defines the methods shared by all its descendant. The class constructor has
 * three parameters: mapId, type and mapLayerConfig. Its role is to save in attributes the mapId, type and elements of the
 * mapLayerConfig that are common to all GeoView layers. The main characteristic of a GeoView layer is the presence of an
 * metadataAccessPath attribute whose value is passed as an attribute of the mapLayerConfig object.
 */
// ******************************************************************************************************************************
export abstract class AbstractGeoViewLayer {
  /** The unique identifier of the map on which the GeoView layer will be drawn. */
  mapId: string;

  /** Flag used to indicate the layer's phase */
  layerPhase = '';

  /** The type of GeoView layer that is instantiated. */
  type: TypeGeoviewLayerType;

  /** The unique identifier for the GeoView layer. The value of this attribute is extracted from the mapLayerConfig parameter.
   * If its value is undefined, a unique value is generated.
   */
  geoviewLayerId: string;

  /** The GeoView layer name. The value of this attribute is extracted from the mapLayerConfig parameter. If its value is
   * undefined, a default value is generated.
   */
  geoviewLayerName: TypeLocalizedString = { en: '', fr: '' };

  /** The GeoView layer metadataAccessPath. The name attribute is optional */
  metadataAccessPath: TypeLocalizedString = { en: '', fr: '' };

  /**
   * An array of layer settings. In the schema, this attribute is optional. However, we define it as mandatory and if the
   * configuration does not provide a value, we use an empty array instead of an undefined attribute.
   */
  listOfLayerEntryConfig: TypeListOfLayerEntryConfig = [];

  /**
   * Initial settings to apply to the GeoView layer at creation time. This attribute is allowed only if listOfLayerEntryConfig.length > 1.
   */
  initialSettings?: TypeLayerInitialSettings;

  /** layers of listOfLayerEntryConfig that did not load. */
  layerLoadError: { layer: string; consoleMessage: string }[] = [];

  /**
   * The structure of the vector or raster layers to be displayed for this GeoView class. This property points to the root of the layer tree,
   * unlike the olLayer (singular) property stored in the layer configuration entries list, which points to a node or leaf in the tree.
   * The initial value of olLayers is null, indicating that the layer tree has not been created.
   */
  olLayers: BaseLayer | null = null;

  // The service metadata.
  metadata: TypeJsonObject | null = null;

  /** Layer metadata */
  layerMetadata: Record<string, TypeJsonObject> = {};

  /** Layer temporal dimension indexed by layerPath. */
  layerTemporalDimension: Record<string, TimeDimension> = {};

  /** Attribution used in the OpenLayer source. */
  attributions: string[] = [];

  /** LayerSet handler functions indexed by layerPath. This property is used to deactivate (off) events attached to a layer. */
  registerToLayerSetListenerFunctions: Record<string, TypeLayerSetHandlerFunctions> = {};

  /** Date format object used to translate server to ISO format and ISO to server format */
  serverDateFragmentsOrder?: TypeDateFragments;

  /** Date format object used to translate internal UTC ISO format to the external format, the one used by the user */
  externalFragmentsOrder: TypeDateFragments;

  // LayerPath to use when we want to call a GeoView layer's method using the following syntaxe:
  // api.maps[mapId].layer.geoviewLayer(layerPath).getVisible()
  layerPathAssociatedToTheGeoviewLayer = '';

  /** ***************************************************************************************************************************
   * The class constructor saves parameters and common configuration parameters in attributes.
   *
   * @param {TypeGeoviewLayerType} type The type of GeoView layer that is instantiated.
   * @param {TypeGeoviewLayer} mapLayerConfig The GeoView layer configuration options.
   * @param {string} mapId The unique identifier of the map on which the GeoView layer will be drawn.
   */
  constructor(type: TypeGeoviewLayerType, mapLayerConfig: TypeGeoviewLayerConfig, mapId: string) {
    this.mapId = mapId;
    this.type = type;
    this.geoviewLayerId = mapLayerConfig.geoviewLayerId || generateId('');
    this.geoviewLayerName.en = mapLayerConfig?.geoviewLayerName?.en ? mapLayerConfig.geoviewLayerName.en : DEFAULT_LAYER_NAMES[type];
    this.geoviewLayerName.fr = mapLayerConfig?.geoviewLayerName?.fr ? mapLayerConfig.geoviewLayerName.fr : DEFAULT_LAYER_NAMES[type];
    if (mapLayerConfig.metadataAccessPath?.en) this.metadataAccessPath.en = mapLayerConfig.metadataAccessPath.en.trim();
    if (mapLayerConfig.metadataAccessPath?.fr) this.metadataAccessPath.fr = mapLayerConfig.metadataAccessPath.fr.trim();
    if (mapLayerConfig.listOfLayerEntryConfig.length === 1) this.listOfLayerEntryConfig = mapLayerConfig.listOfLayerEntryConfig;
    else {
      const layerGroup = new TypeLayerGroupEntryConfig({
        geoviewLayerConfig: mapLayerConfig.listOfLayerEntryConfig[0].geoviewLayerConfig,
        layerId: this.geoviewLayerId,
        layerName: this.geoviewLayerName,
        isMetadataLayerGroup: false,
        initialSettings: mapLayerConfig.initialSettings,
        listOfLayerEntryConfig: mapLayerConfig.listOfLayerEntryConfig,
      } as TypeLayerGroupEntryConfig);
      this.listOfLayerEntryConfig = [layerGroup];
      layerGroup.listOfLayerEntryConfig.forEach((layerConfig, i) => {
        layerGroup.listOfLayerEntryConfig[i].parentLayerConfig = layerGroup;
      });
    }
    this.initialSettings = mapLayerConfig.initialSettings;
    this.serverDateFragmentsOrder = mapLayerConfig.serviceDateFormat
      ? api.dateUtilities.getDateFragmentsOrder(mapLayerConfig.serviceDateFormat)
      : undefined;
    this.externalFragmentsOrder = api.dateUtilities.getDateFragmentsOrder(mapLayerConfig.externalDateFormat);
    const { layer } = api.maps[mapId];
    layer.geoviewLayers[this.geoviewLayerId] = this;
    this.initRegisteredLayers();
    this.registerAllLayersToLayerSets();
  }

  /** ***************************************************************************************************************************
   * Change the layer phase property and emit an event to update existing layer sets.
   *
   * @param {string} layerPhase The value to assign to the layer phase property.
   * @param {string} layerPath The layer path to the layer's configuration affected by the change.
   */
  setLayerPhase(layerPhase: string, layerPath?: string) {
    if (layerPath) {
      this.layerPhase = layerPhase;
      const layerConfig = this.getLayerConfig(layerPath) as TypeBaseLayerEntryConfig;
      layerConfig.layerPhase = layerPhase;
      api.event.emit(LayerSetPayload.createLayerSetChangeLayerPhasePayload(this.mapId, layerPath, layerPhase));
    } else {
      this.layerPhase = layerPhase;
      const changeAllSublayerPhase = (listOfLayerEntryConfig = this.listOfLayerEntryConfig) => {
        listOfLayerEntryConfig.forEach((subLayerConfig) => {
          if (layerEntryIsGroupLayer(subLayerConfig)) changeAllSublayerPhase(subLayerConfig.listOfLayerEntryConfig);
          else {
            (subLayerConfig as TypeBaseLayerEntryConfig).layerPhase = layerPhase;
            api.event.emit(LayerSetPayload.createLayerSetChangeLayerPhasePayload(this.mapId, subLayerConfig.layerPath, layerPhase));
          }
        });
      };
      changeAllSublayerPhase();
    }
  }

  /** ***************************************************************************************************************************
   * Change the layer status property and emit an event to update existing layer sets.
   *
   * @param {TypeLayerStatus} layerStatus The value to assign to the layer status property.
   * @param {string} layerPath The layer path to the layer's configuration affected by the change.
   */
  setLayerStatus(layerStatus: TypeLayerStatus, layerPath?: string) {
    layerPath = layerPath || this.layerPathAssociatedToTheGeoviewLayer;
    const layerConfig = this.getLayerConfig(layerPath) as TypeBaseLayerEntryConfig;
    layerConfig.layerStatus = layerStatus;
    api.event.emit(LayerSetPayload.createLayerSetChangeLayerStatusPayload(this.mapId, layerPath, layerStatus!));
    if (layerStatus === 'processed') this.setLayerPhase('processed', layerPath);
  }

  /** ***************************************************************************************************************************
   * Process recursively the list of layer entries to see if all of them are processed.
   *
   * @param {TypeListOfLayerEntryConfig} listOfLayerEntryConfig The list of layer's configuration
   *                                                            (default: this.listOfLayerEntryConfig).
   *
   * @returns {boolean} true when all layers are processed.
   */
  allLayerEntryConfigProcessed(listOfLayerEntryConfig: TypeListOfLayerEntryConfig = this.listOfLayerEntryConfig): boolean {
    // Try to find an unprocessed layer. If you can, return false
    return !listOfLayerEntryConfig.find((layerConfig: TypeLayerEntryConfig) => {
      if (layerEntryIsGroupLayer(layerConfig)) return !this.allLayerEntryConfigProcessed(layerConfig.listOfLayerEntryConfig);
      return !['processed', 'error', 'loaded'].includes((layerConfig as TypeBaseLayerEntryConfig).layerStatus || '');
    });
  }

  /** ***************************************************************************************************************************
   * Process recursively the list of layer entries to see if all of them are in error.
   *
   * @param {TypeListOfLayerEntryConfig} listOfLayerEntryConfig The list of layer's configuration
   *                                                            (default: this.listOfLayerEntryConfig).
   *
   * @returns {boolean} true when all layers are in error.
   */
  allLayerEntryConfigAreInError(listOfLayerEntryConfig: TypeListOfLayerEntryConfig = this.listOfLayerEntryConfig): boolean {
    // Try to find a layer not in error. If you can, return false
    return !listOfLayerEntryConfig.find((layerConfig: TypeLayerEntryConfig) => {
      if (layerEntryIsGroupLayer(layerConfig)) return !this.allLayerEntryConfigAreInError(layerConfig.listOfLayerEntryConfig);
      return (layerConfig as TypeBaseLayerEntryConfig).layerStatus !== 'error';
    });
  }

  /** ***************************************************************************************************************************
   * Recursively process the list of layer entries to count all layers in error.
   *
   * @param {TypeListOfLayerEntryConfig} listOfLayerEntryConfig The list of layer's configuration
   *                                                            (default: this.listOfLayerEntryConfig).
   *
   * @returns {number} The number of layers in error.
   */
  countErrorStatus(listOfLayerEntryConfig: TypeListOfLayerEntryConfig = this.listOfLayerEntryConfig): number {
    return listOfLayerEntryConfig.reduce((counter: number, layerConfig: TypeLayerEntryConfig) => {
      if (layerEntryIsGroupLayer(layerConfig)) return counter + this.countErrorStatus(layerConfig.listOfLayerEntryConfig);
      if ((layerConfig as TypeBaseLayerEntryConfig).layerStatus === 'error') return counter + 1;
      return counter;
    }, 0);
  }

  /** ***************************************************************************************************************************
   * Process recursively the list of layer entries to initialize the registeredLayers object.
   *
   * @param {TypeListOfLayerEntryConfig} listOfLayerEntryConfig The list of layer entries to process.
   */
  private initRegisteredLayers(listOfLayerEntryConfig: TypeListOfLayerEntryConfig = this.listOfLayerEntryConfig) {
    const { layer } = api.maps[this.mapId];
    listOfLayerEntryConfig.forEach((layerConfig: TypeLayerEntryConfig, i) => {
      if (layer.isRegistered(layerConfig)) {
        this.layerLoadError.push({
          layer: layerConfig.layerPath,
          consoleMessage: `Duplicate layerPath (mapId:  ${this.mapId}, layerPath: ${layerConfig.layerPath})`,
        });
        // Duplicat layer can't be kept because it has the same layer path than the first encontered layer.
        delete listOfLayerEntryConfig[i];
      } else {
        layerConfig.layerPath = layerConfig.getLayerPath(layerConfig);
        layerConfig.geoviewLayerInstance = this;
        layer.registerLayerConfig(layerConfig);
      }
      if (layerEntryIsGroupLayer(layerConfig)) this.initRegisteredLayers(layerConfig.listOfLayerEntryConfig);
    });
  }

  /** ***************************************************************************************************************************
   * Process recursively the list of layer Entries to register all layers to the layerSets.
   *
   * @param {TypeListOfLayerEntryConfig} listOfLayerEntryConfig The list of layer entries to process.
   */
  private registerAllLayersToLayerSets(listOfLayerEntryConfig: TypeListOfLayerEntryConfig = this.listOfLayerEntryConfig) {
    if (listOfLayerEntryConfig.length === 1)
      if (layerEntryIsGroupLayer(listOfLayerEntryConfig[0]))
        this.registerAllLayersToLayerSets(listOfLayerEntryConfig[0].listOfLayerEntryConfig!);
      else this.registerToLayerSets(listOfLayerEntryConfig[0] as TypeBaseLayerEntryConfig);
    else if (listOfLayerEntryConfig.length > 0)
      listOfLayerEntryConfig.forEach((layerConfig) => {
        if (layerEntryIsGroupLayer(layerConfig)) this.registerAllLayersToLayerSets(layerConfig.listOfLayerEntryConfig!);
        else {
          this.registerToLayerSets(layerConfig as TypeBaseLayerEntryConfig);
          this.setLayerPhase('newInstance', layerConfig.layerPath);
        }
      });
  }

  /** ***************************************************************************************************************************
   * This method is used to create the layers specified in the listOfLayerEntryConfig attribute inherited from its parent.
   * Normally, it is the second method called in the life cycle of a GeoView layer, the first one being the constructor.
   * Its code is the same for all child classes. It must first validate that the olLayers attribute is null indicating
   * that the method has never been called before for this layer. If this is not the case, an error message must be sent.
   * Then, it calls the abstract method getAdditionalServiceDefinition. For example, when the child is a WFS service, this
   * method executes the GetCapabilities request and saves the result in the metadata attribute of the class. It also process
   * the layer's metadata for each layer in the listOfLayerEntryConfig tree in order to define the missing pieces of the layer's
   * configuration. Layer's configuration can come from the configuration of the GeoView layer or from the information saved by
   * the method processListOfLayerEntryMetadata, priority being given to the first of the two. When the GeoView layer does not
   * have a service definition, the getAdditionalServiceDefinition method does nothing.
   *
   * Finally, the processListOfLayerEntryConfig is called to instantiate each layer identified by the listOfLayerEntryConfig
   * attribute. This method will also register the layers to all layer sets that offer this possibility. For example, if a layer
   * is queryable, it will subscribe to the details-panel and every time the user clicks on the map, the panel will ask the layer
   * to return the descriptive information of all the features in a tolerance radius. This information will be used to populate
   * the details-panel.
   */
  async createGeoViewLayers(): Promise<void> {
    console.log('444444444');
    if (this.olLayers === null) {
      try {
        this.setLayerPhase('createGeoViewLayers');
        await this.getAdditionalServiceDefinition();
        this.olLayers = await this.processListOfLayerEntryConfig(this.listOfLayerEntryConfig);
      } catch (error) {
<<<<<<< HEAD
        console.log(error);
        console.log('errrrrrrrr');
=======
        console.error(error);
>>>>>>> e2d6c685
      }
    } else {
      const message = replaceParams([this.mapId], getLocalizedMessage(this.mapId, 'validation.layer.createtwice'));
      showError(this.mapId, message);
      console.error(`Can not execute twice the createGeoViewLayers method for the map ${this.mapId}`);
    }
  }

  /** ***************************************************************************************************************************
   * This method reads from the metadataAccessPath additional information to complete the GeoView layer configuration.
   * If the GeoView layer does not have a service definition, this method does nothing.
   */
  protected async getAdditionalServiceDefinition(): Promise<void> {
    this.setLayerPhase('getAdditionalServiceDefinition');
    try {
      await this.fetchServiceMetadata();
      if (this.listOfLayerEntryConfig.length) {
        // Recursively process the configuration tree of layer entries by removing layers in error and processing valid layers.
        this.validateListOfLayerEntryConfig(this.listOfLayerEntryConfig);
        await this.processListOfLayerEntryMetadata(this.listOfLayerEntryConfig);
      }
    } catch (error) {
      console.error(error);
    }
  }

  /** ***************************************************************************************************************************
   * This method reads the service metadata from the metadataAccessPath.
   *
   * @returns {Promise<void>} A promise that the execution is completed.
   */
  protected async fetchServiceMetadata(): Promise<void> {
    this.setLayerPhase('fetchServiceMetadata');
    const metadataUrl = getLocalizedValue(this.metadataAccessPath, this.mapId);
    if (metadataUrl) {
      try {
        const metadataString = await getXMLHttpRequest(`${metadataUrl}?f=json`);
        if (metadataString === '{}') {
          this.setAllLayerStatusToError(this.listOfLayerEntryConfig, 'Unable to read metadata');
        } else {
          this.metadata = toJsonObject(JSON.parse(metadataString));
          const { copyrightText } = this.metadata;
          if (copyrightText) this.attributions.push(copyrightText as string);
        }
      } catch (error) {
        console.error(error);
        this.setAllLayerStatusToError(this.listOfLayerEntryConfig, 'Unable to read metadata');
      }
    }
  }

  /** ***************************************************************************************************************************
   * This method recursively validates the configuration of the layer entries to ensure that each layer is correctly defined. If
   * necessary, additional code can be executed in the child method to complete the layer configuration.
   *
   * @param {TypeListOfLayerEntryConfig} listOfLayerEntryConfig The list of layer entries configuration to validate.
   */
  protected abstract validateListOfLayerEntryConfig(listOfLayerEntryConfig: TypeListOfLayerEntryConfig): void;

  /** ***************************************************************************************************************************
   * This method processes recursively the metadata of each layer in the "layer list" configuration.
   *
   * @param {TypeListOfLayerEntryConfig} listOfLayerEntryConfig The list of layers to process.
   *
   * @returns {Promise<void>} A promise that the execution is completed.
   */
  protected async processListOfLayerEntryMetadata(listOfLayerEntryConfig: TypeListOfLayerEntryConfig): Promise<void> {
    this.setLayerPhase('processListOfLayerEntryMetadata');
    try {
      const promisedAllLayerDone: Promise<void>[] = [];
      listOfLayerEntryConfig.forEach((layerConfig: TypeLayerEntryConfig) => {
        if (layerEntryIsGroupLayer(layerConfig))
          if (layerConfig.isMetadataLayerGroup) promisedAllLayerDone.push(this.processMetadataGroupLayer(layerConfig));
          else promisedAllLayerDone.push(this.processListOfLayerEntryMetadata(layerConfig.listOfLayerEntryConfig));
        else promisedAllLayerDone.push(this.processLayerMetadata(layerConfig));
      });
      await Promise.all(promisedAllLayerDone);
    } catch (error) {
      console.error(error);
    }
  }

  /** ***************************************************************************************************************************
   * This method is used to process metadata group layer entries. These layers behave as a GeoView group layer and also as a data
   * layer (i.e. they have extent, visibility and query flag definition). Metadata group layers can be identified by
   * the presence of an isMetadataLayerGroup attribute set to true.
   *
   * @param {TypeLayerGroupEntryConfig} layerConfig The layer entry configuration to process.
   *
   * @returns {Promise<void>} A promise that the vector layer configuration has its metadata and group layers processed.
   */
  private async processMetadataGroupLayer(layerConfig: TypeLayerGroupEntryConfig): Promise<void> {
    try {
      await this.processLayerMetadata(layerConfig);
      await this.processListOfLayerEntryMetadata(layerConfig.listOfLayerEntryConfig!);
    } catch (error) {
      console.error(error);
    }
  }

  /** ***************************************************************************************************************************
   * This method is used to process the layer's metadata. It will fill the empty outfields and aliasFields properties of the
   * layer's configuration when applicable.
   *
   * @param {TypeLayerEntryConfig} layerConfig The layer entry configuration to process.
   *
   * @returns {Promise<void>} A promise that the vector layer configuration has its metadata processed.
   */
  protected processLayerMetadata(layerConfig: TypeLayerEntryConfig): Promise<void> {
    if (!layerConfig.source) layerConfig.source = {};
    if (!layerConfig.source.featureInfo) layerConfig.source.featureInfo = { queryable: true };
    return Promise.resolve();
  }

  /** ***************************************************************************************************************************
   * Process recursively the list of layer Entries to create the layers and the layer groups.
   *
   * @param {TypeListOfLayerEntryConfig} listOfLayerEntryConfig The list of layer entries to process.
   * @param {LayerGroup} layerGroup Optional layer group to use when we have many layers. The very first call to
   *  processListOfLayerEntryConfig must not provide a value for this parameter. It is defined for internal use.
   *
   * @returns {Promise<BaseLayer | null>} The promise that the layers were processed.
   */
  protected async processListOfLayerEntryConfig(
    listOfLayerEntryConfig: TypeListOfLayerEntryConfig,
    layerGroup?: LayerGroup
  ): Promise<BaseLayer | null> {
    this.setLayerPhase('processListOfLayerEntryConfig');
    try {
      if (listOfLayerEntryConfig.length === 1) {
        if (layerEntryIsGroupLayer(listOfLayerEntryConfig[0])) {
          const newLayerGroup = this.createLayerGroup(listOfLayerEntryConfig[0]);
          const groupReturned = await this.processListOfLayerEntryConfig(listOfLayerEntryConfig[0].listOfLayerEntryConfig!, newLayerGroup);
          if (groupReturned) {
            if (layerGroup) layerGroup.getLayers().push(groupReturned);
            return groupReturned;
          }
          this.layerLoadError.push({
            layer: listOfLayerEntryConfig[0].layerPath,
            consoleMessage: `Unable to create group layer ${listOfLayerEntryConfig[0].layerPath} on map ${this.mapId}`,
          });
          return null;
        }

        if ((listOfLayerEntryConfig[0] as TypeBaseLayerEntryConfig).layerStatus === 'error') return null;
        const { layerPath } = listOfLayerEntryConfig[0];
        const baseLayer = await this.processOneLayerEntry(listOfLayerEntryConfig[0] as TypeBaseLayerEntryConfig);
        if (baseLayer) {
          baseLayer.setVisible(listOfLayerEntryConfig[0].initialSettings?.visible !== 'no');
          this.registerToLayerSets(listOfLayerEntryConfig[0] as TypeBaseLayerEntryConfig);
          if (layerGroup) layerGroup!.getLayers().push(baseLayer!);
          this.setLayerStatus('processed', layerPath);
          return layerGroup || baseLayer;
        }
        this.layerLoadError.push({
          layer: listOfLayerEntryConfig[0].layerPath,
          consoleMessage: `Unable to create layer ${listOfLayerEntryConfig[0].layerPath} on map ${this.mapId}`,
        });
        this.setLayerStatus('error', layerPath);
        return null;
      }

      if (!layerGroup) {
        // All children of this level in the tree have the same parent, so we use the first element of the array to retrieve the parent node.
        layerGroup = this.createLayerGroup(listOfLayerEntryConfig[0].parentLayerConfig as TypeLayerEntryConfig);
      }
      const promiseOfLayerCreated: Promise<BaseLayer | LayerGroup | null>[] = [];
      listOfLayerEntryConfig.forEach((layerConfig, i) => {
        if (layerEntryIsGroupLayer(layerConfig)) {
          const newLayerGroup = this.createLayerGroup(listOfLayerEntryConfig[i]);
          promiseOfLayerCreated.push(this.processListOfLayerEntryConfig(layerConfig.listOfLayerEntryConfig!, newLayerGroup));
        } else if ((listOfLayerEntryConfig[i] as TypeBaseLayerEntryConfig).layerStatus === 'error')
          promiseOfLayerCreated.push(Promise.resolve(null));
        else {
          promiseOfLayerCreated.push(this.processOneLayerEntry(layerConfig as TypeBaseLayerEntryConfig));
        }
      });
      const listOfLayerCreated = await Promise.all(promiseOfLayerCreated);
      listOfLayerCreated.forEach((baseLayer, i) => {
        const { layerPath } = listOfLayerEntryConfig[i];
        if (baseLayer) {
          const layerConfig = baseLayer?.get('layerConfig') as TypeBaseLayerEntryConfig;
          if (layerConfig) {
            baseLayer.setVisible(layerConfig.initialSettings?.visible !== 'no');

            if (!layerEntryIsGroupLayer(listOfLayerEntryConfig[i])) {
              this.registerToLayerSets(baseLayer.get('layerConfig') as TypeBaseLayerEntryConfig);
              this.setLayerStatus('processed', layerPath);
            }
            layerGroup!.getLayers().push(baseLayer);
          }
        } else {
          this.layerLoadError.push({
            layer: listOfLayerEntryConfig[i].layerPath,
            consoleMessage: `Unable to create ${layerEntryIsGroupLayer(listOfLayerEntryConfig[i]) ? 'group' : ''} layer ${
              listOfLayerEntryConfig[i].layerPath
            } on map ${this.mapId}`,
          });
          this.setLayerStatus('error', layerPath);
        }
      });

      return layerGroup!;
    } catch (error) {
      console.error(error);
      return null;
    }
  }

  /** ***************************************************************************************************************************
   * This method creates a GeoView layer using the definition provided in the layerConfig parameter.
   *
   * @param {TypeLayerEntryConfig} layerConfig Information needed to create the GeoView layer.
   *
   * @returns {Promise<BaseLayer | null>} The GeoView layer that has been created.
   */
  protected abstract processOneLayerEntry(layerConfig: TypeBaseLayerEntryConfig): Promise<BaseLayer | null>;

  /** ***************************************************************************************************************************
   * Return feature information for the layer specified.
   *
   * @param {QueryType} queryType  The type of query to perform.
   * @param {string} layerPath The layer path to the layer's configuration.
   * @param {TypeLocation} location An optionsl pixel, coordinate or polygon that will be used by the query.
   *
   * @returns {Promise<TypeFeatureInfoResult>} The feature info table.
   */
  async getFeatureInfo(queryType: QueryType, layerPath: string, location: TypeLocation = null): Promise<TypeArrayOfFeatureInfoEntries> {
    try {
      const layerConfig = this.getLayerConfig(layerPath);
      if (!layerConfig || !layerConfig.source?.featureInfo?.queryable) return [];

      switch (queryType) {
        case 'all':
          return await this.getAllFeatureInfo(layerPath);
        case 'at_pixel':
          return await this.getFeatureInfoAtPixel(location as Pixel, layerPath);
        case 'at_coordinate':
          return await this.getFeatureInfoAtCoordinate(location as Coordinate, layerPath);
        case 'at_long_lat':
          return await this.getFeatureInfoAtLongLat(location as Coordinate, layerPath);
        case 'using_a_bounding_box':
          return await this.getFeatureInfoUsingBBox(location as Coordinate[], layerPath);
        case 'using_a_polygon':
          return await this.getFeatureInfoUsingPolygon(location as Coordinate[], layerPath);
        default:
          console.warn(`Queries using ${queryType} are invalid.`);
          return [];
      }
    } catch (error) {
      console.error(error);
      return [];
    }
  }

  /** ***************************************************************************************************************************
   * Return feature information for all the features on a layer. Returns an empty array [] when the layer is
   * not queryable.
   *
   * @param {string} layerPath The layer path to the layer's configuration.
   *
   * @returns {Promise<TypeArrayOfFeatureInfoEntries>} The feature info table.
   */

  protected getAllFeatureInfo(layerPath: string): Promise<TypeArrayOfFeatureInfoEntries> {
    console.warn('getAllFeatureInfo is not implemented!');
    return Promise.resolve([]);
  }

  /** ***************************************************************************************************************************
   * Return feature information for all the features around the provided Pixel. Returns an empty array [] when the layer is
   * not queryable.
   *
   * @param {Coordinate} location The pixel coordinate that will be used by the query.
   * @param {string} layerPath The layer path to the layer's configuration.
   *
   * @returns {Promise<TypeArrayOfFeatureInfoEntries>} The feature info table.
   */

  protected getFeatureInfoAtPixel(location: Pixel, layerPath: string): Promise<TypeArrayOfFeatureInfoEntries> {
    console.warn('getFeatureInfoAtPixel is not implemented!');
    return Promise.resolve([]);
  }

  /** ***************************************************************************************************************************
   * Return feature information for all the features around the provided coordinate. Returns an empty array [] when the layer is
   * not queryable.
   *
   * @param {Coordinate} location The coordinate that will be used by the query.
   * @param {string} layerPath The layer path to the layer's configuration.
   *
   * @returns {Promise<TypeArrayOfFeatureInfoEntries>} The feature info table.
   */

  protected getFeatureInfoAtCoordinate(location: Coordinate, layerPath: string): Promise<TypeArrayOfFeatureInfoEntries> {
    console.warn('getFeatureInfoAtCoordinate is not implemented!');
    return Promise.resolve([]);
  }

  /** ***************************************************************************************************************************
   * Return feature information for all the features around the provided longitude latitude. Returns an empty array [] when the
   * layer is not queryable.
   *
   * @param {Coordinate} location The coordinate that will be used by the query.
   * @param {string} layerPath The layer path to the layer's configuration.
   *
   * @returns {Promise<TypeArrayOfFeatureInfoEntries>} The feature info table.
   */

  protected getFeatureInfoAtLongLat(location: Coordinate, layerPath: string): Promise<TypeArrayOfFeatureInfoEntries> {
    console.warn('getFeatureInfoAtLongLat is not implemented!');
    return Promise.resolve([]);
  }

  /** ***************************************************************************************************************************
   * Return feature information for all the features in the provided bounding box. Returns an empty array [] when the layer is
   * not queryable.
   *
   * @param {Coordinate} location The coordinate that will be used by the query.
   * @param {string} layerPath The layer path to the layer's configuration.
   *
   * @returns {Promise<TypeArrayOfFeatureInfoEntries>} The feature info table.
   */

  protected getFeatureInfoUsingBBox(location: Coordinate[], layerPath: string): Promise<TypeArrayOfFeatureInfoEntries> {
    console.warn('getFeatureInfoUsingBBox is not implemented!');
    return Promise.resolve([]);
  }

  /** ***************************************************************************************************************************
   * Return feature information for all the features in the provided polygon. Returns an empty array [] when the layer is
   * not queryable.
   *
   * @param {Coordinate} location The coordinate that will be used by the query.
   * @param {string} layerPath The layer path to the layer's configuration.
   *
   * @returns {Promise<TypeArrayOfFeatureInfoEntries>} The feature info table.
   */

  protected getFeatureInfoUsingPolygon(location: Coordinate[], layerPath: string): Promise<TypeArrayOfFeatureInfoEntries> {
    console.warn('getFeatureInfoUsingPolygon is not implemented!');
    return Promise.resolve([]);
  }

  /** ***************************************************************************************************************************
   * This method register the layer entry to layer sets. Nothing is done if the registration is already done.
   *
   * @param {TypeBaseLayerEntryConfig} layerConfig The layer config to register.
   */
  protected registerToLayerSets(layerConfig: TypeBaseLayerEntryConfig) {
    const { layerPath } = layerConfig;
    if (!this.registerToLayerSetListenerFunctions[layerPath]) this.registerToLayerSetListenerFunctions[layerPath] = {};

    if (!this.registerToLayerSetListenerFunctions[layerPath].requestLayerInventory) {
      // Listen to events that request a layer inventory and emit a register payload event.
      // This will register all existing layers to a newly created layer set.
      this.registerToLayerSetListenerFunctions[layerPath].requestLayerInventory = (payload) => {
        if (payloadIsRequestLayerInventory(payload)) {
          const { layerSetId } = payload;
          api.event.emit(LayerSetPayload.createLayerRegistrationPayload(this.mapId, layerPath, 'add', layerSetId));
        }
      };

      api.event.on(
        EVENT_NAMES.LAYER_SET.REQUEST_LAYER_INVENTORY,
        this.registerToLayerSetListenerFunctions[layerPath].requestLayerInventory!,
        this.mapId
      );
    }

    if (!this.registerToLayerSetListenerFunctions[layerPath].queryLegend) {
      this.registerToLayerSetListenerFunctions[layerPath].queryLegend = (payload) => {
        if (payloadIsQueryLegend(payload)) {
          this.getLegend(layerPath).then((queryResult) => {
            api.event.emit(GetLegendsPayload.createLegendInfoPayload(this.mapId, layerPath, queryResult));
          });
        }
      };

      api.event.on(
        EVENT_NAMES.GET_LEGENDS.QUERY_LEGEND,
        this.registerToLayerSetListenerFunctions[layerPath].queryLegend!,
        `${this.mapId}/${layerPath}`
      );
    }

    if (!this.registerToLayerSetListenerFunctions[layerPath].queryLayer) {
      if ('featureInfo' in layerConfig.source! && layerConfig.source.featureInfo?.queryable) {
        // Listen to events that request to query a layer and return the resultset to the requester.
        this.registerToLayerSetListenerFunctions[layerPath].queryLayer = (payload) => {
          if (payloadIsQueryLayer(payload)) {
            const { queryType, location, eventType } = payload;
            this.getFeatureInfo(queryType, layerPath, location).then((queryResult) => {
              api.event.emit(GetFeatureInfoPayload.createQueryResultPayload(this.mapId, layerPath, queryType, queryResult, eventType));
            });
          }
        };

        api.event.on(EVENT_NAMES.GET_FEATURE_INFO.QUERY_LAYER, this.registerToLayerSetListenerFunctions[layerPath].queryLayer!, this.mapId);
      }
    }

    // Register to layer sets that are already created.
    api.event.emit(LayerSetPayload.createLayerRegistrationPayload(this.mapId, layerPath, 'add'));
  }

  /** ***************************************************************************************************************************
   * This method unregisters the layer from the layer sets.
   *
   * @param {TypeBaseLayerEntryConfig} layerConfig The layer entry to register.
   */
  unregisterFromLayerSets(layerConfig: TypeBaseLayerEntryConfig) {
    const { layerPath } = layerConfig;
    api.event.emit(LayerSetPayload.createLayerRegistrationPayload(this.mapId, layerPath, 'remove'));

    if (this.registerToLayerSetListenerFunctions[layerPath].requestLayerInventory) {
      api.event.off(
        EVENT_NAMES.LAYER_SET.REQUEST_LAYER_INVENTORY,
        this.mapId,
        this.registerToLayerSetListenerFunctions[layerPath].requestLayerInventory
      );
      delete this.registerToLayerSetListenerFunctions[layerPath].requestLayerInventory;
    }

    if (this.registerToLayerSetListenerFunctions[layerPath].queryLegend) {
      api.event.off(
        EVENT_NAMES.GET_LEGENDS.QUERY_LEGEND,
        `${this.mapId}/${layerPath}`,
        this.registerToLayerSetListenerFunctions[layerPath].queryLegend
      );
      delete this.registerToLayerSetListenerFunctions[layerPath].queryLegend;
    }

    if (this.registerToLayerSetListenerFunctions[layerPath].queryLayer) {
      api.event.off(EVENT_NAMES.GET_FEATURE_INFO.QUERY_LAYER, this.mapId, this.registerToLayerSetListenerFunctions[layerPath].queryLayer);
      delete this.registerToLayerSetListenerFunctions[layerPath].queryLayer;
    }
  }

  /** ***************************************************************************************************************************
   * This method create a layer group.
   * @param {TypeLayerEntryConfig} layerConfig The layer configuration.
   * @returns {LayerGroup} A new layer group.
   */
  protected createLayerGroup(layerConfig: TypeLayerEntryConfig): LayerGroup {
    const layerGroupOptions: LayerGroupOptions = {
      layers: new Collection(),
      properties: { layerConfig },
    };
    if (layerConfig.initialSettings?.extent !== undefined) layerGroupOptions.extent = layerConfig.initialSettings?.extent;
    if (layerConfig.initialSettings?.maxZoom !== undefined) layerGroupOptions.maxZoom = layerConfig.initialSettings?.maxZoom;
    if (layerConfig.initialSettings?.minZoom !== undefined) layerGroupOptions.minZoom = layerConfig.initialSettings?.minZoom;
    if (layerConfig.initialSettings?.opacity !== undefined) layerGroupOptions.opacity = layerConfig.initialSettings?.opacity;
    if (layerConfig.initialSettings?.visible !== undefined)
      layerGroupOptions.visible = layerConfig.initialSettings?.visible === 'yes' || layerConfig.initialSettings?.visible === 'always';
    layerConfig.olLayer = new LayerGroup(layerGroupOptions);
    return layerConfig.olLayer as LayerGroup;
  }

  /** ***************************************************************************************************************************
   * Get the layer configuration of the specified layer path.
   *
   * @param {string} layerPath The layer path.
   *
   * @returns {TypeLayerEntryConfig | undefined} The layer configuration or undefined if not found.
   */
  getLayerConfig(layerPath: string): TypeLayerEntryConfig | undefined {
    return api.maps?.[this.mapId]?.layer?.registeredLayers?.[layerPath];
  }

  /**
   * Asynchronously gets the layer configuration of the specified layerPath.
   * If the layer configuration we're searching for has to be loaded, set mustBeLoaded to true when awaiting on this method.
   * This function waits the timeout period before abandonning (or uses the default timeout when not provided).
   * Note this function uses the 'Async' suffix only to differentiate it from 'getLayerConfig'.
   *
   * @param {string} layerPath the layer path to look for
   * @param {string} mustBeLoaded indicate if the layer we're searching for must be found only once loaded
   * @param {string} timeout optionally indicate the timeout after which time to abandon the promise
   * @param {string} checkFrequency optionally indicate the frequency at which to check for the condition on the layer
   * @returns a promise with the TypeLayerEntryConfig or null when layer config was not found
   * @throws an exception when the layer config for the layer path was found, but failed to become in loaded status before the timeout expired
   */
  async getLayerConfigAsync(
    layerPath: string,
    mustBeLoaded: boolean,
    timeout?: number,
    checkFrequency?: number
  ): Promise<TypeLayerEntryConfig | null> {
    // Redirects
    const layer = this.getLayerConfig(layerPath);

    // If layer was found
    if (layer) {
      // Check if not waiting and returning immediately
      if (!mustBeLoaded) return Promise.resolve(layer);

      try {
        // Waiting for the loaded status, possibly throwing exception if that's not happening
        await this.waitForLoadedStatus(layer as TypeBaseLayerEntryConfig, timeout, checkFrequency);
        return layer;
      } catch (error) {
        console.error(`Took too long for config of ${layer.layerId} to get in 'loaded' status.`, (error as Error).stack);
        throw error;
      }
    }

    // Failed
    return Promise.resolve(null);
  }

  /**
   * Returns a Promise that will be resolved once the given layer config is in a loaded status.
   * This function waits the timeout period before abandonning (or uses the default timeout when not provided).
   *
   * @param {string} layerConfig the layer config
   * @param {string} timeout optionally indicate the timeout after which time to abandon the promise
   * @param {string} checkFrequency optionally indicate the frequency at which to check for the condition on the layer config
   * @throws an exception when the layer failed to become in loaded status before the timeout expired
   */
  async waitForLoadedStatus(layerConfig: TypeBaseLayerEntryConfig, timeout?: number, checkFrequency?: number): Promise<void> {
    // Wait for the loaded state
    await whenThisThen(
      () => {
        return layerConfig.layerStatus === 'loaded';
      },
      timeout,
      checkFrequency
    );

    // Resolve successfully, otherwise an exception has been thrown already
    return Promise.resolve();
  }

  /** ***************************************************************************************************************************
   * Returns the layer bounds or undefined if not defined in the layer configuration or the metadata. If projectionCode is
   * defined, returns the bounds in the specified projection otherwise use the map projection. The bounds are different from the
   * extent. They are mainly used for display purposes to show the bounding box in which the data resides and to zoom in on the
   * entire layer data. It is not used by openlayer to limit the display of data on the map.
   *
   * @param {string} layerPath The layer path to the layer's configuration.
   * @param {string | number | undefined} projectionCode Optional projection code to use for the returned bounds.
   *
   * @returns {Extent} The layer bounding box.
   */
  getMetadataBounds(layerPath: string, projectionCode: string | number | undefined = undefined): Extent | undefined {
    let bounds: Extent | undefined;
    const processGroupLayerBounds = (listOfLayerEntryConfig: TypeListOfLayerEntryConfig) => {
      listOfLayerEntryConfig.forEach((layerConfig) => {
        if (layerEntryIsGroupLayer(layerConfig)) processGroupLayerBounds(layerConfig.listOfLayerEntryConfig);
        else if (layerConfig.initialSettings?.bounds) {
          if (!bounds)
            bounds = [
              layerConfig.initialSettings.bounds[0],
              layerConfig.initialSettings.bounds[1],
              layerConfig.initialSettings.bounds[2],
              layerConfig.initialSettings.bounds[3],
            ];
          else
            bounds = [
              Math.min(layerConfig.initialSettings.bounds[0], bounds[0]),
              Math.min(layerConfig.initialSettings.bounds[1], bounds[1]),
              Math.max(layerConfig.initialSettings.bounds[2], bounds[2]),
              Math.max(layerConfig.initialSettings.bounds[3], bounds[3]),
            ];
        }
      });
    };
    // ! The following code will need to be modified when the topmost layer of a GeoView
    // ! layer creates dynamicaly a group out of a list of layers.
    const layerConfig: TypeLayerEntryConfig | TypeListOfLayerEntryConfig | undefined = layerPath.includes('/')
      ? this.getLayerConfig(layerPath)
      : this.listOfLayerEntryConfig;
    if (layerConfig) {
      if (Array.isArray(layerConfig)) processGroupLayerBounds(layerConfig);
      else processGroupLayerBounds([layerConfig]);
      if (projectionCode && bounds) return api.projection.transformExtent(bounds, `EPSG:4326`, `EPSG:${projectionCode}`);
    }
    return bounds;
  }

  /** ***************************************************************************************************************************
   * Returns the domaine of the specified field or null if the field has no domain.
   *
   * @param {string} fieldName field name for which we want to get the domaine.
   * @param {TypeLayerEntryConfig} layerConfig layer configuration.
   *
   * @returns {null | codedValueType | rangeDomainType} The domain of the field.
   */

  protected getFieldDomain(fieldName: string, layerConfig: TypeLayerEntryConfig): null | codedValueType | rangeDomainType {
    return null;
  }

  /** ***************************************************************************************************************************
   * Extract the type of the specified field from the metadata. If the type can not be found, return 'string'.
   *
   * @param {string} fieldName field name for which we want to get the type.
   * @param {TypeLayerEntryConfig} layerConfig layer configuration.
   *
   * @returns {'string' | 'date' | 'number'} The type of the field.
   */

  protected getFieldType(fieldName: string, layerConfig: TypeLayerEntryConfig): 'string' | 'date' | 'number' {
    return 'string';
  }

  /** ***************************************************************************************************************************
   * Return the extent of the layer or undefined if it will be visible regardless of extent. The layer extent is an array of
   * numbers representing an extent: [minx, miny, maxx, maxy]. This routine return undefined when the layer path can't be found.
   * The extent is used to clip the data displayed on the map.
   *
   * @param {string} layerPath Layer path to the layer's configuration.
   *
   * @returns {Extent} The layer extent.
   */
  getExtent(layerPath?: string): Extent | undefined {
    layerPath = layerPath || this.layerPathAssociatedToTheGeoviewLayer;
    const olLayer = this.getLayerConfig(layerPath)?.olLayer;
    return olLayer?.getExtent();
  }

  /** ***************************************************************************************************************************
   * set the extent of the layer. Use undefined if it will be visible regardless of extent. The layer extent is an array of
   * numbers representing an extent: [minx, miny, maxx, maxy]. This routine does nothing when the layerPath specified is not
   * found.
   *
   * @param {Extent} layerExtent The extent to assign to the layer.
   * @param {string} layerPath The layer path to the layer's configuration.
   */
  setExtent(layerExtent: Extent, layerPath?: string) {
    layerPath = layerPath || this.layerPathAssociatedToTheGeoviewLayer;
    const olLayer = this.getLayerConfig(layerPath)?.olLayer;
    if (olLayer) olLayer.setExtent(layerExtent);
  }

  /** ***************************************************************************************************************************
   * Return the opacity of the layer (between 0 and 1). This routine return undefined when the layerPath specified is not found.
   *
   * @param {string} layerPath The layer path to the layer's configuration.
   *
   * @returns {number} The opacity of the layer.
   */
  getOpacity(layerPath?: string): number | undefined {
    layerPath = layerPath || this.layerPathAssociatedToTheGeoviewLayer;
    const olLayer = this.getLayerConfig(layerPath)?.olLayer;
    return olLayer?.getOpacity();
  }

  /** ***************************************************************************************************************************
   * Set the opacity of the layer (between 0 and 1). This routine does nothing when the layerPath specified is not found.
   *
   * @param {number} layerOpacity The opacity of the layer.
   * @param {string} layerPath The layer path to the layer's configuration.
   *
   */
  setOpacity(layerOpacity: number, layerPath?: string) {
    layerPath = layerPath || this.layerPathAssociatedToTheGeoviewLayer;
    const olLayer = this.getLayerConfig(layerPath)?.olLayer;
    if (olLayer) olLayer.setOpacity(layerOpacity);
  }

  /** ***************************************************************************************************************************
   * Return the visibility of the layer (true or false). This routine return undefined when the layerPath specified is not found.
   *
   * @param {string} layerPath The layer path to the layer's configuration.
   *
   * @returns {boolean} The visibility of the layer.
   */
  getVisible(layerPath?: string): boolean | undefined {
    layerPath = layerPath || this.layerPathAssociatedToTheGeoviewLayer;
    const olLayer = this.getLayerConfig(layerPath)?.olLayer;
    return olLayer?.getVisible();
  }

  /** ***************************************************************************************************************************
   * Set the visibility of the layer (true or false). This routine does nothing when the layerPath specified is not found.
   *
   * @param {boolean} layerVisibility The visibility of the layer.
   * @param {string} layerPath The layer path to the layer's configuration.
   */
  setVisible(layerVisibility: boolean, layerPath?: string) {
    layerPath = layerPath || this.layerPathAssociatedToTheGeoviewLayer;
    const olLayer = this.getLayerConfig(layerPath)?.olLayer;
    if (olLayer) {
      olLayer.setVisible(layerVisibility);
      olLayer.changed();
    }
  }

  /** ***************************************************************************************************************************
   * Return the min zoom of the layer. This routine return undefined when the layerPath specified is not found.
   *
   * @param {string} layerPath The layer path to the layer's configuration.
   *
   * @returns {boolean} The visibility of the layer.
   */
  getMinZoom(layerPath?: string): number | undefined {
    layerPath = layerPath || this.layerPathAssociatedToTheGeoviewLayer;
    const olLayer = this.getLayerConfig(layerPath)?.olLayer;
    return olLayer?.getMinZoom();
  }

  /** ***************************************************************************************************************************
   * Set the min zoom of the layer. This routine does nothing when the layerPath specified is not found.
   *
   * @param {boolean} layerVisibility The visibility of the layer.
   * @param {string} layerPath The layer path to the layer's configuration.
   */
  setMinZoom(minZoom: number, layerPath?: string) {
    layerPath = layerPath || this.layerPathAssociatedToTheGeoviewLayer;
    const olLayer = this.getLayerConfig(layerPath)?.olLayer;
    if (olLayer) olLayer.setMinZoom(minZoom);
  }

  /** ***************************************************************************************************************************
   * Return the max zoom of the layer. This routine return undefined when the layerPath specified is not found.
   *
   * @param {string} layerPath The layer path to the layer's configuration.
   *
   * @returns {boolean} The visibility of the layer.
   */
  getMaxZoom(layerPath?: string): number | undefined {
    layerPath = layerPath || this.layerPathAssociatedToTheGeoviewLayer;
    const olLayer = this.getLayerConfig(layerPath)?.olLayer;
    return olLayer?.getMaxZoom();
  }

  /** ***************************************************************************************************************************
   * Set the max zoom of the layer. This routine does nothing when the layerPath specified is not found.
   *
   * @param {boolean} layerVisibility The visibility of the layer.
   * @param {string} layerPath The layer path to the layer's configuration.
   */
  setMaxZoom(maxZoom: number, layerPath?: string) {
    layerPath = layerPath || this.layerPathAssociatedToTheGeoviewLayer;
    const olLayer = this.getLayerConfig(layerPath)?.olLayer;
    if (olLayer) olLayer.setMaxZoom(maxZoom);
  }

  /** ***************************************************************************************************************************
   * Return the legend of the layer. This routine returns null when the layerPath specified is not found. If the style property
   * of the layerConfig object is undefined, the legend property of the object returned will be null.
   *
   * @param {string} layerPath The layer path to the layer's configuration.
   *
   * @returns {Promise<TypeLegend | null>} The legend of the layer.
   */
  async getLegend(layerPath?: string): Promise<TypeLegend | null> {
    try {
      layerPath = layerPath || this.layerPathAssociatedToTheGeoviewLayer;
      const layerConfig = this.getLayerConfig(layerPath) as
        | (TypeBaseLayerEntryConfig & {
            style: TypeStyleConfig;
          })
        | undefined;

      if (!layerConfig) {
        const legend: TypeLegend = {
          type: this.type,
          layerPath: `error - layerPath = ${layerPath}`,
          layerName: { en: 'config not found', fr: 'config inexistante' } as TypeLocalizedString,
          styleConfig: null,
          legend: null,
        };
        return legend;
      }

      if (!layerConfig.style) {
        const legend: TypeLegend = {
          type: this.type,
          layerPath,
          layerName: layerConfig.layerName!,
          styleConfig: layerConfig.style,
          legend: null,
        };
        return legend;
      }

      const legend: TypeLegend = {
        type: this.type,
        layerPath,
        layerName: layerConfig?.layerName,
        styleConfig: layerConfig?.style,
        legend: await api.maps[this.mapId].geoviewRenderer.getLegendStyles(layerConfig),
      };
      return legend;
    } catch (error) {
      console.error(error);
      return null;
    }
  }

  /** ***************************************************************************************************************************
   * Get and format the value of the field with the name passed in parameter. Vector GeoView layers convert dates to milliseconds
   * since the base date. Vector feature dates must be in ISO format.
   *
   * @param {Feature} features The features that hold the field values.
   * @param {string} fieldName The field name.
   * @param {'number' | 'string' | 'date'} fieldType The field type.
   *
   * @returns {string | number | Date} The formatted value of the field.
   */
  protected getFieldValue(feature: Feature, fieldName: string, fieldType: 'number' | 'string' | 'date'): string | number | Date {
    const fieldValue = feature.get(fieldName);
    let returnValue: string | number | Date;
    if (fieldType === 'date') {
      if (typeof fieldValue === 'string') {
        if (!this.serverDateFragmentsOrder)
          this.serverDateFragmentsOrder = api.dateUtilities.getDateFragmentsOrder(api.dateUtilities.deduceDateFormat(fieldValue));
        returnValue = api.dateUtilities.applyInputDateFormat(fieldValue, this.serverDateFragmentsOrder);
      } else {
        // All vector dates are kept internally in UTC.
        returnValue = api.dateUtilities.convertToUTC(`${api.dateUtilities.convertMilisecondsToDate(fieldValue)}Z`);
      }
      const reverseTimeZone = true;
      if (this.externalFragmentsOrder)
        returnValue = api.dateUtilities.applyOutputDateFormat(returnValue, this.externalFragmentsOrder, reverseTimeZone);
      return returnValue;
    }
    return fieldValue;
  }

  /** ***************************************************************************************************************************
   * Convert the feature information to an array of TypeArrayOfFeatureInfoEntries.
   *
   * @param {Feature[]} features The array of features to convert.
   * @param {TypeImageLayerEntryConfig | TypeVectorLayerEntryConfig} layerConfig The layer configuration.
   *
   * @returns {TypeArrayOfFeatureInfoEntries} The Array of feature information.
   */
  protected async formatFeatureInfoResult(
    features: Feature[],
    layerConfig: TypeOgcWmsLayerEntryConfig | TypeEsriDynamicLayerEntryConfig | TypeVectorLayerEntryConfig
  ): Promise<TypeArrayOfFeatureInfoEntries> {
    try {
      if (!features.length) return [];

      const featureInfo = layerConfig?.source?.featureInfo;
      const fieldTypes = featureInfo?.fieldTypes?.split(',') as ('string' | 'number' | 'date')[];
      const outfields = getLocalizedValue(featureInfo?.outfields, this.mapId)?.split(',');
      const aliasFields = getLocalizedValue(featureInfo?.aliasFields, this.mapId)?.split(',');
      const queryResult: TypeArrayOfFeatureInfoEntries = [];
      let featureKeyCounter = 0;
      let fieldKeyCounter = 0;
      const promisedAllCanvasFound: Promise<{ feature: Feature; canvas: HTMLCanvasElement | undefined }>[] = [];
      features.forEach((featureNeedingItsCanvas) => {
        promisedAllCanvasFound.push(
          new Promise<{ feature: Feature; canvas: HTMLCanvasElement | undefined }>((resolveCanvas) => {
            api.maps[this.mapId].geoviewRenderer
              .getFeatureCanvas(featureNeedingItsCanvas, layerConfig as TypeVectorLayerEntryConfig)
              .then((canvas) => {
                resolveCanvas({ feature: featureNeedingItsCanvas, canvas });
              });
          })
        );
      });
      const arrayOfFeatureInfo = await Promise.all(promisedAllCanvasFound);
      arrayOfFeatureInfo.forEach(({ canvas, feature }) => {
        if (canvas) {
          const extent = feature.getGeometry()!.getExtent();

          const featureInfoEntry: TypeFeatureInfoEntry = {
            // feature key for building the data-grid
            featureKey: featureKeyCounter++,
            geoviewLayerType: this.type,
            extent,
            geometry: feature,
            featureIcon: canvas,
            fieldInfo: {},
            nameField: getLocalizedValue(layerConfig?.source?.featureInfo?.nameField, this.mapId) || null,
          };

          const featureFields = (feature as Feature).getKeys();
          featureFields.forEach((fieldName) => {
            if (fieldName !== 'geometry') {
              if (outfields?.includes(fieldName)) {
                const fieldIndex = outfields.indexOf(fieldName);
                featureInfoEntry.fieldInfo[fieldName] = {
                  fieldKey: fieldKeyCounter++,
                  value: this.getFieldValue(feature, fieldName, fieldTypes![fieldIndex]),
                  dataType: fieldTypes![fieldIndex] as 'string' | 'date' | 'number',
                  alias: aliasFields![fieldIndex],
                  domain: this.getFieldDomain(fieldName, layerConfig),
                };
              } else if (!outfields) {
                featureInfoEntry.fieldInfo[fieldName] = {
                  fieldKey: fieldKeyCounter++,
                  value: this.getFieldValue(feature, fieldName, this.getFieldType(fieldName, layerConfig)),
                  dataType: this.getFieldType(fieldName, layerConfig),
                  alias: fieldName,
                  domain: this.getFieldDomain(fieldName, layerConfig),
                };
              }
            }
          });
          queryResult.push(featureInfoEntry);
        }
      });
      return queryResult;
    } catch (error) {
      console.error(error);
      return [];
    }
  }

  /** ***************************************************************************************************************************
   * Get the layerFilter that is associated to the layer. Returns undefined when the layer config can't be found using the layer
   * path.
   *
   * @param {string} layerPath The layer path to the layer's configuration.
   *
   * @returns {string | undefined} The filter associated to the layer or undefined.
   */
  getLayerFilter(layerPath?: string): string | undefined {
    layerPath = layerPath || this.layerPathAssociatedToTheGeoviewLayer;
    const layerConfig = this.getLayerConfig(layerPath);
    return layerConfig?.olLayer?.get('layerFilter');
  }

  /** ***************************************************************************************************************************
   * Get the layerFilter that is associated to the layer. Returns undefined when the layer config can't be found using the layer
   * path.
   *
   * @param {string} layerPath The layer path to the layer's configuration.
   *
   * @returns {TimeDimension} The temporal dimension associated to the layer or undefined.
   */
  getTemporalDimension(layerPath?: string): TimeDimension {
    layerPath = layerPath || this.layerPathAssociatedToTheGeoviewLayer;
    return this.layerTemporalDimension[layerPath];
  }

  /** ***************************************************************************************************************************
   * Get the bounds of the layer represented in the layerConfig pointed to by the cached layerPath, returns updated bounds
   *
   * @param {Extent | undefined} bounds The current bounding box to be adjusted.
   * @param {never} notUsed This parameter must not be provided. It is there to allow overloading of the method signature.
   *
   * @returns {Extent} The new layer bounding box.
   */
  protected abstract getBounds(bounds: Extent, notUsed?: never): Extent | undefined;

  /** ***************************************************************************************************************************
   * Get the bounds of the layer represented in the layerConfig pointed to by the layerPath, returns updated bounds
   *
   * @param {string} layerPath The Layer path to the layer's configuration.
   * @param {Extent | undefined} bounds The current bounding box to be adjusted.
   *
   * @returns {Extent} The new layer bounding box.
   */
  protected abstract getBounds(layerPath: string, bounds?: Extent): Extent | undefined;

  /** ***************************************************************************************************************************
   * Compute the layer bounds or undefined if the result can not be obtained from the feature extents that compose the layer. If
   * projectionCode is defined, returns the bounds in the specified projection otherwise use the map projection. The bounds are
   * different from the extent. They are mainly used for display purposes to show the bounding box in which the data resides and
   * to zoom in on the entire layer data. It is not used by openlayer to limit the display of data on the map.
   *
   * @param {string} layerPath The Layer path to the layer's configuration.
   * @param {string | number | undefined} projectionCode Optional projection code to use for the returned bounds. Default to
   * current projection.
   *
   * @returns {Extent} The layer bounding box.
   */
  calculateBounds(layerPath?: string): Extent | undefined {
    layerPath = layerPath || this.layerPathAssociatedToTheGeoviewLayer;
    let bounds: Extent | undefined;
    const processGroupLayerBounds = (listOfLayerEntryConfig: TypeListOfLayerEntryConfig) => {
      listOfLayerEntryConfig.forEach((layerConfig) => {
        if (layerEntryIsGroupLayer(layerConfig)) processGroupLayerBounds(layerConfig.listOfLayerEntryConfig);
        else {
          bounds = this.getBounds(layerConfig.layerPath, bounds);
        }
      });
    };

    const initialLayerConfig = this.getLayerConfig(layerPath);
    if (initialLayerConfig) {
      if (Array.isArray(initialLayerConfig)) processGroupLayerBounds(initialLayerConfig);
      else processGroupLayerBounds([initialLayerConfig]);
    }

    return bounds;
  }

  /** ***************************************************************************************************************************
   * Set the layerStatus code of all layers in the listOfLayerEntryConfig.
   *
   * @param {TypeListOfLayerEntryConfig} listOfLayerEntryConfig The list of layer's configuration.
   * @param {string} errorMessage The error message.
   */
  setAllLayerStatusToError(listOfLayerEntryConfig: TypeListOfLayerEntryConfig, errorMessage: string) {
    listOfLayerEntryConfig.forEach((layerConfig: TypeLayerEntryConfig) => {
      if (layerEntryIsGroupLayer(layerConfig)) this.setAllLayerStatusToError(layerConfig.listOfLayerEntryConfig, errorMessage);
      else {
        const { layerPath } = layerConfig;
        this.setLayerStatus('error', layerPath);
        this.layerLoadError.push({
          layer: layerPath,
          consoleMessage: `${errorMessage} for layer ${layerPath} of map ${this.mapId}`,
        });
      }
    });
  }

  /** ***************************************************************************************************************************
   * remove a layer configuration.
   *
   * @param {string} layerPath The layerpath to the node we want to delete.
   */
  removeConfig(layerPath?: string) {
    layerPath = layerPath || this.layerPathAssociatedToTheGeoviewLayer;
    const layerConfigToRemove = this.getLayerConfig(layerPath) as TypeBaseLayerEntryConfig;
    if (layerConfigToRemove.entryType !== 'group') this.unregisterFromLayerSets(layerConfigToRemove);
    delete api.maps[this.mapId].layer.registeredLayers[layerPath];
  }
}<|MERGE_RESOLUTION|>--- conflicted
+++ resolved
@@ -522,12 +522,7 @@
         await this.getAdditionalServiceDefinition();
         this.olLayers = await this.processListOfLayerEntryConfig(this.listOfLayerEntryConfig);
       } catch (error) {
-<<<<<<< HEAD
-        console.log(error);
-        console.log('errrrrrrrr');
-=======
         console.error(error);
->>>>>>> e2d6c685
       }
     } else {
       const message = replaceParams([this.mapId], getLocalizedMessage(this.mapId, 'validation.layer.createtwice'));
