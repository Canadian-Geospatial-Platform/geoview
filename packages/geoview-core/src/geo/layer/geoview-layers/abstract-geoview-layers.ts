/* eslint-disable @typescript-eslint/no-unused-vars */
/* eslint-disable no-param-reassign */
import BaseLayer from 'ol/layer/Base';
import Collection from 'ol/Collection';
import { Coordinate } from 'ol/coordinate';
import { Pixel } from 'ol/pixel';
import { Extent } from 'ol/extent';
import LayerGroup, { Options as LayerGroupOptions } from 'ol/layer/Group';
import Feature from 'ol/Feature';

import cloneDeep from 'lodash/cloneDeep';

import {
  generateId,
  getLocalizedValue,
  getXMLHttpRequest,
  showError,
  replaceParams,
  getLocalizedMessage,
  whenThisThen,
  createLocalizedString,
} from '@/core/utils/utilities';
import {
  TypeGeoviewLayerConfig,
  TypeListOfLayerEntryConfig,
  TypeLocalizedString,
  TypeLayerEntryConfig,
  TypeBaseLayerEntryConfig,
  layerEntryIsGroupLayer,
  TypeStyleConfig,
  TypeLayerGroupEntryConfig,
  TypeVectorLayerEntryConfig,
  layerEntryIsVector,
  TypeLayerEntryType,
  TypeOgcWmsLayerEntryConfig,
  TypeEsriDynamicLayerEntryConfig,
  TypeBaseSourceVectorInitialConfig,
  TypeLayerInitialSettings,
  TypeLayerStatus,
  TypeStyleGeometry,
} from '@/geo/map/map-schema-types';
import {
  codedValueType,
  GetFeatureInfoPayload,
  payloadIsQueryLayer,
  rangeDomainType,
  TypeArrayOfFeatureInfoEntries,
  TypeFeatureInfoEntry,
  QueryType,
  LayerSetPayload,
  payloadIsRequestLayerInventory,
  GetLegendsPayload,
  payloadIsQueryLegend,
  TypeLocation,
} from '@/api/events/payloads';
import { api } from '@/app';
import { EVENT_NAMES } from '@/api/events/event-types';
import { TypeJsonObject, toJsonObject } from '@/core/types/global-types';
import { Layer } from '@/geo/layer/layer';
import { TimeDimension, TypeDateFragments } from '@/core/utils/date-mgt';
import { TypeEventHandlerFunction } from '@/api/events/event';
import { MapEventProcessor } from '@/api/event-processors/event-processor-children/map-event-processor';
import { logger } from '@/core/utils/logger';

export type TypeLegend = {
  layerPath: string;
  layerName?: TypeLocalizedString;
  type: TypeGeoviewLayerType;
  styleConfig?: TypeStyleConfig | null;
  // Layers other than vector layers use the HTMLCanvasElement type for their legend.
  legend: TypeVectorLayerStyles | HTMLCanvasElement | null;
};

/**
 * type guard function that redefines a TypeLegend as a TypeWmsLegend
 * if the event attribute of the verifyIfPayload parameter is valid. The type ascention
 * applies only to the true block of the if clause.
 *
 * @param {TypeLegend} verifyIfLegend object to test in order to determine if the type ascention is valid
 * @returns {boolean} returns true if the payload is valid
 */
export const isWmsLegend = (verifyIfLegend: TypeLegend): verifyIfLegend is TypeWmsLegend => {
  return verifyIfLegend?.type === 'ogcWms';
};

export interface TypeWmsLegendStyle {
  name: string;
  legend: HTMLCanvasElement | null;
}

export interface TypeWmsLegend extends Omit<TypeLegend, 'styleConfig'> {
  legend: HTMLCanvasElement | null;
  styles?: TypeWmsLegendStyle[];
}

/**
 * type guard function that redefines a TypeLegend as a TypeImageStaticLegend
 * if the type attribute of the verifyIfLegend parameter is valid. The type ascention
 * applies only to the true block of the if clause.
 *
 * @param {TypeLegend} verifyIfLegend object to test in order to determine if the type ascention is valid
 * @returns {boolean} returns true if the payload is valid
 */
export const isImageStaticLegend = (verifyIfLegend: TypeLegend): verifyIfLegend is TypeImageStaticLegend => {
  return verifyIfLegend?.type === 'imageStatic';
};

export interface TypeImageStaticLegend extends Omit<TypeLegend, 'styleConfig'> {
  legend: HTMLCanvasElement | null;
}

const validVectorLayerLegendTypes: TypeGeoviewLayerType[] = [
  'GeoJSON',
  'esriDynamic',
  'esriFeature',
  'esriImage',
  'ogcFeature',
  'ogcWfs',
  'GeoPackage',
];
/**
 * type guard function that redefines a TypeLegend as a TypeVectorLegend
 * if the type attribute of the verifyIfLegend parameter is valid. The type ascention
 * applies only to the true block of the if clause.
 *
 * @param {TypeLegend} verifyIfLegend object to test in order to determine if the type ascention is valid
 * @returns {boolean} returns true if the payload is valid
 */
export const isVectorLegend = (verifyIfLegend: TypeLegend): verifyIfLegend is TypeVectorLegend => {
  return validVectorLayerLegendTypes.includes(verifyIfLegend?.type);
};

export interface TypeVectorLegend extends TypeLegend {
  legend: TypeVectorLayerStyles;
}

export type TypeStyleRepresentation = {
  /** The defaultCanvas property is used by Simple styles and default styles when defined in unique value and class
   * break styles.
   */
  defaultCanvas?: HTMLCanvasElement | null;
  /** The arrayOfCanvas property is used by unique value and class break styles. */
  arrayOfCanvas?: (HTMLCanvasElement | null)[];
};
export type TypeVectorLayerStyles = Partial<Record<TypeStyleGeometry, TypeStyleRepresentation>>;

/** ******************************************************************************************************************************
 * GeoViewAbstractLayers types
 */

// Constant used to define the default layer names
const DEFAULT_LAYER_NAMES: Record<TypeGeoviewLayerType, string> = {
  esriDynamic: 'Esri Dynamic Layer',
  esriFeature: 'Esri Feature Layer',
  esriImage: 'Esri Image Layer',
  imageStatic: 'Static Image Layer',
  GeoJSON: 'GeoJson Layer',
  geoCore: 'GeoCore Layer',
  GeoPackage: 'GeoPackage Layer',
  xyzTiles: 'XYZ Tiles',
  vectorTiles: 'Vector Tiles',
  ogcFeature: 'OGC Feature Layer',
  ogcWfs: 'WFS Layer',
  ogcWms: 'WMS Layer',
};

// Definition of the keys used to create the constants of the GeoView layer
type LayerTypesKey =
  | 'ESRI_DYNAMIC'
  | 'ESRI_FEATURE'
  | 'ESRI_IMAGE'
  | 'IMAGE_STATIC'
  | 'GEOJSON'
  | 'GEOCORE'
  | 'GEOPACKAGE'
  | 'XYZ_TILES'
  | 'VECTOR_TILES'
  | 'OGC_FEATURE'
  | 'WFS'
  | 'WMS';

/**
 * Type of GeoView layers
 */
export type TypeGeoviewLayerType =
  | 'esriDynamic'
  | 'esriFeature'
  | 'esriImage'
  | 'imageStatic'
  | 'GeoJSON'
  | 'geoCore'
  | 'GeoPackage'
  | 'xyzTiles'
  | 'vectorTiles'
  | 'ogcFeature'
  | 'ogcWfs'
  | 'ogcWms';

/**
 * Definition of the GeoView layer constants
 */
export const CONST_LAYER_TYPES: Record<LayerTypesKey, TypeGeoviewLayerType> = {
  ESRI_DYNAMIC: 'esriDynamic',
  ESRI_FEATURE: 'esriFeature',
  ESRI_IMAGE: 'esriImage',
  IMAGE_STATIC: 'imageStatic',
  GEOJSON: 'GeoJSON',
  GEOCORE: 'geoCore',
  GEOPACKAGE: 'GeoPackage',
  XYZ_TILES: 'xyzTiles',
  VECTOR_TILES: 'vectorTiles',
  OGC_FEATURE: 'ogcFeature',
  WFS: 'ogcWfs',
  WMS: 'ogcWms',
};

/**
 * Definition of the GeoView layer entry types for each type of Geoview layer
 */
export const CONST_LAYER_ENTRY_TYPE: Record<TypeGeoviewLayerType, TypeLayerEntryType> = {
  imageStatic: 'raster-image',
  esriDynamic: 'raster-image',
  esriFeature: 'vector',
  esriImage: 'raster-image',
  GeoJSON: 'vector',
  geoCore: 'geoCore',
  GeoPackage: 'vector',
  xyzTiles: 'raster-tile',
  vectorTiles: 'raster-tile',
  ogcFeature: 'vector',
  ogcWfs: 'vector',
  ogcWms: 'raster-image',
};

/**
 * Definition of the sub schema to use for each type of Geoview layer
 */
export const CONST_GEOVIEW_SCHEMA_BY_TYPE: Record<TypeGeoviewLayerType, string> = {
  imageStatic: 'TypeImageStaticLayerEntryConfig',
  esriDynamic: 'TypeEsriDynamicLayerEntryConfig',
  esriFeature: 'TypeVectorLayerEntryConfig',
  esriImage: 'TypeEsriImageLayerEntryConfig',
  GeoJSON: 'TypeVectorLayerEntryConfig',
  geoCore: 'TypeGeocoreLayerEntryConfig',
  GeoPackage: 'TypeVectorLayerEntryConfig',
  xyzTiles: 'TypeTileLayerEntryConfig',
  vectorTiles: 'TypeTileLayerEntryConfig',
  ogcFeature: 'TypeVectorLayerEntryConfig',
  ogcWfs: 'TypeVectorLayerEntryConfig',
  ogcWms: 'TypeOgcWmsLayerEntryConfig',
};

type TypeLayerSetHandlerFunctions = {
  requestLayerInventory?: TypeEventHandlerFunction;
  queryLegend?: TypeEventHandlerFunction;
  queryLayer?: TypeEventHandlerFunction;
  updateLayerStatus?: TypeEventHandlerFunction;
  updateLayerPhase?: TypeEventHandlerFunction;
};

// ******************************************************************************************************************************
// ******************************************************************************************************************************
/** ******************************************************************************************************************************
 * The AbstractGeoViewLayer class is normally used for creating subclasses and is not instantiated (using the new operator) in the
 * app. It registers the configuration options and defines the methods shared by all its descendant. The class constructor has
 * three parameters: mapId, type and mapLayerConfig. Its role is to save in attributes the mapId, type and elements of the
 * mapLayerConfig that are common to all GeoView layers. The main characteristic of a GeoView layer is the presence of an
 * metadataAccessPath attribute whose value is passed as an attribute of the mapLayerConfig object.
 */
// ******************************************************************************************************************************
export abstract class AbstractGeoViewLayer {
  /** The unique identifier of the map on which the GeoView layer will be drawn. */
  mapId: string;

  /** Flag used to indicate the layer's phase */
  layerPhase = '';

  /** The type of GeoView layer that is instantiated. */
  type: TypeGeoviewLayerType;

  /** The unique identifier for the GeoView layer. The value of this attribute is extracted from the mapLayerConfig parameter.
   * If its value is undefined, a unique value is generated.
   */
  geoviewLayerId: string;

  /** The GeoView layer name. The value of this attribute is extracted from the mapLayerConfig parameter. If its value is
   * undefined, a default value is generated.
   */
  geoviewLayerName: TypeLocalizedString = createLocalizedString('');

  /** The GeoView layer metadataAccessPath. The name attribute is optional */
  metadataAccessPath: TypeLocalizedString = createLocalizedString('');

  /**
   * An array of layer settings. In the schema, this attribute is optional. However, we define it as mandatory and if the
   * configuration does not provide a value, we use an empty array instead of an undefined attribute.
   */
  listOfLayerEntryConfig: TypeListOfLayerEntryConfig = [];

  /**
   * Initial settings to apply to the GeoView layer at creation time. This attribute is allowed only if listOfLayerEntryConfig.length > 1.
   */
  initialSettings?: TypeLayerInitialSettings;

  /** layers of listOfLayerEntryConfig that did not load. */
  layerLoadError: { layer: string; consoleMessage: string }[] = [];

  /**
   * The structure of the vector or raster layers to be displayed for this GeoView class. This property points to the root of the layer tree,
   * unlike the olLayer (singular) property stored in the layer configuration entries list, which points to a node or leaf in the tree.
   * The initial value of olLayers is null, indicating that the layer tree has not been created.
   */
  olLayers: BaseLayer | null = null;

  // The service metadata.
  metadata: TypeJsonObject | null = null;

  /** Layer metadata */
  layerMetadata: Record<string, TypeJsonObject> = {};

  /** Layer temporal dimension indexed by layerPath. */
  layerTemporalDimension: Record<string, TimeDimension> = {};

  /** Attribution used in the OpenLayer source. */
  attributions: string[] = [];

  /** LayerSet handler functions indexed by layerPath. This property is used to deactivate (off) events attached to a layer. */
  registerToLayerSetListenerFunctions: Record<string, TypeLayerSetHandlerFunctions> = {};

  /** Date format object used to translate server to ISO format and ISO to server format */
  serverDateFragmentsOrder?: TypeDateFragments;

  /** Date format object used to translate internal UTC ISO format to the external format, the one used by the user */
  externalFragmentsOrder: TypeDateFragments;

  // LayerPath to use when we want to call a GeoView layer's method using the following syntaxe:
  // api.maps[mapId].layer.geoviewLayer(layerPath).getVisible()
  layerPathAssociatedToTheGeoviewLayer = '';

  /** ***************************************************************************************************************************
   * The class constructor saves parameters and common configuration parameters in attributes.
   *
   * @param {TypeGeoviewLayerType} type The type of GeoView layer that is instantiated.
   * @param {TypeGeoviewLayer} mapLayerConfig The GeoView layer configuration options.
   * @param {string} mapId The unique identifier of the map on which the GeoView layer will be drawn.
   */
  constructor(type: TypeGeoviewLayerType, mapLayerConfig: TypeGeoviewLayerConfig, mapId: string) {
    this.mapId = mapId;
    this.type = type;
    this.geoviewLayerId = mapLayerConfig.geoviewLayerId || generateId('');
    this.geoviewLayerName.en = mapLayerConfig?.geoviewLayerName?.en ? mapLayerConfig.geoviewLayerName.en : DEFAULT_LAYER_NAMES[type];
    this.geoviewLayerName.fr = mapLayerConfig?.geoviewLayerName?.fr ? mapLayerConfig.geoviewLayerName.fr : DEFAULT_LAYER_NAMES[type];
    if (mapLayerConfig.metadataAccessPath?.en) this.metadataAccessPath.en = mapLayerConfig.metadataAccessPath.en.trim();
    if (mapLayerConfig.metadataAccessPath?.fr) this.metadataAccessPath.fr = mapLayerConfig.metadataAccessPath.fr.trim();
    this.initialSettings = mapLayerConfig.initialSettings;
    this.serverDateFragmentsOrder = mapLayerConfig.serviceDateFormat
      ? api.dateUtilities.getDateFragmentsOrder(mapLayerConfig.serviceDateFormat)
      : undefined;
    this.externalFragmentsOrder = api.dateUtilities.getDateFragmentsOrder(mapLayerConfig.externalDateFormat);
    api.maps[mapId].layer.geoviewLayers[this.geoviewLayerId] = this;
    this.setListOfLayerEntryConfig(mapLayerConfig, mapLayerConfig.listOfLayerEntryConfig);
  }

  /** ***************************************************************************************************************************
   * Set the list of layer entry configuration and initialize the registered layer object and register all layers to layer sets.
   *
   * @param {TypeGeoviewLayer} mapLayerConfig The GeoView layer configuration options.
   * @param {TypeListOfLayerEntryConfig} listOfLayerEntryConfig The list of layer's configuration
   */
  setListOfLayerEntryConfig(mapLayerConfig: TypeGeoviewLayerConfig, listOfLayerEntryConfig: TypeListOfLayerEntryConfig) {
    if (listOfLayerEntryConfig.length === 0) return;
    if (listOfLayerEntryConfig.length === 1) this.listOfLayerEntryConfig = listOfLayerEntryConfig;
    else {
      const layerGroup = new TypeLayerGroupEntryConfig({
        geoviewLayerConfig: listOfLayerEntryConfig[0].geoviewLayerConfig,
        layerId: this.geoviewLayerId,
        layerName: this.geoviewLayerName,
        isMetadataLayerGroup: false,
        initialSettings: mapLayerConfig.initialSettings,
        listOfLayerEntryConfig,
      } as TypeLayerGroupEntryConfig);
      this.listOfLayerEntryConfig = [layerGroup];
      layerGroup.listOfLayerEntryConfig.forEach((layerConfig, i) => {
        layerGroup.listOfLayerEntryConfig[i].parentLayerConfig = layerGroup;
      });
    }
    this.listOfLayerEntryConfig[0].geoviewLayerConfig.listOfLayerEntryConfig = listOfLayerEntryConfig;
    this.initRegisteredLayers();
    // this.registerAllLayersToLayerSets();
  }

  /** ***************************************************************************************************************************
   * Change the layer phase property and emit an event to update existing layer sets.
   *
   * @param {string} layerPhase The value to assign to the layer phase property.
   * @param {string} layerPath The layer path to the layer's configuration affected by the change.
   */
  setLayerPhase(layerPhase: string, layerPath?: string) {
    if (layerPath) {
      this.layerPhase = layerPhase;
      const layerConfig = this.getLayerConfig(layerPath) as TypeBaseLayerEntryConfig;
      layerConfig.layerPhase = layerPhase;
      api.event.emit(LayerSetPayload.createLayerSetChangeLayerPhasePayload(this.mapId, layerPath, layerPhase));
    } else {
      this.layerPhase = layerPhase;
      const changeAllSublayerPhase = (listOfLayerEntryConfig = this.listOfLayerEntryConfig) => {
        listOfLayerEntryConfig.forEach((subLayerConfig) => {
          if (layerEntryIsGroupLayer(subLayerConfig)) changeAllSublayerPhase(subLayerConfig.listOfLayerEntryConfig);
          else {
            (subLayerConfig as TypeBaseLayerEntryConfig).layerPhase = layerPhase;
            api.event.emit(LayerSetPayload.createLayerSetChangeLayerPhasePayload(this.mapId, subLayerConfig.layerPath, layerPhase));
          }
        });
      };
      changeAllSublayerPhase();
    }
  }

  /** ***************************************************************************************************************************
   * Change the layer status property and emit an event to update existing layer sets.
   *
   * @param {TypeLayerStatus} layerStatus The value to assign to the layer status property.
   * @param {string} layerPath The layer path to the layer's configuration affected by the change.
   */
  setLayerStatus(layerStatus: TypeLayerStatus, layerPath?: string) {
    layerPath = layerPath || this.layerPathAssociatedToTheGeoviewLayer;
    const layerConfig = this.getLayerConfig(layerPath) as TypeBaseLayerEntryConfig;
    layerConfig.layerStatus = layerStatus;
    api.event.emit(LayerSetPayload.createLayerSetChangeLayerStatusPayload(this.mapId, layerPath, layerStatus!));
    if (layerStatus === 'processed') this.setLayerPhase('processed', layerPath);
  }

  /** ***************************************************************************************************************************
   * Process recursively the list of layer entries to see if all of them are processed.
   *
   * @param {TypeLayerStatus[]} listOfStatusFlag The list of layer's configuration
   * @param {TypeListOfLayerEntryConfig} listOfLayerEntryConfig The list of layer's configuration
   *                                                            (default: this.listOfLayerEntryConfig).
   *
   * @returns {boolean} true when all layers are processed.
   */
  allLayerStatusAreIn(
    listOfStatusFlag: TypeLayerStatus[],
    listOfLayerEntryConfig: TypeListOfLayerEntryConfig = this.listOfLayerEntryConfig
  ): boolean {
    // Try to find an unprocessed layer. If you can, return false
    return !listOfLayerEntryConfig.find((layerConfig: TypeLayerEntryConfig) => {
      if (layerEntryIsGroupLayer(layerConfig)) return !this.allLayerStatusAreIn(listOfStatusFlag, layerConfig.listOfLayerEntryConfig);
      return !listOfStatusFlag.includes((layerConfig as TypeBaseLayerEntryConfig).layerStatus || 'newInstance');
    });
  }

  /** ***************************************************************************************************************************
   * Recursively process the list of layer entries to count all layers in error.
   *
   * @param {TypeListOfLayerEntryConfig} listOfLayerEntryConfig The list of layer's configuration
   *                                                            (default: this.listOfLayerEntryConfig).
   *
   * @returns {number} The number of layers in error.
   */
  countErrorStatus(listOfLayerEntryConfig: TypeListOfLayerEntryConfig = this.listOfLayerEntryConfig): number {
    return listOfLayerEntryConfig.reduce((counter: number, layerConfig: TypeLayerEntryConfig) => {
      if (layerEntryIsGroupLayer(layerConfig)) return counter + this.countErrorStatus(layerConfig.listOfLayerEntryConfig);
      if ((layerConfig as TypeBaseLayerEntryConfig).layerStatus === 'error') return counter + 1;
      return counter;
    }, 0);
  }

  /** ***************************************************************************************************************************
   * Process recursively the list of layer entries to initialize the registeredLayers object.
   *
   * @param {TypeListOfLayerEntryConfig} listOfLayerEntryConfig The list of layer entries to process.
   */
  private initRegisteredLayers(listOfLayerEntryConfig: TypeListOfLayerEntryConfig = this.listOfLayerEntryConfig) {
    const { layer } = api.maps[this.mapId];
    listOfLayerEntryConfig.forEach((layerConfig: TypeLayerEntryConfig, i) => {
      if (layer.isRegistered(layerConfig)) {
        this.layerLoadError.push({
          layer: layerConfig.layerPath,
          consoleMessage: `Duplicate layerPath (mapId:  ${this.mapId}, layerPath: ${layerConfig.layerPath})`,
        });
        // Duplicat layer can't be kept because it has the same layer path than the first encontered layer.
        delete listOfLayerEntryConfig[i];
      } else {
        layerConfig.geoviewLayerInstance = this;
        layerConfig.registerLayerConfig();
      }
      if (layerEntryIsGroupLayer(layerConfig)) this.initRegisteredLayers(layerConfig.listOfLayerEntryConfig);
    });
  }

  /** ***************************************************************************************************************************
   * Process recursively the list of layer Entries to register all layers to the layerSets.
   *
   * @param {TypeListOfLayerEntryConfig} listOfLayerEntryConfig The list of layer entries to process.
   * /
  private registerAllLayersToLayerSets(listOfLayerEntryConfig: TypeListOfLayerEntryConfig = this.listOfLayerEntryConfig) {
    if (listOfLayerEntryConfig.length === 1)
      if (layerEntryIsGroupLayer(listOfLayerEntryConfig[0]))
        this.registerAllLayersToLayerSets(listOfLayerEntryConfig[0].listOfLayerEntryConfig!);
      else this.registerToLayerSets(listOfLayerEntryConfig[0] as TypeBaseLayerEntryConfig);
    else if (listOfLayerEntryConfig.length > 0)
      listOfLayerEntryConfig.forEach((layerConfig) => {
        if (layerEntryIsGroupLayer(layerConfig)) this.registerAllLayersToLayerSets(layerConfig.listOfLayerEntryConfig!);
        else {
          this.registerToLayerSets(layerConfig as TypeBaseLayerEntryConfig);
          this.setLayerPhase('newInstance', layerConfig.layerPath);
        }
      });
  }

  /** ***************************************************************************************************************************
   * This method is used to create the layers specified in the listOfLayerEntryConfig attribute inherited from its parent.
   * Normally, it is the second method called in the life cycle of a GeoView layer, the first one being the constructor.
   * Its code is the same for all child classes. It must first validate that the olLayers attribute is null indicating
   * that the method has never been called before for this layer. If this is not the case, an error message must be sent.
   * Then, it calls the abstract method getAdditionalServiceDefinition. For example, when the child is a WFS service, this
   * method executes the GetCapabilities request and saves the result in the metadata attribute of the class. It also process
   * the layer's metadata for each layer in the listOfLayerEntryConfig tree in order to define the missing pieces of the layer's
   * configuration. Layer's configuration can come from the configuration of the GeoView layer or from the information saved by
   * the method processListOfLayerEntryMetadata, priority being given to the first of the two. When the GeoView layer does not
   * have a service definition, the getAdditionalServiceDefinition method does nothing.
   *
   * Finally, the processListOfLayerEntryConfig is called to instantiate each layer identified by the listOfLayerEntryConfig
   * attribute. This method will also register the layers to all layer sets that offer this possibility. For example, if a layer
   * is queryable, it will subscribe to the details-panel and every time the user clicks on the map, the panel will ask the layer
   * to return the descriptive information of all the features in a tolerance radius. This information will be used to populate
   * the details-panel.
   */
  async createGeoViewLayers(): Promise<void> {
    if (this.olLayers === null) {
      try {
        // Log
        logger.logTraceCore('createGeoViewLayers', this.listOfLayerEntryConfig);

        // Try to get a key for logging timings
        let logTimingsKey;
        if (this.listOfLayerEntryConfig.length > 0) logTimingsKey = `${this.mapId} | ${this.listOfLayerEntryConfig[0].layerPath}`;

        // Log
        if (logTimingsKey) logger.logMarkerStart(logTimingsKey);

        // Set the phase
        this.setLayerPhase('createGeoViewLayers');

        // Get additional service and await
        await this.getAdditionalServiceDefinition();

        // Log the time it took thus far
        if (logTimingsKey) logger.logMarkerCheck(logTimingsKey, 'to get additional service definition (since creating the geoview layer)');

        // Process list of layers and await
        this.olLayers = await this.processListOfLayerEntryConfig(this.listOfLayerEntryConfig);

        // Log the time it took thus far
        if (logTimingsKey) logger.logMarkerCheck(logTimingsKey, 'to process list of layer entry config (since creating the geoview layer)');
      } catch (error) {
        // Log error
        logger.logError(error);
      }
    } else {
      const message = replaceParams([this.mapId], getLocalizedMessage(this.mapId, 'validation.layer.createtwice'));
      showError(this.mapId, message);
      // Log
      logger.logError(`Can not execute twice the createGeoViewLayers method for the map ${this.mapId}`);
    }
  }

  /** ***************************************************************************************************************************
   * This method reads from the metadataAccessPath additional information to complete the GeoView layer configuration.
   */
  protected async getAdditionalServiceDefinition(): Promise<void> {
    this.setLayerPhase('getAdditionalServiceDefinition');
    try {
      await this.fetchServiceMetadata();
      if (this.listOfLayerEntryConfig.length) this.validateAndExtractLayerMetadata();
    } catch (error) {
      // Log
      logger.logError(error);
    }
  }

  /** ***************************************************************************************************************************
   * This method Validate the list of layer configs and extract them in the geoview instance.
   */
  async validateAndExtractLayerMetadata(): Promise<void> {
    this.setLayerPhase('validateAndExtractLayerMetadata');
    try {
      // Recursively process the configuration tree of layer entries by removing layers in error and processing valid layers.
      this.validateListOfLayerEntryConfig(this.listOfLayerEntryConfig);
      await this.processListOfLayerEntryMetadata(this.listOfLayerEntryConfig);
    } catch (error) {
      // Log
      logger.logError(error);
    }
  }

  /** ***************************************************************************************************************************
   * This method reads the service metadata from the metadataAccessPath.
   *
   * @returns {Promise<void>} A promise that the execution is completed.
   */
  protected async fetchServiceMetadata(): Promise<void> {
    this.setLayerPhase('fetchServiceMetadata');
    const metadataUrl = getLocalizedValue(this.metadataAccessPath, this.mapId);
    if (metadataUrl) {
      try {
        const metadataString = await getXMLHttpRequest(`${metadataUrl}?f=json`);
        this.metadata = toJsonObject(JSON.parse(metadataString));
        const { copyrightText } = this.metadata;
        if (copyrightText) this.attributions.push(copyrightText as string);
      } catch (error) {
        // Log
        logger.logError(error);
        this.setAllLayerStatusTo('error', this.listOfLayerEntryConfig, 'Unable to read metadata');
      }
    }
  }

  /** ***************************************************************************************************************************
   * This method recursively validates the configuration of the layer entries to ensure that each layer is correctly defined. If
   * necessary, additional code can be executed in the child method to complete the layer configuration.
   *
   * @param {TypeListOfLayerEntryConfig} listOfLayerEntryConfig The list of layer entries configuration to validate.
   */
  protected abstract validateListOfLayerEntryConfig(listOfLayerEntryConfig: TypeListOfLayerEntryConfig): void;

  /** ***************************************************************************************************************************
   * This method processes recursively the metadata of each layer in the "layer list" configuration.
   *
   * @param {TypeListOfLayerEntryConfig} listOfLayerEntryConfig The list of layers to process.
   *
   * @returns {Promise<void>} A promise that the execution is completed.
   */
  protected async processListOfLayerEntryMetadata(listOfLayerEntryConfig: TypeListOfLayerEntryConfig): Promise<void> {
    this.setLayerPhase('processListOfLayerEntryMetadata');
    try {
      const promisedAllLayerDone: Promise<void>[] = [];
      listOfLayerEntryConfig.forEach((layerConfig: TypeLayerEntryConfig) => {
        if (layerEntryIsGroupLayer(layerConfig))
          if (layerConfig.isMetadataLayerGroup) promisedAllLayerDone.push(this.processMetadataGroupLayer(layerConfig));
          else promisedAllLayerDone.push(this.processListOfLayerEntryMetadata(layerConfig.listOfLayerEntryConfig));
        else promisedAllLayerDone.push(this.processLayerMetadata(layerConfig));
      });
      await Promise.all(promisedAllLayerDone);
    } catch (error) {
      // Log
      logger.logError(error);
    }
  }

  /** ***************************************************************************************************************************
   * This method is used to process metadata group layer entries. These layers behave as a GeoView group layer and also as a data
   * layer (i.e. they have extent, visibility and query flag definition). Metadata group layers can be identified by
   * the presence of an isMetadataLayerGroup attribute set to true.
   *
   * @param {TypeLayerGroupEntryConfig} layerConfig The layer entry configuration to process.
   *
   * @returns {Promise<void>} A promise that the vector layer configuration has its metadata and group layers processed.
   */
  private async processMetadataGroupLayer(layerConfig: TypeLayerGroupEntryConfig): Promise<void> {
    try {
      await this.processLayerMetadata(layerConfig);
      await this.processListOfLayerEntryMetadata(layerConfig.listOfLayerEntryConfig!);
    } catch (error) {
      // Log
      logger.logError(error);
    }
  }

  /** ***************************************************************************************************************************
   * This method is used to process the layer's metadata. It will fill the empty outfields and aliasFields properties of the
   * layer's configuration when applicable.
   *
   * @param {TypeLayerEntryConfig} layerConfig The layer entry configuration to process.
   *
   * @returns {Promise<void>} A promise that the vector layer configuration has its metadata processed.
   */
  protected processLayerMetadata(layerConfig: TypeLayerEntryConfig): Promise<void> {
    if (!layerConfig.source) layerConfig.source = {};
    if (!layerConfig.source.featureInfo) layerConfig.source.featureInfo = { queryable: true };
    return Promise.resolve();
  }

  /** ***************************************************************************************************************************
   * Process recursively the list of layer Entries to create the layers and the layer groups.
   *
   * @param {TypeListOfLayerEntryConfig} listOfLayerEntryConfig The list of layer entries to process.
   * @param {LayerGroup} layerGroup Optional layer group to use when we have many layers. The very first call to
   *  processListOfLayerEntryConfig must not provide a value for this parameter. It is defined for internal use.
   *
   * @returns {Promise<BaseLayer | null>} The promise that the layers were processed.
   */
  async processListOfLayerEntryConfig(
    listOfLayerEntryConfig: TypeListOfLayerEntryConfig,
    layerGroup?: LayerGroup
  ): Promise<BaseLayer | null> {
    // Log
    logger.logTraceCore('processListOfLayerEntryConfig', listOfLayerEntryConfig);

    this.setLayerPhase('processListOfLayerEntryConfig');
    try {
      if (listOfLayerEntryConfig.length === 0) return null;
      if (listOfLayerEntryConfig.length === 1) {
        if (layerEntryIsGroupLayer(listOfLayerEntryConfig[0])) {
          const newLayerGroup = this.createLayerGroup(listOfLayerEntryConfig[0], listOfLayerEntryConfig[0].initialSettings!);
          const groupReturned = await this.processListOfLayerEntryConfig(listOfLayerEntryConfig[0].listOfLayerEntryConfig!, newLayerGroup);
          if (groupReturned) {
            if (layerGroup) layerGroup.getLayers().push(groupReturned);
            return groupReturned;
          }
          this.layerLoadError.push({
            layer: listOfLayerEntryConfig[0].layerPath,
            consoleMessage: `Unable to create group layer ${listOfLayerEntryConfig[0].layerPath} on map ${this.mapId}`,
          });
          return null;
        }

        if ((listOfLayerEntryConfig[0] as TypeBaseLayerEntryConfig).layerStatus === 'error') return null;
        const { layerPath } = listOfLayerEntryConfig[0];
        const baseLayer = await this.processOneLayerEntry(listOfLayerEntryConfig[0] as TypeBaseLayerEntryConfig);
        if (baseLayer) {
          baseLayer.setVisible(listOfLayerEntryConfig[0].initialSettings?.visible !== 'no');
          this.registerToLayerSets(listOfLayerEntryConfig[0] as TypeBaseLayerEntryConfig);
          if (layerGroup) layerGroup!.getLayers().push(baseLayer!);
          this.setLayerStatus('processed', layerPath);
          return layerGroup || baseLayer;
        }
        this.layerLoadError.push({
          layer: listOfLayerEntryConfig[0].layerPath,
          consoleMessage: `Unable to create layer ${listOfLayerEntryConfig[0].layerPath} on map ${this.mapId}`,
        });
        this.setLayerStatus('error', layerPath);
        return null;
      }

      if (!layerGroup) {
        // All children of this level in the tree have the same parent, so we use the first element of the array to retrieve the parent node.
        layerGroup = this.createLayerGroup(
          listOfLayerEntryConfig[0].parentLayerConfig as TypeLayerEntryConfig,
          listOfLayerEntryConfig[0].initialSettings!
        );
      }
      const promiseOfLayerCreated: Promise<BaseLayer | LayerGroup | null>[] = [];
      listOfLayerEntryConfig.forEach((layerConfig, i) => {
        if (layerEntryIsGroupLayer(layerConfig)) {
          const newLayerGroup = this.createLayerGroup(listOfLayerEntryConfig[i], listOfLayerEntryConfig[i].initialSettings!);
          promiseOfLayerCreated.push(this.processListOfLayerEntryConfig(layerConfig.listOfLayerEntryConfig!, newLayerGroup));
        } else if ((listOfLayerEntryConfig[i] as TypeBaseLayerEntryConfig).layerStatus === 'error')
          promiseOfLayerCreated.push(Promise.resolve(null));
        else {
          promiseOfLayerCreated.push(this.processOneLayerEntry(layerConfig as TypeBaseLayerEntryConfig));
        }
      });
      const listOfLayerCreated = await Promise.all(promiseOfLayerCreated);
      listOfLayerCreated.forEach((baseLayer, i) => {
        const { layerPath } = listOfLayerEntryConfig[i];
        if (baseLayer) {
          const layerConfig = baseLayer?.get('layerConfig') as TypeBaseLayerEntryConfig;
          if (layerConfig) {
            baseLayer.setVisible(layerConfig.initialSettings?.visible !== 'no');

            if (!layerEntryIsGroupLayer(listOfLayerEntryConfig[i])) {
              this.registerToLayerSets(baseLayer.get('layerConfig') as TypeBaseLayerEntryConfig);
              this.setLayerStatus('processed', layerPath);
            }
            layerGroup!.getLayers().push(baseLayer);
          }
        } else {
          this.layerLoadError.push({
            layer: listOfLayerEntryConfig[i].layerPath,
            consoleMessage: `Unable to create ${layerEntryIsGroupLayer(listOfLayerEntryConfig[i]) ? 'group' : ''} layer ${
              listOfLayerEntryConfig[i].layerPath
            } on map ${this.mapId}`,
          });
          this.setLayerStatus('error', layerPath);
        }
      });

      return layerGroup!;
    } catch (error) {
      // Log
      logger.logError(error);
      return null;
    }
  }

  /** ***************************************************************************************************************************
   * This method creates a GeoView layer using the definition provided in the layerConfig parameter.
   *
   * @param {TypeLayerEntryConfig} layerConfig Information needed to create the GeoView layer.
   *
   * @returns {Promise<BaseLayer | null>} The GeoView layer that has been created.
   */
  protected abstract processOneLayerEntry(layerConfig: TypeBaseLayerEntryConfig): Promise<BaseLayer | null>;

  /** ***************************************************************************************************************************
   * Return feature information for the layer specified.
   *
   * @param {QueryType} queryType  The type of query to perform.
   * @param {string} layerPath The layer path to the layer's configuration.
   * @param {TypeLocation} location An optionsl pixel, coordinate or polygon that will be used by the query.
   *
   * @returns {Promise<TypeFeatureInfoResult>} The feature info table.
   */
  async getFeatureInfo(queryType: QueryType, layerPath: string, location: TypeLocation = null): Promise<TypeArrayOfFeatureInfoEntries> {
    try {
      // Get the layer config
      const layerConfig = this.getLayerConfig(layerPath);

      if (!layerConfig || !layerConfig.source?.featureInfo?.queryable) return [];

      // Log
      logger.logTraceCore('abstract-geoview-layers.getFeatureInfo', queryType, layerPath);
      const logMarkerKey = `${queryType} | ${layerPath}`;
      logger.logMarkerStart(logMarkerKey);

      let promiseGetFeature: Promise<TypeArrayOfFeatureInfoEntries>;
      switch (queryType) {
        case 'all':
          promiseGetFeature = this.getAllFeatureInfo(layerPath);
          break;
        case 'at_pixel':
          promiseGetFeature = this.getFeatureInfoAtPixel(location as Pixel, layerPath);
          break;
        case 'at_coordinate':
          promiseGetFeature = this.getFeatureInfoAtCoordinate(location as Coordinate, layerPath);
          break;
        case 'at_long_lat':
          promiseGetFeature = this.getFeatureInfoAtLongLat(location as Coordinate, layerPath);
          break;
        case 'using_a_bounding_box':
          promiseGetFeature = this.getFeatureInfoUsingBBox(location as Coordinate[], layerPath);
          break;
        case 'using_a_polygon':
          promiseGetFeature = this.getFeatureInfoUsingPolygon(location as Coordinate[], layerPath);
          break;
        default:
          // Default is empty array
          promiseGetFeature = Promise.resolve([]);

          // Log
          logger.logWarning(`Queries using ${queryType} are invalid.`);
          break;
      }

      // Wait for results
      const arrayOfFeatureInfoEntries = await promiseGetFeature;

      // Log
      logger.logMarkerCheck(logMarkerKey, 'to getFeatureInfo', arrayOfFeatureInfoEntries);

      // Return the result
      return arrayOfFeatureInfoEntries;
    } catch (error) {
      // Log
      logger.logError(error);
      return [];
    }
  }

  /** ***************************************************************************************************************************
   * Return feature information for all the features on a layer. Returns an empty array [] when the layer is
   * not queryable.
   *
   * @param {string} layerPath The layer path to the layer's configuration.
   *
   * @returns {Promise<TypeArrayOfFeatureInfoEntries>} The feature info table.
   */

  protected getAllFeatureInfo(layerPath: string): Promise<TypeArrayOfFeatureInfoEntries> {
    // Log
    logger.logWarning('getAllFeatureInfo is not implemented!');
    return Promise.resolve([]);
  }

  /** ***************************************************************************************************************************
   * Return feature information for all the features around the provided Pixel. Returns an empty array [] when the layer is
   * not queryable.
   *
   * @param {Coordinate} location The pixel coordinate that will be used by the query.
   * @param {string} layerPath The layer path to the layer's configuration.
   *
   * @returns {Promise<TypeArrayOfFeatureInfoEntries>} The feature info table.
   */

  protected getFeatureInfoAtPixel(location: Pixel, layerPath: string): Promise<TypeArrayOfFeatureInfoEntries> {
    // Log
    logger.logWarning('getFeatureInfoAtPixel is not implemented!');
    return Promise.resolve([]);
  }

  /** ***************************************************************************************************************************
   * Return feature information for all the features around the provided coordinate. Returns an empty array [] when the layer is
   * not queryable.
   *
   * @param {Coordinate} location The coordinate that will be used by the query.
   * @param {string} layerPath The layer path to the layer's configuration.
   *
   * @returns {Promise<TypeArrayOfFeatureInfoEntries>} The feature info table.
   */

  protected getFeatureInfoAtCoordinate(location: Coordinate, layerPath: string): Promise<TypeArrayOfFeatureInfoEntries> {
    // Log
    logger.logWarning('getFeatureInfoAtCoordinate is not implemented!');
    return Promise.resolve([]);
  }

  /** ***************************************************************************************************************************
   * Return feature information for all the features around the provided longitude latitude. Returns an empty array [] when the
   * layer is not queryable.
   *
   * @param {Coordinate} location The coordinate that will be used by the query.
   * @param {string} layerPath The layer path to the layer's configuration.
   *
   * @returns {Promise<TypeArrayOfFeatureInfoEntries>} The feature info table.
   */

  protected getFeatureInfoAtLongLat(location: Coordinate, layerPath: string): Promise<TypeArrayOfFeatureInfoEntries> {
    // Log
    logger.logWarning('getFeatureInfoAtLongLat is not implemented!');
    return Promise.resolve([]);
  }

  /** ***************************************************************************************************************************
   * Return feature information for all the features in the provided bounding box. Returns an empty array [] when the layer is
   * not queryable.
   *
   * @param {Coordinate} location The coordinate that will be used by the query.
   * @param {string} layerPath The layer path to the layer's configuration.
   *
   * @returns {Promise<TypeArrayOfFeatureInfoEntries>} The feature info table.
   */

  protected getFeatureInfoUsingBBox(location: Coordinate[], layerPath: string): Promise<TypeArrayOfFeatureInfoEntries> {
    // Log
    logger.logWarning('getFeatureInfoUsingBBox is not implemented!');
    return Promise.resolve([]);
  }

  /** ***************************************************************************************************************************
   * Return feature information for all the features in the provided polygon. Returns an empty array [] when the layer is
   * not queryable.
   *
   * @param {Coordinate} location The coordinate that will be used by the query.
   * @param {string} layerPath The layer path to the layer's configuration.
   *
   * @returns {Promise<TypeArrayOfFeatureInfoEntries>} The feature info table.
   */

  protected getFeatureInfoUsingPolygon(location: Coordinate[], layerPath: string): Promise<TypeArrayOfFeatureInfoEntries> {
    // Log
    logger.logWarning('getFeatureInfoUsingPolygon is not implemented!');
    return Promise.resolve([]);
  }

  /** ***************************************************************************************************************************
   * This method register the layer entry to layer sets. Nothing is done if the registration is already done.
   *
   * @param {TypeBaseLayerEntryConfig} layerConfig The layer config to register.
   */
  registerToLayerSets(layerConfig: TypeBaseLayerEntryConfig) {
    const { layerPath } = layerConfig;
    if (!this.registerToLayerSetListenerFunctions[layerPath]) this.registerToLayerSetListenerFunctions[layerPath] = {};

    if (!this.registerToLayerSetListenerFunctions[layerPath].requestLayerInventory) {
      // Listen to events that request a layer inventory and emit a register payload event.
      // This will register all existing layers to a newly created layer set.
      this.registerToLayerSetListenerFunctions[layerPath].requestLayerInventory = (payload) => {
        if (payloadIsRequestLayerInventory(payload)) {
          // Log
          logger.logTraceDetailed('abstract-geoview-layers on requestLayerInventory', this.mapId, payload);

          const { layerSetId } = payload;
          api.event.emit(LayerSetPayload.createLayerRegistrationPayload(this.mapId, layerPath, 'add', layerSetId));
        }
      };

      api.event.on(
        EVENT_NAMES.LAYER_SET.REQUEST_LAYER_INVENTORY,
        this.registerToLayerSetListenerFunctions[layerPath].requestLayerInventory!,
        this.mapId
      );
    }

    if (!this.registerToLayerSetListenerFunctions[layerPath].queryLegend) {
      this.registerToLayerSetListenerFunctions[layerPath].queryLegend = (payload) => {
        if (payloadIsQueryLegend(payload)) {
          // Log
          logger.logTraceDetailed('abstract-geoview-layers on queryLegend', this.mapId, payload);

          this.getLegend(layerPath).then((queryResult) => {
            api.event.emit(GetLegendsPayload.createLegendInfoPayload(this.mapId, layerPath, queryResult));
          });
        }
      };

      api.event.on(
        EVENT_NAMES.GET_LEGENDS.QUERY_LEGEND,
        this.registerToLayerSetListenerFunctions[layerPath].queryLegend!,
        `${this.mapId}/${layerPath}`
      );
    }

    if (!this.registerToLayerSetListenerFunctions[layerPath].queryLayer) {
      if ('featureInfo' in layerConfig.source! && layerConfig.source.featureInfo?.queryable) {
        // Listen to events that request to query a layer and return the resultset to the requester.
        this.registerToLayerSetListenerFunctions[layerPath].queryLayer = async (payload) => {
          if (payloadIsQueryLayer(payload)) {
            // Log
            logger.logTraceDetailed('abstract-geoview-layers on queryLayer', this.mapId, payload);

            const { queryType, location, eventType, disabledLayers } = payload;
            if (disabledLayers[layerPath]) return;

            // Get Feature Info
            const queryResult = await this.getFeatureInfo(queryType, layerPath, location);
            api.event.emit(GetFeatureInfoPayload.createQueryResultPayload(this.mapId, layerPath, queryType, queryResult, eventType));
          }
        };

        api.event.on(EVENT_NAMES.GET_FEATURE_INFO.QUERY_LAYER, this.registerToLayerSetListenerFunctions[layerPath].queryLayer!, this.mapId);
      }
    }

    // Register to layer sets that are already created.
    api.event.emit(LayerSetPayload.createLayerRegistrationPayload(this.mapId, layerPath, 'add'));
  }

  /** ***************************************************************************************************************************
   * This method unregisters the layer from the layer sets.
   *
   * @param {TypeBaseLayerEntryConfig} layerConfig The layer entry to register.
   */
  unregisterFromLayerSets(layerConfig: TypeBaseLayerEntryConfig) {
    const { layerPath } = layerConfig;
    api.event.emit(LayerSetPayload.createLayerRegistrationPayload(this.mapId, layerPath, 'remove'));

    if (this.registerToLayerSetListenerFunctions[layerPath].requestLayerInventory) {
      api.event.off(
        EVENT_NAMES.LAYER_SET.REQUEST_LAYER_INVENTORY,
        this.mapId,
        this.registerToLayerSetListenerFunctions[layerPath].requestLayerInventory
      );
      delete this.registerToLayerSetListenerFunctions[layerPath].requestLayerInventory;
    }

    if (this.registerToLayerSetListenerFunctions[layerPath].queryLegend) {
      api.event.off(
        EVENT_NAMES.GET_LEGENDS.QUERY_LEGEND,
        `${this.mapId}/${layerPath}`,
        this.registerToLayerSetListenerFunctions[layerPath].queryLegend
      );
      delete this.registerToLayerSetListenerFunctions[layerPath].queryLegend;
    }

    if (this.registerToLayerSetListenerFunctions[layerPath].queryLayer) {
      api.event.off(EVENT_NAMES.GET_FEATURE_INFO.QUERY_LAYER, this.mapId, this.registerToLayerSetListenerFunctions[layerPath].queryLayer);
      delete this.registerToLayerSetListenerFunctions[layerPath].queryLayer;
    }
  }

  /** ***************************************************************************************************************************
   * This method create a layer group.
   * @param {TypeLayerEntryConfig} layerConfig The layer configuration.
   * @param {TypeLayerInitialSettings } initialSettings Initial settings to apply to the layer.
   * @returns {LayerGroup} A new layer group.
   */
  protected createLayerGroup(layerConfig: TypeLayerEntryConfig, initialSettings: TypeLayerInitialSettings): LayerGroup {
    const layerGroupOptions: LayerGroupOptions = {
      layers: new Collection(),
      properties: { layerConfig },
    };
    if (initialSettings?.extent !== undefined) layerGroupOptions.extent = initialSettings?.extent;
    if (initialSettings?.maxZoom !== undefined) layerGroupOptions.maxZoom = initialSettings?.maxZoom;
    if (initialSettings?.minZoom !== undefined) layerGroupOptions.minZoom = initialSettings?.minZoom;
    if (initialSettings?.opacity !== undefined) layerGroupOptions.opacity = initialSettings?.opacity;
    if (initialSettings?.visible !== undefined) layerGroupOptions.visible = initialSettings?.visible !== 'no';
<<<<<<< HEAD
=======
    // You dont have to set the layerConfig.loadEndListenerType before setting the layerConfig.olLayer when entryType = 'group'.
>>>>>>> 6b146e32
    layerConfig.olLayer = new LayerGroup(layerGroupOptions);
    return layerConfig.olLayer as LayerGroup;
  }

  /** ***************************************************************************************************************************
   * Get the layer configuration of the specified layer path.
   *
   * @param {string} layerPath The layer path.
   *
   * @returns {TypeLayerEntryConfig | undefined} The layer configuration or undefined if not found.
   */
  getLayerConfig(layerPath: string): TypeLayerEntryConfig | undefined {
    return api.maps?.[this.mapId]?.layer?.registeredLayers?.[layerPath] as TypeLayerEntryConfig;
  }

  /**
   * Asynchronously gets the layer configuration of the specified layerPath.
   * If the layer configuration we're searching for has to be loaded, set mustBeLoaded to true when awaiting on this method.
   * This function waits the timeout period before abandonning (or uses the default timeout when not provided).
   * Note this function uses the 'Async' suffix to differentiate it from 'getLayerConfig'.
   *
   * @param {string} layerPath the layer path to look for
   * @param {string} mustBeLoaded indicate if the layer we're searching for must be found only once loaded
   * @param {string} timeout optionally indicate the timeout after which time to abandon the promise
   * @param {string} checkFrequency optionally indicate the frequency at which to check for the condition on the layer
   * @returns a promise with the TypeLayerEntryConfig or null when layer config was not found
   * @throws an exception when the layer config for the layer path was found, but failed to become in loaded status before the timeout expired
   */
  async getLayerConfigAsync(
    layerPath: string,
    mustBeLoaded: boolean,
    timeout?: number,
    checkFrequency?: number
  ): Promise<TypeLayerEntryConfig> {
    // Redirects
    const layer = this.getLayerConfig(layerPath);

    // If layer was found
    if (layer) {
      // Check if not waiting and returning immediately
      if (!mustBeLoaded) return Promise.resolve(layer);

      try {
        // Waiting for the loaded or error status, possibly throwing exception if timing out
        await this.waitForLoadedOrErrorStatus(layer as TypeBaseLayerEntryConfig, timeout, checkFrequency);
      } catch (error) {
        // Throw
        throw new Error(`Layer ${layerPath} has failed to respond for the layer config.`);
      }

      // At this point, the layer has a status of either 'loaded' or 'error'
      // Check the layer status
      if (layer.layerStatus === 'loaded') return Promise.resolve(layer);
      throw new Error(`Layer ${layerPath} has resolved in an error status for the layer config; failed to load.`);
    }

    // Throw
    throw new Error(`Layer ${layerPath} doesn't exist. Couldn't get its layer config.`);
  }

  /**
   * Returns a Promise that will be resolved once the given layer config is in a loaded or error status.
   * This function waits the timeout period before abandonning (or uses the default timeout when not provided).
   *
   * @param {string} layerConfig the layer config
   * @param {string} timeout optionally indicate the timeout after which time to abandon the promise
   * @param {string} checkFrequency optionally indicate the frequency at which to check for the condition on the layer config
   * @throws an exception when the layer failed to become in loaded or error status before the timeout expired
   */
  async waitForLoadedOrErrorStatus(layerConfig: TypeBaseLayerEntryConfig, timeout?: number, checkFrequency?: number): Promise<void> {
    // Wait for the loaded state
    await whenThisThen(
      () => {
        return this.allLayerStatusAreIn(['loaded', 'error'], [layerConfig]);
      },
      timeout,
      checkFrequency
    );

    // Resolve successfully, otherwise an exception has been thrown already
    return Promise.resolve();
  }

  /** ***************************************************************************************************************************
   * Returns the layer bounds or undefined if not defined in the layer configuration or the metadata. If projectionCode is
   * defined, returns the bounds in the specified projection otherwise use the map projection. The bounds are different from the
   * extent. They are mainly used for display purposes to show the bounding box in which the data resides and to zoom in on the
   * entire layer data. It is not used by openlayer to limit the display of data on the map.
   *
   * @param {string} layerPath The layer path to the layer's configuration.
   * @param {string | number | undefined} projectionCode Optional projection code to use for the returned bounds.
   *
   * @returns {Extent} The layer bounding box.
   */
  getMetadataBounds(layerPath: string, projectionCode: string | number | undefined = undefined): Extent | undefined {
    let bounds: Extent | undefined;
    const processGroupLayerBounds = (listOfLayerEntryConfig: TypeListOfLayerEntryConfig) => {
      listOfLayerEntryConfig.forEach((layerConfig) => {
        if (layerEntryIsGroupLayer(layerConfig)) processGroupLayerBounds(layerConfig.listOfLayerEntryConfig);
        else if (layerConfig.initialSettings?.bounds) {
          if (!bounds)
            bounds = [
              layerConfig.initialSettings.bounds[0],
              layerConfig.initialSettings.bounds[1],
              layerConfig.initialSettings.bounds[2],
              layerConfig.initialSettings.bounds[3],
            ];
          else
            bounds = [
              Math.min(layerConfig.initialSettings.bounds[0], bounds[0]),
              Math.min(layerConfig.initialSettings.bounds[1], bounds[1]),
              Math.max(layerConfig.initialSettings.bounds[2], bounds[2]),
              Math.max(layerConfig.initialSettings.bounds[3], bounds[3]),
            ];
        }
      });
    };
    // ! The following code will need to be modified when the topmost layer of a GeoView
    // ! layer creates dynamicaly a group out of a list of layers.
    const layerConfig: TypeLayerEntryConfig | TypeListOfLayerEntryConfig | undefined = layerPath.includes('/')
      ? this.getLayerConfig(layerPath)
      : this.listOfLayerEntryConfig;
    if (layerConfig) {
      if (Array.isArray(layerConfig)) processGroupLayerBounds(layerConfig);
      else processGroupLayerBounds([layerConfig]);
      if (projectionCode && bounds) return api.projection.transformExtent(bounds, `EPSG:4326`, `EPSG:${projectionCode}`);
    }
    return bounds;
  }

  /** ***************************************************************************************************************************
   * Returns the domaine of the specified field or null if the field has no domain.
   *
   * @param {string} fieldName field name for which we want to get the domaine.
   * @param {TypeLayerEntryConfig} layerConfig layer configuration.
   *
   * @returns {null | codedValueType | rangeDomainType} The domain of the field.
   */

  protected getFieldDomain(fieldName: string, layerConfig: TypeLayerEntryConfig): null | codedValueType | rangeDomainType {
    return null;
  }

  /** ***************************************************************************************************************************
   * Extract the type of the specified field from the metadata. If the type can not be found, return 'string'.
   *
   * @param {string} fieldName field name for which we want to get the type.
   * @param {TypeLayerEntryConfig} layerConfig layer configuration.
   *
   * @returns {'string' | 'date' | 'number'} The type of the field.
   */

  protected getFieldType(fieldName: string, layerConfig: TypeLayerEntryConfig): 'string' | 'date' | 'number' {
    return 'string';
  }

  /** ***************************************************************************************************************************
   * Return the extent of the layer or undefined if it will be visible regardless of extent. The layer extent is an array of
   * numbers representing an extent: [minx, miny, maxx, maxy]. This routine return undefined when the layer path can't be found.
   * The extent is used to clip the data displayed on the map.
   *
   * @param {string} layerPath Layer path to the layer's configuration.
   *
   * @returns {Extent} The layer extent.
   */
  getExtent(layerPath?: string): Extent | undefined {
    layerPath = layerPath || this.layerPathAssociatedToTheGeoviewLayer;
    const olLayer = this.getLayerConfig(layerPath)?.olLayer;
    return olLayer?.getExtent();
  }

  /** ***************************************************************************************************************************
   * set the extent of the layer. Use undefined if it will be visible regardless of extent. The layer extent is an array of
   * numbers representing an extent: [minx, miny, maxx, maxy]. This routine does nothing when the layerPath specified is not
   * found.
   *
   * @param {Extent} layerExtent The extent to assign to the layer.
   * @param {string} layerPath The layer path to the layer's configuration.
   */
  setExtent(layerExtent: Extent, layerPath?: string) {
    layerPath = layerPath || this.layerPathAssociatedToTheGeoviewLayer;
    const olLayer = this.getLayerConfig(layerPath)?.olLayer;
    if (olLayer) olLayer.setExtent(layerExtent);
  }

  /** ***************************************************************************************************************************
   * Return the opacity of the layer (between 0 and 1). This routine return undefined when the layerPath specified is not found.
   *
   * @param {string} layerPath The layer path to the layer's configuration.
   *
   * @returns {number} The opacity of the layer.
   */
  getOpacity(layerPath?: string): number | undefined {
    layerPath = layerPath || this.layerPathAssociatedToTheGeoviewLayer;
    const olLayer = this.getLayerConfig(layerPath)?.olLayer;
    return olLayer?.getOpacity();
  }

  /** ***************************************************************************************************************************
   * Set the opacity of the layer (between 0 and 1). This routine does nothing when the layerPath specified is not found.
   *
   * @param {number} layerOpacity The opacity of the layer.
   * @param {string} layerPath The layer path to the layer's configuration.
   *
   */
  setOpacity(layerOpacity: number, layerPath?: string) {
    layerPath = layerPath || this.layerPathAssociatedToTheGeoviewLayer;
    const olLayer = this.getLayerConfig(layerPath)?.olLayer;
    if (olLayer) olLayer.setOpacity(layerOpacity);
  }

  /** ***************************************************************************************************************************
   * Return the visibility of the layer (true or false). This routine return undefined when the layerPath specified is not found.
   *
   * @param {string} layerPath The layer path to the layer's configuration.
   *
   * @returns {boolean} The visibility of the layer.
   */
  getVisible(layerPath?: string): boolean | undefined {
    layerPath = layerPath || this.layerPathAssociatedToTheGeoviewLayer;
    const olLayer = this.getLayerConfig(layerPath)?.olLayer;
    return olLayer?.getVisible();
  }

  /** ***************************************************************************************************************************
   * Set the visibility of the layer (true or false). This routine does nothing when the layerPath specified is not found.
   *
   * @param {boolean} layerVisibility The visibility of the layer.
   * @param {string} layerPath The layer path to the layer's configuration.
   */
  setVisible(layerVisibility: boolean, layerPath?: string) {
    layerPath = layerPath || this.layerPathAssociatedToTheGeoviewLayer;
    const olLayer = this.getLayerConfig(layerPath)?.olLayer;
    if (olLayer) {
      olLayer.setVisible(layerVisibility);
      olLayer.changed();
    }
  }

  /** ***************************************************************************************************************************
   * Return the min zoom of the layer. This routine return undefined when the layerPath specified is not found.
   *
   * @param {string} layerPath The layer path to the layer's configuration.
   *
   * @returns {boolean} The visibility of the layer.
   */
  getMinZoom(layerPath?: string): number | undefined {
    layerPath = layerPath || this.layerPathAssociatedToTheGeoviewLayer;
    const olLayer = this.getLayerConfig(layerPath)?.olLayer;
    return olLayer?.getMinZoom();
  }

  /** ***************************************************************************************************************************
   * Set the min zoom of the layer. This routine does nothing when the layerPath specified is not found.
   *
   * @param {boolean} layerVisibility The visibility of the layer.
   * @param {string} layerPath The layer path to the layer's configuration.
   */
  setMinZoom(minZoom: number, layerPath?: string) {
    layerPath = layerPath || this.layerPathAssociatedToTheGeoviewLayer;
    const olLayer = this.getLayerConfig(layerPath)?.olLayer;
    if (olLayer) olLayer.setMinZoom(minZoom);
  }

  /** ***************************************************************************************************************************
   * Return the max zoom of the layer. This routine return undefined when the layerPath specified is not found.
   *
   * @param {string} layerPath The layer path to the layer's configuration.
   *
   * @returns {boolean} The visibility of the layer.
   */
  getMaxZoom(layerPath?: string): number | undefined {
    layerPath = layerPath || this.layerPathAssociatedToTheGeoviewLayer;
    const olLayer = this.getLayerConfig(layerPath)?.olLayer;
    return olLayer?.getMaxZoom();
  }

  /** ***************************************************************************************************************************
   * Set the max zoom of the layer. This routine does nothing when the layerPath specified is not found.
   *
   * @param {boolean} layerVisibility The visibility of the layer.
   * @param {string} layerPath The layer path to the layer's configuration.
   */
  setMaxZoom(maxZoom: number, layerPath?: string) {
    layerPath = layerPath || this.layerPathAssociatedToTheGeoviewLayer;
    const olLayer = this.getLayerConfig(layerPath)?.olLayer;
    if (olLayer) olLayer.setMaxZoom(maxZoom);
  }

  /** ***************************************************************************************************************************
   * Return the legend of the layer. This routine returns null when the layerPath specified is not found. If the style property
   * of the layerConfig object is undefined, the legend property of the object returned will be null.
   *
   * @param {string} layerPath The layer path to the layer's configuration.
   *
   * @returns {Promise<TypeLegend | null>} The legend of the layer.
   */
  async getLegend(layerPath?: string): Promise<TypeLegend | null> {
    try {
      layerPath = layerPath || this.layerPathAssociatedToTheGeoviewLayer;
      const layerConfig = this.getLayerConfig(layerPath) as
        | (TypeBaseLayerEntryConfig & {
            style: TypeStyleConfig;
          })
        | undefined;

      if (!layerConfig) {
        const legend: TypeLegend = {
          type: this.type,
          layerPath: `error - layerPath = ${layerPath}`,
          layerName: { en: 'config not found', fr: 'config inexistante' } as TypeLocalizedString,
          styleConfig: null,
          legend: null,
        };
        return legend;
      }

      if (!layerConfig.style) {
        const legend: TypeLegend = {
          type: this.type,
          layerPath,
          layerName: layerConfig.layerName!,
          styleConfig: layerConfig.style,
          legend: null,
        };
        return legend;
      }

      const legend: TypeLegend = {
        type: this.type,
        layerPath,
        layerName: layerConfig?.layerName,
        styleConfig: layerConfig?.style,
        legend: await api.maps[this.mapId].geoviewRenderer.getLegendStyles(layerConfig),
      };
      return legend;
    } catch (error) {
      // Log
      logger.logError(error);
      return null;
    }
  }

  /** ***************************************************************************************************************************
   * Get and format the value of the field with the name passed in parameter. Vector GeoView layers convert dates to milliseconds
   * since the base date. Vector feature dates must be in ISO format.
   *
   * @param {Feature} features The features that hold the field values.
   * @param {string} fieldName The field name.
   * @param {'number' | 'string' | 'date'} fieldType The field type.
   *
   * @returns {string | number | Date} The formatted value of the field.
   */
  protected getFieldValue(feature: Feature, fieldName: string, fieldType: 'number' | 'string' | 'date'): string | number | Date {
    const fieldValue = feature.get(fieldName);
    let returnValue: string | number | Date;
    if (fieldType === 'date') {
      if (typeof fieldValue === 'string') {
        if (!this.serverDateFragmentsOrder)
          this.serverDateFragmentsOrder = api.dateUtilities.getDateFragmentsOrder(api.dateUtilities.deduceDateFormat(fieldValue));
        returnValue = api.dateUtilities.applyInputDateFormat(fieldValue, this.serverDateFragmentsOrder);
      } else {
        // All vector dates are kept internally in UTC.
        returnValue = api.dateUtilities.convertToUTC(`${api.dateUtilities.convertMilisecondsToDate(fieldValue)}Z`);
      }
      const reverseTimeZone = true;
      if (this.externalFragmentsOrder)
        returnValue = api.dateUtilities.applyOutputDateFormat(returnValue, this.externalFragmentsOrder, reverseTimeZone);
      return returnValue;
    }
    return fieldValue;
  }

  /** ***************************************************************************************************************************
   * Convert the feature information to an array of TypeArrayOfFeatureInfoEntries.
   *
   * @param {Feature[]} features The array of features to convert.
   * @param {TypeImageLayerEntryConfig | TypeVectorLayerEntryConfig} layerConfig The layer configuration.
   *
   * @returns {TypeArrayOfFeatureInfoEntries} The Array of feature information.
   */
  protected async formatFeatureInfoResult(
    features: Feature[],
    layerConfig: TypeOgcWmsLayerEntryConfig | TypeEsriDynamicLayerEntryConfig | TypeVectorLayerEntryConfig
  ): Promise<TypeArrayOfFeatureInfoEntries> {
    try {
      if (!features.length) return [];

      const featureInfo = layerConfig?.source?.featureInfo;
      const fieldTypes = featureInfo?.fieldTypes?.split(',') as ('string' | 'number' | 'date')[];
      const outfields = getLocalizedValue(featureInfo?.outfields, this.mapId)?.split(',');
      const aliasFields = getLocalizedValue(featureInfo?.aliasFields, this.mapId)?.split(',');
      const queryResult: TypeArrayOfFeatureInfoEntries = [];
      let featureKeyCounter = 0;
      let fieldKeyCounter = 0;
      const promisedAllCanvasFound: Promise<{ feature: Feature; canvas: HTMLCanvasElement | undefined }>[] = [];
      features.forEach((featureNeedingItsCanvas) => {
        promisedAllCanvasFound.push(
          new Promise<{ feature: Feature; canvas: HTMLCanvasElement | undefined }>((resolveCanvas) => {
            api.maps[this.mapId].geoviewRenderer
              .getFeatureCanvas(featureNeedingItsCanvas, layerConfig as TypeVectorLayerEntryConfig)
              .then((canvas) => {
                resolveCanvas({ feature: featureNeedingItsCanvas, canvas });
              });
          })
        );
      });
      const arrayOfFeatureInfo = await Promise.all(promisedAllCanvasFound);
      arrayOfFeatureInfo.forEach(({ canvas, feature }) => {
        if (canvas) {
          const extent = feature.getGeometry()!.getExtent();

          const featureInfoEntry: TypeFeatureInfoEntry = {
            // feature key for building the data-grid
            featureKey: featureKeyCounter++,
            geoviewLayerType: this.type,
            extent,
            geometry: feature,
            featureIcon: canvas,
            fieldInfo: {},
            nameField: getLocalizedValue(layerConfig?.source?.featureInfo?.nameField, this.mapId) || null,
          };

          const featureFields = (feature as Feature).getKeys();
          featureFields.forEach((fieldName) => {
            if (fieldName !== 'geometry') {
              if (outfields?.includes(fieldName)) {
                const fieldIndex = outfields.indexOf(fieldName);
                featureInfoEntry.fieldInfo[fieldName] = {
                  fieldKey: fieldKeyCounter++,
                  value: this.getFieldValue(feature, fieldName, fieldTypes![fieldIndex]),
                  dataType: fieldTypes![fieldIndex] as 'string' | 'date' | 'number',
                  alias: aliasFields![fieldIndex],
                  domain: this.getFieldDomain(fieldName, layerConfig),
                };
              } else if (!outfields) {
                featureInfoEntry.fieldInfo[fieldName] = {
                  fieldKey: fieldKeyCounter++,
                  value: this.getFieldValue(feature, fieldName, this.getFieldType(fieldName, layerConfig)),
                  dataType: this.getFieldType(fieldName, layerConfig),
                  alias: fieldName,
                  domain: this.getFieldDomain(fieldName, layerConfig),
                };
              }
            }
          });
          queryResult.push(featureInfoEntry);
        }
      });
      return queryResult;
    } catch (error) {
      // Log
      logger.logError(error);
      return [];
    }
  }

  /** ***************************************************************************************************************************
   * Get the layerFilter that is associated to the layer. Returns undefined when the layer config can't be found using the layer
   * path.
   *
   * @param {string} layerPath The layer path to the layer's configuration.
   *
   * @returns {string | undefined} The filter associated to the layer or undefined.
   */
  getLayerFilter(layerPath?: string): string | undefined {
    layerPath = layerPath || this.layerPathAssociatedToTheGeoviewLayer;
    const layerConfig = this.getLayerConfig(layerPath);
    return layerConfig?.olLayer?.get('layerFilter');
  }

  /** ***************************************************************************************************************************
   * Get the layerFilter that is associated to the layer. Returns undefined when the layer config can't be found using the layer
   * path.
   *
   * @param {string} layerPath The layer path to the layer's configuration.
   *
   * @returns {TimeDimension} The temporal dimension associated to the layer or undefined.
   */
  getTemporalDimension(layerPath?: string): TimeDimension {
    layerPath = layerPath || this.layerPathAssociatedToTheGeoviewLayer;
    return this.layerTemporalDimension[layerPath];
  }

  /** ***************************************************************************************************************************
   * Get the bounds of the layer represented in the layerConfig pointed to by the cached layerPath, returns updated bounds
   *
   * @param {Extent | undefined} bounds The current bounding box to be adjusted.
   * @param {never} notUsed This parameter must not be provided. It is there to allow overloading of the method signature.
   *
   * @returns {Extent} The new layer bounding box.
   */
  protected abstract getBounds(bounds: Extent, notUsed?: never): Extent | undefined;

  /** ***************************************************************************************************************************
   * Get the bounds of the layer represented in the layerConfig pointed to by the layerPath, returns updated bounds
   *
   * @param {string} layerPath The Layer path to the layer's configuration.
   * @param {Extent | undefined} bounds The current bounding box to be adjusted.
   *
   * @returns {Extent} The new layer bounding box.
   */
  protected abstract getBounds(layerPath: string, bounds?: Extent): Extent | undefined;

  /** ***************************************************************************************************************************
   * Compute the layer bounds or undefined if the result can not be obtained from the feature extents that compose the layer. If
   * projectionCode is defined, returns the bounds in the specified projection otherwise use the map projection. The bounds are
   * different from the extent. They are mainly used for display purposes to show the bounding box in which the data resides and
   * to zoom in on the entire layer data. It is not used by openlayer to limit the display of data on the map.
   *
   * @param {string} layerPath The Layer path to the layer's configuration.
   * @param {string | number | undefined} projectionCode Optional projection code to use for the returned bounds. Default to
   * current projection.
   *
   * @returns {Extent} The layer bounding box.
   */
  calculateBounds(layerPath?: string): Extent | undefined {
    layerPath = layerPath || this.layerPathAssociatedToTheGeoviewLayer;
    let bounds: Extent | undefined;
    const processGroupLayerBounds = (listOfLayerEntryConfig: TypeListOfLayerEntryConfig) => {
      listOfLayerEntryConfig.forEach((layerConfig) => {
        if (layerEntryIsGroupLayer(layerConfig)) processGroupLayerBounds(layerConfig.listOfLayerEntryConfig);
        else {
          bounds = this.getBounds(layerConfig.layerPath, bounds);
        }
      });
    };

    const initialLayerConfig = this.getLayerConfig(layerPath);
    if (initialLayerConfig) {
      if (Array.isArray(initialLayerConfig)) processGroupLayerBounds(initialLayerConfig);
      else processGroupLayerBounds([initialLayerConfig]);
    }

    return bounds;
  }

  /** ***************************************************************************************************************************
   * Set the layerStatus code of all layers in the listOfLayerEntryConfig.
   *
   * @param {TypeLayerStatus} newStatus The new status to assign to the layers.
   * @param {TypeListOfLayerEntryConfig} listOfLayerEntryConfig The list of layer's configuration.
   * @param {string} errorMessage The error message.
   */
  setAllLayerStatusTo(newStatus: TypeLayerStatus, listOfLayerEntryConfig: TypeListOfLayerEntryConfig, errorMessage?: string) {
    listOfLayerEntryConfig.forEach((layerConfig: TypeLayerEntryConfig) => {
      if (layerEntryIsGroupLayer(layerConfig)) this.setAllLayerStatusTo(newStatus, layerConfig.listOfLayerEntryConfig, errorMessage);
      else {
        const { layerPath } = layerConfig;
        this.setLayerStatus(newStatus, layerPath);
        if (newStatus === 'error') {
          this.layerLoadError.push({
            layer: layerPath,
            consoleMessage: `${errorMessage} for layer ${layerPath} of map ${this.mapId}`,
          });
        }
      }
    });
  }

  /** ***************************************************************************************************************************
   * remove a layer configuration.
   *
   * @param {string} layerPath The layerpath to the node we want to delete.
   */
  removeConfig(layerPath?: string) {
    layerPath = layerPath || this.layerPathAssociatedToTheGeoviewLayer;
    const layerConfigToRemove = this.getLayerConfig(layerPath) as TypeBaseLayerEntryConfig;
    if (layerConfigToRemove.entryType !== 'group') this.unregisterFromLayerSets(layerConfigToRemove);
    delete api.maps[this.mapId].layer.registeredLayers[layerPath];
  }
}<|MERGE_RESOLUTION|>--- conflicted
+++ resolved
@@ -386,7 +386,6 @@
     }
     this.listOfLayerEntryConfig[0].geoviewLayerConfig.listOfLayerEntryConfig = listOfLayerEntryConfig;
     this.initRegisteredLayers();
-    // this.registerAllLayersToLayerSets();
   }
 
   /** ***************************************************************************************************************************
@@ -1076,10 +1075,7 @@
     if (initialSettings?.minZoom !== undefined) layerGroupOptions.minZoom = initialSettings?.minZoom;
     if (initialSettings?.opacity !== undefined) layerGroupOptions.opacity = initialSettings?.opacity;
     if (initialSettings?.visible !== undefined) layerGroupOptions.visible = initialSettings?.visible !== 'no';
-<<<<<<< HEAD
-=======
     // You dont have to set the layerConfig.loadEndListenerType before setting the layerConfig.olLayer when entryType = 'group'.
->>>>>>> 6b146e32
     layerConfig.olLayer = new LayerGroup(layerGroupOptions);
     return layerConfig.olLayer as LayerGroup;
   }
