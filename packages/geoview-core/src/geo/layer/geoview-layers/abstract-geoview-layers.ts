/* eslint-disable @typescript-eslint/no-unused-vars */
/* eslint-disable no-param-reassign */
import BaseLayer from 'ol/layer/Base';
import Collection from 'ol/Collection';
import { Coordinate } from 'ol/coordinate';
import { Pixel } from 'ol/pixel';
import { Extent } from 'ol/extent';
import LayerGroup, { Options as LayerGroupOptions } from 'ol/layer/Group';
import Feature from 'ol/Feature';

import cloneDeep from 'lodash/cloneDeep';

import {
  generateId,
  getLocalizedValue,
  getXMLHttpRequest,
  showError,
  replaceParams,
  getLocalizedMessage,
  whenThisThen,
  createLocalizedString,
} from '@/core/utils/utilities';
import {
  TypeGeoviewLayerConfig,
  TypeListOfLayerEntryConfig,
  TypeLocalizedString,
  TypeLayerEntryConfig,
  TypeBaseLayerEntryConfig,
  layerEntryIsGroupLayer,
  TypeStyleConfig,
  TypeLayerGroupEntryConfig,
  TypeVectorLayerEntryConfig,
  layerEntryIsVector,
  TypeLayerEntryType,
  TypeOgcWmsLayerEntryConfig,
  TypeEsriDynamicLayerEntryConfig,
  TypeBaseSourceVectorInitialConfig,
  TypeLayerInitialSettings,
  TypeLayerStatus,
  TypeStyleGeometry,
} from '@/geo/map/map-schema-types';
import {
  codedValueType,
  GetFeatureInfoPayload,
  payloadIsQueryLayer,
  rangeDomainType,
  TypeArrayOfFeatureInfoEntries,
  TypeFeatureInfoEntry,
  QueryType,
  LayerSetPayload,
  payloadIsRequestLayerInventory,
  GetLegendsPayload,
  payloadIsQueryLegend,
  TypeLocation,
} from '@/api/events/payloads';
import { api } from '@/app';
import { EVENT_NAMES } from '@/api/events/event-types';
import { TypeJsonObject, toJsonObject } from '@/core/types/global-types';
import { Layer } from '@/geo/layer/layer';
import { TimeDimension, TypeDateFragments } from '@/core/utils/date-mgt';
import { TypeEventHandlerFunction } from '@/api/events/event';
import { MapEventProcessor } from '@/api/event-processors/event-processor-children/map-event-processor';
import { logger } from '@/core/utils/logger';

export type TypeLegend = {
  layerPath: string;
  layerName?: TypeLocalizedString;
  type: TypeGeoviewLayerType;
  styleConfig?: TypeStyleConfig | null;
  // Layers other than vector layers use the HTMLCanvasElement type for their legend.
  legend: TypeVectorLayerStyles | HTMLCanvasElement | null;
};

/**
 * type guard function that redefines a TypeLegend as a TypeWmsLegend
 * if the event attribute of the verifyIfPayload parameter is valid. The type ascention
 * applies only to the true block of the if clause.
 *
 * @param {TypeLegend} verifyIfLegend object to test in order to determine if the type ascention is valid
 * @returns {boolean} returns true if the payload is valid
 */
export const isWmsLegend = (verifyIfLegend: TypeLegend): verifyIfLegend is TypeWmsLegend => {
  return verifyIfLegend?.type === 'ogcWms';
};

export interface TypeWmsLegendStyle {
  name: string;
  legend: HTMLCanvasElement | null;
}

export interface TypeWmsLegend extends Omit<TypeLegend, 'styleConfig'> {
  legend: HTMLCanvasElement | null;
  styles?: TypeWmsLegendStyle[];
}

/**
 * type guard function that redefines a TypeLegend as a TypeImageStaticLegend
 * if the type attribute of the verifyIfLegend parameter is valid. The type ascention
 * applies only to the true block of the if clause.
 *
 * @param {TypeLegend} verifyIfLegend object to test in order to determine if the type ascention is valid
 * @returns {boolean} returns true if the payload is valid
 */
export const isImageStaticLegend = (verifyIfLegend: TypeLegend): verifyIfLegend is TypeImageStaticLegend => {
  return verifyIfLegend?.type === 'imageStatic';
};

export interface TypeImageStaticLegend extends Omit<TypeLegend, 'styleConfig'> {
  legend: HTMLCanvasElement | null;
}

const validVectorLayerLegendTypes: TypeGeoviewLayerType[] = [
  'GeoJSON',
  'esriDynamic',
  'esriFeature',
  'esriImage',
  'ogcFeature',
  'ogcWfs',
  'GeoPackage',
];
/**
 * type guard function that redefines a TypeLegend as a TypeVectorLegend
 * if the type attribute of the verifyIfLegend parameter is valid. The type ascention
 * applies only to the true block of the if clause.
 *
 * @param {TypeLegend} verifyIfLegend object to test in order to determine if the type ascention is valid
 * @returns {boolean} returns true if the payload is valid
 */
export const isVectorLegend = (verifyIfLegend: TypeLegend): verifyIfLegend is TypeVectorLegend => {
  return validVectorLayerLegendTypes.includes(verifyIfLegend?.type);
};

export interface TypeVectorLegend extends TypeLegend {
  legend: TypeVectorLayerStyles;
}

export type TypeStyleRepresentation = {
  /** The defaultCanvas property is used by Simple styles and default styles when defined in unique value and class
   * break styles.
   */
  defaultCanvas?: HTMLCanvasElement | null;
  /** The arrayOfCanvas property is used by unique value and class break styles. */
  arrayOfCanvas?: (HTMLCanvasElement | null)[];
};
export type TypeVectorLayerStyles = Partial<Record<TypeStyleGeometry, TypeStyleRepresentation>>;

/** ******************************************************************************************************************************
 * GeoViewAbstractLayers types
 */

// Constant used to define the default layer names
const DEFAULT_LAYER_NAMES: Record<TypeGeoviewLayerType, string> = {
  esriDynamic: 'Esri Dynamic Layer',
  esriFeature: 'Esri Feature Layer',
  esriImage: 'Esri Image Layer',
  imageStatic: 'Static Image Layer',
  GeoJSON: 'GeoJson Layer',
  geoCore: 'GeoCore Layer',
  GeoPackage: 'GeoPackage Layer',
  xyzTiles: 'XYZ Tiles',
  vectorTiles: 'Vector Tiles',
  ogcFeature: 'OGC Feature Layer',
  ogcWfs: 'WFS Layer',
  ogcWms: 'WMS Layer',
};

// Definition of the keys used to create the constants of the GeoView layer
type LayerTypesKey =
  | 'ESRI_DYNAMIC'
  | 'ESRI_FEATURE'
  | 'ESRI_IMAGE'
  | 'IMAGE_STATIC'
  | 'GEOJSON'
  | 'GEOCORE'
  | 'GEOPACKAGE'
  | 'XYZ_TILES'
  | 'VECTOR_TILES'
  | 'OGC_FEATURE'
  | 'WFS'
  | 'WMS';

/**
 * Type of GeoView layers
 */
export type TypeGeoviewLayerType =
  | 'esriDynamic'
  | 'esriFeature'
  | 'esriImage'
  | 'imageStatic'
  | 'GeoJSON'
  | 'geoCore'
  | 'GeoPackage'
  | 'xyzTiles'
  | 'vectorTiles'
  | 'ogcFeature'
  | 'ogcWfs'
  | 'ogcWms';

/**
 * Definition of the GeoView layer constants
 */
export const CONST_LAYER_TYPES: Record<LayerTypesKey, TypeGeoviewLayerType> = {
  ESRI_DYNAMIC: 'esriDynamic',
  ESRI_FEATURE: 'esriFeature',
  ESRI_IMAGE: 'esriImage',
  IMAGE_STATIC: 'imageStatic',
  GEOJSON: 'GeoJSON',
  GEOCORE: 'geoCore',
  GEOPACKAGE: 'GeoPackage',
  XYZ_TILES: 'xyzTiles',
  VECTOR_TILES: 'vectorTiles',
  OGC_FEATURE: 'ogcFeature',
  WFS: 'ogcWfs',
  WMS: 'ogcWms',
};

/**
 * Definition of the GeoView layer entry types for each type of Geoview layer
 */
export const CONST_LAYER_ENTRY_TYPE: Record<TypeGeoviewLayerType, TypeLayerEntryType> = {
  imageStatic: 'raster-image',
  esriDynamic: 'raster-image',
  esriFeature: 'vector',
  esriImage: 'raster-image',
  GeoJSON: 'vector',
  geoCore: 'geoCore',
  GeoPackage: 'vector',
  xyzTiles: 'raster-tile',
  vectorTiles: 'raster-tile',
  ogcFeature: 'vector',
  ogcWfs: 'vector',
  ogcWms: 'raster-image',
};

/**
 * Definition of the sub schema to use for each type of Geoview layer
 */
export const CONST_GEOVIEW_SCHEMA_BY_TYPE: Record<TypeGeoviewLayerType, string> = {
  imageStatic: 'TypeImageStaticLayerEntryConfig',
  esriDynamic: 'TypeEsriDynamicLayerEntryConfig',
  esriFeature: 'TypeVectorLayerEntryConfig',
  esriImage: 'TypeEsriImageLayerEntryConfig',
  GeoJSON: 'TypeVectorLayerEntryConfig',
  geoCore: 'TypeGeocoreLayerEntryConfig',
  GeoPackage: 'TypeVectorLayerEntryConfig',
  xyzTiles: 'TypeTileLayerEntryConfig',
  vectorTiles: 'TypeTileLayerEntryConfig',
  ogcFeature: 'TypeVectorLayerEntryConfig',
  ogcWfs: 'TypeVectorLayerEntryConfig',
  ogcWms: 'TypeOgcWmsLayerEntryConfig',
};

type TypeLayerSetHandlerFunctions = {
  requestLayerInventory?: TypeEventHandlerFunction;
  queryLegend?: TypeEventHandlerFunction;
  queryLayer?: TypeEventHandlerFunction;
  updateLayerStatus?: TypeEventHandlerFunction;
  updateLayerPhase?: TypeEventHandlerFunction;
};

// ******************************************************************************************************************************
// ******************************************************************************************************************************
/** ******************************************************************************************************************************
 * The AbstractGeoViewLayer class is normally used for creating subclasses and is not instantiated (using the new operator) in the
 * app. It registers the configuration options and defines the methods shared by all its descendant. The class constructor has
 * three parameters: mapId, type and mapLayerConfig. Its role is to save in attributes the mapId, type and elements of the
 * mapLayerConfig that are common to all GeoView layers. The main characteristic of a GeoView layer is the presence of an
 * metadataAccessPath attribute whose value is passed as an attribute of the mapLayerConfig object.
 */
// ******************************************************************************************************************************
export abstract class AbstractGeoViewLayer {
  /** The unique identifier of the map on which the GeoView layer will be drawn. */
  mapId: string;

  /** Flag used to indicate the layer's phase */
  layerPhase = '';

  /** The type of GeoView layer that is instantiated. */
  type: TypeGeoviewLayerType;

  /** The unique identifier for the GeoView layer. The value of this attribute is extracted from the mapLayerConfig parameter.
   * If its value is undefined, a unique value is generated.
   */
  geoviewLayerId: string;

  /** The GeoView layer name. The value of this attribute is extracted from the mapLayerConfig parameter. If its value is
   * undefined, a default value is generated.
   */
  geoviewLayerName: TypeLocalizedString = createLocalizedString('');

  /** The GeoView layer metadataAccessPath. The name attribute is optional */
  metadataAccessPath: TypeLocalizedString = createLocalizedString('');

  /**
   * An array of layer settings. In the schema, this attribute is optional. However, we define it as mandatory and if the
   * configuration does not provide a value, we use an empty array instead of an undefined attribute.
   */
  listOfLayerEntryConfig: TypeListOfLayerEntryConfig = [];

  /**
   * Initial settings to apply to the GeoView layer at creation time. This attribute is allowed only if listOfLayerEntryConfig.length > 1.
   */
  initialSettings?: TypeLayerInitialSettings;

  /** layers of listOfLayerEntryConfig that did not load. */
  layerLoadError: { layer: string; consoleMessage: string }[] = [];

  /**
   * The structure of the vector or raster layers to be displayed for this GeoView class. This property points to the root of the layer tree,
   * unlike the olLayer (singular) property stored in the layer configuration entries list, which points to a node or leaf in the tree.
   * The initial value of olLayers is null, indicating that the layer tree has not been created.
   */
  olLayers: BaseLayer | null = null;

  // The service metadata.
  metadata: TypeJsonObject | null = null;

  /** Layer metadata */
  layerMetadata: Record<string, TypeJsonObject> = {};

  /** Layer temporal dimension indexed by layerPath. */
  layerTemporalDimension: Record<string, TimeDimension> = {};

  /** Attribution used in the OpenLayer source. */
  attributions: string[] = [];

  /** LayerSet handler functions indexed by layerPath. This property is used to deactivate (off) events attached to a layer. */
  registerToLayerSetListenerFunctions: Record<string, TypeLayerSetHandlerFunctions> = {};

  /** Date format object used to translate server to ISO format and ISO to server format */
  serverDateFragmentsOrder?: TypeDateFragments;

  /** Date format object used to translate internal UTC ISO format to the external format, the one used by the user */
  externalFragmentsOrder: TypeDateFragments;

  // LayerPath to use when we want to call a GeoView layer's method using the following syntaxe:
  // api.maps[mapId].layer.geoviewLayer(layerPath).getVisible()
  layerPathAssociatedToTheGeoviewLayer = '';

  /** ***************************************************************************************************************************
   * The class constructor saves parameters and common configuration parameters in attributes.
   *
   * @param {TypeGeoviewLayerType} type The type of GeoView layer that is instantiated.
   * @param {TypeGeoviewLayer} mapLayerConfig The GeoView layer configuration options.
   * @param {string} mapId The unique identifier of the map on which the GeoView layer will be drawn.
   */
  constructor(type: TypeGeoviewLayerType, mapLayerConfig: TypeGeoviewLayerConfig, mapId: string) {
    this.mapId = mapId;
    this.type = type;
    this.geoviewLayerId = mapLayerConfig.geoviewLayerId || generateId('');
    this.geoviewLayerName.en = mapLayerConfig?.geoviewLayerName?.en ? mapLayerConfig.geoviewLayerName.en : DEFAULT_LAYER_NAMES[type];
    this.geoviewLayerName.fr = mapLayerConfig?.geoviewLayerName?.fr ? mapLayerConfig.geoviewLayerName.fr : DEFAULT_LAYER_NAMES[type];
    if (mapLayerConfig.metadataAccessPath?.en) this.metadataAccessPath.en = mapLayerConfig.metadataAccessPath.en.trim();
    if (mapLayerConfig.metadataAccessPath?.fr) this.metadataAccessPath.fr = mapLayerConfig.metadataAccessPath.fr.trim();
    this.initialSettings = mapLayerConfig.initialSettings;
    this.serverDateFragmentsOrder = mapLayerConfig.serviceDateFormat
      ? api.dateUtilities.getDateFragmentsOrder(mapLayerConfig.serviceDateFormat)
      : undefined;
    this.externalFragmentsOrder = api.dateUtilities.getDateFragmentsOrder(mapLayerConfig.externalDateFormat);
    api.maps[mapId].layer.geoviewLayers[this.geoviewLayerId] = this;
    this.setListOfLayerEntryConfig(mapLayerConfig, mapLayerConfig.listOfLayerEntryConfig);
  }

  /** ***************************************************************************************************************************
   * Set the list of layer entry configuration and initialize the registered layer object and register all layers to layer sets.
   *
   * @param {TypeGeoviewLayer} mapLayerConfig The GeoView layer configuration options.
   * @param {TypeListOfLayerEntryConfig} listOfLayerEntryConfig The list of layer's configuration
   */
  setListOfLayerEntryConfig(mapLayerConfig: TypeGeoviewLayerConfig, listOfLayerEntryConfig: TypeListOfLayerEntryConfig) {
    if (listOfLayerEntryConfig.length === 0) return;
    if (listOfLayerEntryConfig.length === 1) this.listOfLayerEntryConfig = listOfLayerEntryConfig;
    else {
      const layerGroup = new TypeLayerGroupEntryConfig({
        geoviewLayerConfig: listOfLayerEntryConfig[0].geoviewLayerConfig,
        layerId: this.geoviewLayerId,
        layerName: this.geoviewLayerName,
        isMetadataLayerGroup: false,
        initialSettings: mapLayerConfig.initialSettings,
        listOfLayerEntryConfig,
      } as TypeLayerGroupEntryConfig);
      this.listOfLayerEntryConfig = [layerGroup];
      layerGroup.listOfLayerEntryConfig.forEach((layerConfig, i) => {
        layerGroup.listOfLayerEntryConfig[i].parentLayerConfig = layerGroup;
      });
    }
    this.listOfLayerEntryConfig[0].geoviewLayerConfig.listOfLayerEntryConfig = listOfLayerEntryConfig;
    this.initRegisteredLayers();
    // this.registerAllLayersToLayerSets();
  }

  /** ***************************************************************************************************************************
   * Change the layer phase property and emit an event to update existing layer sets.
   *
   * @param {string} layerPhase The value to assign to the layer phase property.
   * @param {string} layerPath The layer path to the layer's configuration affected by the change.
   */
  setLayerPhase(layerPhase: string, layerPath?: string) {
    if (layerPath) {
      this.layerPhase = layerPhase;
      const layerConfig = this.getLayerConfig(layerPath) as TypeBaseLayerEntryConfig;
      layerConfig.layerPhase = layerPhase;
      api.event.emit(LayerSetPayload.createLayerSetChangeLayerPhasePayload(this.mapId, layerPath, layerPhase));
    } else {
      this.layerPhase = layerPhase;
      const changeAllSublayerPhase = (listOfLayerEntryConfig = this.listOfLayerEntryConfig) => {
        listOfLayerEntryConfig.forEach((subLayerConfig) => {
          if (layerEntryIsGroupLayer(subLayerConfig)) changeAllSublayerPhase(subLayerConfig.listOfLayerEntryConfig);
          else {
            (subLayerConfig as TypeBaseLayerEntryConfig).layerPhase = layerPhase;
            api.event.emit(LayerSetPayload.createLayerSetChangeLayerPhasePayload(this.mapId, subLayerConfig.layerPath, layerPhase));
          }
        });
      };
      changeAllSublayerPhase();
    }
  }

  /** ***************************************************************************************************************************
   * Change the layer status property and emit an event to update existing layer sets.
   *
   * @param {TypeLayerStatus} layerStatus The value to assign to the layer status property.
   * @param {string} layerPath The layer path to the layer's configuration affected by the change.
   */
  setLayerStatus(layerStatus: TypeLayerStatus, layerPath?: string) {
    layerPath = layerPath || this.layerPathAssociatedToTheGeoviewLayer;
    const layerConfig = this.getLayerConfig(layerPath) as TypeBaseLayerEntryConfig;
    layerConfig.layerStatus = layerStatus;
    api.event.emit(LayerSetPayload.createLayerSetChangeLayerStatusPayload(this.mapId, layerPath, layerStatus!));
    if (layerStatus === 'processed') this.setLayerPhase('processed', layerPath);
  }

  /** ***************************************************************************************************************************
   * Process recursively the list of layer entries to see if all of them are processed.
   *
   * @param {TypeLayerStatus[]} listOfStatusFlag The list of layer's configuration
   * @param {TypeListOfLayerEntryConfig} listOfLayerEntryConfig The list of layer's configuration
   *                                                            (default: this.listOfLayerEntryConfig).
   *
   * @returns {boolean} true when all layers are processed.
   */
  allLayerStatusAreIn(
    listOfStatusFlag: TypeLayerStatus[],
    listOfLayerEntryConfig: TypeListOfLayerEntryConfig = this.listOfLayerEntryConfig
  ): boolean {
    // Try to find an unprocessed layer. If you can, return false
    return !listOfLayerEntryConfig.find((layerConfig: TypeLayerEntryConfig) => {
      if (layerEntryIsGroupLayer(layerConfig)) return !this.allLayerStatusAreIn(listOfStatusFlag, layerConfig.listOfLayerEntryConfig);
      return !listOfStatusFlag.includes((layerConfig as TypeBaseLayerEntryConfig).layerStatus || 'newInstance');
    });
  }

  /** ***************************************************************************************************************************
   * Recursively process the list of layer entries to count all layers in error.
   *
   * @param {TypeListOfLayerEntryConfig} listOfLayerEntryConfig The list of layer's configuration
   *                                                            (default: this.listOfLayerEntryConfig).
   *
   * @returns {number} The number of layers in error.
   */
  countErrorStatus(listOfLayerEntryConfig: TypeListOfLayerEntryConfig = this.listOfLayerEntryConfig): number {
    return listOfLayerEntryConfig.reduce((counter: number, layerConfig: TypeLayerEntryConfig) => {
      if (layerEntryIsGroupLayer(layerConfig)) return counter + this.countErrorStatus(layerConfig.listOfLayerEntryConfig);
      if ((layerConfig as TypeBaseLayerEntryConfig).layerStatus === 'error') return counter + 1;
      return counter;
    }, 0);
  }

  /** ***************************************************************************************************************************
   * Process recursively the list of layer entries to initialize the registeredLayers object.
   *
   * @param {TypeListOfLayerEntryConfig} listOfLayerEntryConfig The list of layer entries to process.
   */
  private initRegisteredLayers(listOfLayerEntryConfig: TypeListOfLayerEntryConfig = this.listOfLayerEntryConfig) {
    const { layer } = api.maps[this.mapId];
    listOfLayerEntryConfig.forEach((layerConfig: TypeLayerEntryConfig, i) => {
      if (layer.isRegistered(layerConfig)) {
        this.layerLoadError.push({
          layer: layerConfig.layerPath,
          consoleMessage: `Duplicate layerPath (mapId:  ${this.mapId}, layerPath: ${layerConfig.layerPath})`,
        });
        // Duplicat layer can't be kept because it has the same layer path than the first encontered layer.
        delete listOfLayerEntryConfig[i];
      } else {
        layerConfig.geoviewLayerInstance = this;
        layerConfig.registerLayerConfig();
      }
      if (layerEntryIsGroupLayer(layerConfig)) this.initRegisteredLayers(layerConfig.listOfLayerEntryConfig);
    });
  }

  /** ***************************************************************************************************************************
   * Process recursively the list of layer Entries to register all layers to the layerSets.
   *
   * @param {TypeListOfLayerEntryConfig} listOfLayerEntryConfig The list of layer entries to process.
   * /
  private registerAllLayersToLayerSets(listOfLayerEntryConfig: TypeListOfLayerEntryConfig = this.listOfLayerEntryConfig) {
    if (listOfLayerEntryConfig.length === 1)
      if (layerEntryIsGroupLayer(listOfLayerEntryConfig[0]))
        this.registerAllLayersToLayerSets(listOfLayerEntryConfig[0].listOfLayerEntryConfig!);
      else this.registerToLayerSets(listOfLayerEntryConfig[0] as TypeBaseLayerEntryConfig);
    else if (listOfLayerEntryConfig.length > 0)
      listOfLayerEntryConfig.forEach((layerConfig) => {
        if (layerEntryIsGroupLayer(layerConfig)) this.registerAllLayersToLayerSets(layerConfig.listOfLayerEntryConfig!);
        else {
          this.registerToLayerSets(layerConfig as TypeBaseLayerEntryConfig);
          this.setLayerPhase('newInstance', layerConfig.layerPath);
        }
      });
  }

  /** ***************************************************************************************************************************
   * This method is used to create the layers specified in the listOfLayerEntryConfig attribute inherited from its parent.
   * Normally, it is the second method called in the life cycle of a GeoView layer, the first one being the constructor.
   * Its code is the same for all child classes. It must first validate that the olLayers attribute is null indicating
   * that the method has never been called before for this layer. If this is not the case, an error message must be sent.
   * Then, it calls the abstract method getAdditionalServiceDefinition. For example, when the child is a WFS service, this
   * method executes the GetCapabilities request and saves the result in the metadata attribute of the class. It also process
   * the layer's metadata for each layer in the listOfLayerEntryConfig tree in order to define the missing pieces of the layer's
   * configuration. Layer's configuration can come from the configuration of the GeoView layer or from the information saved by
   * the method processListOfLayerEntryMetadata, priority being given to the first of the two. When the GeoView layer does not
   * have a service definition, the getAdditionalServiceDefinition method does nothing.
   *
   * Finally, the processListOfLayerEntryConfig is called to instantiate each layer identified by the listOfLayerEntryConfig
   * attribute. This method will also register the layers to all layer sets that offer this possibility. For example, if a layer
   * is queryable, it will subscribe to the details-panel and every time the user clicks on the map, the panel will ask the layer
   * to return the descriptive information of all the features in a tolerance radius. This information will be used to populate
   * the details-panel.
   */
  async createGeoViewLayers(): Promise<void> {
    if (this.olLayers === null) {
      try {
        // Log
        logger.logTraceCore('createGeoViewLayers', this.listOfLayerEntryConfig);

        // Try to get a key for logging timings
        let logTimingsKey;
        if (this.listOfLayerEntryConfig.length > 0) logTimingsKey = `${this.mapId} | ${this.listOfLayerEntryConfig[0].layerPath}`;

        // Log
        if (logTimingsKey) logger.logMarkerStart(logTimingsKey);

        // Set the phase
        this.setLayerPhase('createGeoViewLayers');

        // Get additional service and await
        await this.getAdditionalServiceDefinition();

        // Log the time it took thus far
        if (logTimingsKey) logger.logMarkerCheck(logTimingsKey, 'to get additional service definition (since creating the geoview layer)');

        // Process list of layers and await
        this.olLayers = await this.processListOfLayerEntryConfig(this.listOfLayerEntryConfig);

        // Log the time it took thus far
        if (logTimingsKey) logger.logMarkerCheck(logTimingsKey, 'to process list of layer entry config (since creating the geoview layer)');
      } catch (error) {
        // Log error
        logger.logError(error);
      }
    } else {
      const message = replaceParams([this.mapId], getLocalizedMessage(this.mapId, 'validation.layer.createtwice'));
      showError(this.mapId, message);
      // Log
      logger.logError(`Can not execute twice the createGeoViewLayers method for the map ${this.mapId}`);
    }
  }

  /** ***************************************************************************************************************************
   * This method reads from the metadataAccessPath additional information to complete the GeoView layer configuration.
   */
  protected async getAdditionalServiceDefinition(): Promise<void> {
    this.setLayerPhase('getAdditionalServiceDefinition');
    try {
      await this.fetchServiceMetadata();
      if (this.listOfLayerEntryConfig.length) this.validateAndExtractLayerMetadata();
    } catch (error) {
      // Log
      logger.logError(error);
    }
  }

  /** ***************************************************************************************************************************
   * This method Validate the list of layer configs and extract them in the geoview instance.
   */
  async validateAndExtractLayerMetadata(): Promise<void> {
    this.setLayerPhase('validateAndExtractLayerMetadata');
    try {
      // Recursively process the configuration tree of layer entries by removing layers in error and processing valid layers.
      this.validateListOfLayerEntryConfig(this.listOfLayerEntryConfig);
      await this.processListOfLayerEntryMetadata(this.listOfLayerEntryConfig);
    } catch (error) {
      // Log
      logger.logError(error);
    }
  }

  /** ***************************************************************************************************************************
   * This method reads the service metadata from the metadataAccessPath.
   *
   * @returns {Promise<void>} A promise that the execution is completed.
   */
  protected async fetchServiceMetadata(): Promise<void> {
    this.setLayerPhase('fetchServiceMetadata');
    const metadataUrl = getLocalizedValue(this.metadataAccessPath, this.mapId);
    if (metadataUrl) {
      try {
        const metadataString = await getXMLHttpRequest(`${metadataUrl}?f=json`);
        this.metadata = toJsonObject(JSON.parse(metadataString));
        const { copyrightText } = this.metadata;
        if (copyrightText) this.attributions.push(copyrightText as string);
      } catch (error) {
        // Log
        logger.logError(error);
        this.setAllLayerStatusTo('error', this.listOfLayerEntryConfig, 'Unable to read metadata');
      }
    }
  }

  /** ***************************************************************************************************************************
   * This method recursively validates the configuration of the layer entries to ensure that each layer is correctly defined. If
   * necessary, additional code can be executed in the child method to complete the layer configuration.
   *
   * @param {TypeListOfLayerEntryConfig} listOfLayerEntryConfig The list of layer entries configuration to validate.
   */
  protected abstract validateListOfLayerEntryConfig(listOfLayerEntryConfig: TypeListOfLayerEntryConfig): void;

  /** ***************************************************************************************************************************
   * This method processes recursively the metadata of each layer in the "layer list" configuration.
   *
   * @param {TypeListOfLayerEntryConfig} listOfLayerEntryConfig The list of layers to process.
   *
   * @returns {Promise<void>} A promise that the execution is completed.
   */
  protected async processListOfLayerEntryMetadata(listOfLayerEntryConfig: TypeListOfLayerEntryConfig): Promise<void> {
    this.setLayerPhase('processListOfLayerEntryMetadata');
    try {
      const promisedAllLayerDone: Promise<void>[] = [];
      listOfLayerEntryConfig.forEach((layerConfig: TypeLayerEntryConfig) => {
        if (layerEntryIsGroupLayer(layerConfig))
          if (layerConfig.isMetadataLayerGroup) promisedAllLayerDone.push(this.processMetadataGroupLayer(layerConfig));
          else promisedAllLayerDone.push(this.processListOfLayerEntryMetadata(layerConfig.listOfLayerEntryConfig));
        else promisedAllLayerDone.push(this.processLayerMetadata(layerConfig));
      });
      await Promise.all(promisedAllLayerDone);
    } catch (error) {
      // Log
      logger.logError(error);
    }
  }

  /** ***************************************************************************************************************************
   * This method is used to process metadata group layer entries. These layers behave as a GeoView group layer and also as a data
   * layer (i.e. they have extent, visibility and query flag definition). Metadata group layers can be identified by
   * the presence of an isMetadataLayerGroup attribute set to true.
   *
   * @param {TypeLayerGroupEntryConfig} layerConfig The layer entry configuration to process.
   *
   * @returns {Promise<void>} A promise that the vector layer configuration has its metadata and group layers processed.
   */
  private async processMetadataGroupLayer(layerConfig: TypeLayerGroupEntryConfig): Promise<void> {
    try {
      await this.processLayerMetadata(layerConfig);
      await this.processListOfLayerEntryMetadata(layerConfig.listOfLayerEntryConfig!);
    } catch (error) {
      // Log
      logger.logError(error);
    }
  }

  /** ***************************************************************************************************************************
   * This method is used to process the layer's metadata. It will fill the empty outfields and aliasFields properties of the
   * layer's configuration when applicable.
   *
   * @param {TypeLayerEntryConfig} layerConfig The layer entry configuration to process.
   *
   * @returns {Promise<void>} A promise that the vector layer configuration has its metadata processed.
   */
  protected processLayerMetadata(layerConfig: TypeLayerEntryConfig): Promise<void> {
    if (!layerConfig.source) layerConfig.source = {};
    if (!layerConfig.source.featureInfo) layerConfig.source.featureInfo = { queryable: true };
    return Promise.resolve();
  }

  /** ***************************************************************************************************************************
   * Process recursively the list of layer Entries to create the layers and the layer groups.
   *
   * @param {TypeListOfLayerEntryConfig} listOfLayerEntryConfig The list of layer entries to process.
   * @param {LayerGroup} layerGroup Optional layer group to use when we have many layers. The very first call to
   *  processListOfLayerEntryConfig must not provide a value for this parameter. It is defined for internal use.
   *
   * @returns {Promise<BaseLayer | null>} The promise that the layers were processed.
   */
  async processListOfLayerEntryConfig(
    listOfLayerEntryConfig: TypeListOfLayerEntryConfig,
    layerGroup?: LayerGroup
  ): Promise<BaseLayer | null> {
    // Log
    logger.logTraceCore('processListOfLayerEntryConfig', listOfLayerEntryConfig);

    this.setLayerPhase('processListOfLayerEntryConfig');
    try {
      if (listOfLayerEntryConfig.length === 0) return null;
      if (listOfLayerEntryConfig.length === 1) {
        if (layerEntryIsGroupLayer(listOfLayerEntryConfig[0])) {
          const newLayerGroup = this.createLayerGroup(listOfLayerEntryConfig[0], listOfLayerEntryConfig[0].initialSettings!);
          const groupReturned = await this.processListOfLayerEntryConfig(listOfLayerEntryConfig[0].listOfLayerEntryConfig!, newLayerGroup);
          if (groupReturned) {
            if (layerGroup) layerGroup.getLayers().push(groupReturned);
            return groupReturned;
          }
          this.layerLoadError.push({
            layer: listOfLayerEntryConfig[0].layerPath,
            consoleMessage: `Unable to create group layer ${listOfLayerEntryConfig[0].layerPath} on map ${this.mapId}`,
          });
          return null;
        }

        if ((listOfLayerEntryConfig[0] as TypeBaseLayerEntryConfig).layerStatus === 'error') return null;
        const { layerPath } = listOfLayerEntryConfig[0];
        const baseLayer = await this.processOneLayerEntry(listOfLayerEntryConfig[0] as TypeBaseLayerEntryConfig);
        if (baseLayer) {
          baseLayer.setVisible(listOfLayerEntryConfig[0].initialSettings?.visible !== 'no');
          this.registerToLayerSets(listOfLayerEntryConfig[0] as TypeBaseLayerEntryConfig);
          if (layerGroup) layerGroup!.getLayers().push(baseLayer!);
          this.setLayerStatus('processed', layerPath);
          return layerGroup || baseLayer;
        }
        this.layerLoadError.push({
          layer: listOfLayerEntryConfig[0].layerPath,
          consoleMessage: `Unable to create layer ${listOfLayerEntryConfig[0].layerPath} on map ${this.mapId}`,
        });
        this.setLayerStatus('error', layerPath);
        return null;
      }

      if (!layerGroup) {
        // All children of this level in the tree have the same parent, so we use the first element of the array to retrieve the parent node.
        layerGroup = this.createLayerGroup(
          listOfLayerEntryConfig[0].parentLayerConfig as TypeLayerEntryConfig,
          listOfLayerEntryConfig[0].initialSettings!
        );
      }
      const promiseOfLayerCreated: Promise<BaseLayer | LayerGroup | null>[] = [];
      listOfLayerEntryConfig.forEach((layerConfig, i) => {
        if (layerEntryIsGroupLayer(layerConfig)) {
          const newLayerGroup = this.createLayerGroup(listOfLayerEntryConfig[i], listOfLayerEntryConfig[i].initialSettings!);
          promiseOfLayerCreated.push(this.processListOfLayerEntryConfig(layerConfig.listOfLayerEntryConfig!, newLayerGroup));
        } else if ((listOfLayerEntryConfig[i] as TypeBaseLayerEntryConfig).layerStatus === 'error')
          promiseOfLayerCreated.push(Promise.resolve(null));
        else {
          promiseOfLayerCreated.push(this.processOneLayerEntry(layerConfig as TypeBaseLayerEntryConfig));
        }
      });
      const listOfLayerCreated = await Promise.all(promiseOfLayerCreated);
      listOfLayerCreated.forEach((baseLayer, i) => {
        const { layerPath } = listOfLayerEntryConfig[i];
        if (baseLayer) {
          const layerConfig = baseLayer?.get('layerConfig') as TypeBaseLayerEntryConfig;
          if (layerConfig) {
            baseLayer.setVisible(layerConfig.initialSettings?.visible !== 'no');

            if (!layerEntryIsGroupLayer(listOfLayerEntryConfig[i])) {
              this.registerToLayerSets(baseLayer.get('layerConfig') as TypeBaseLayerEntryConfig);
              this.setLayerStatus('processed', layerPath);
            }
            layerGroup!.getLayers().push(baseLayer);
          }
        } else {
          this.layerLoadError.push({
            layer: listOfLayerEntryConfig[i].layerPath,
            consoleMessage: `Unable to create ${layerEntryIsGroupLayer(listOfLayerEntryConfig[i]) ? 'group' : ''} layer ${
              listOfLayerEntryConfig[i].layerPath
            } on map ${this.mapId}`,
          });
          this.setLayerStatus('error', layerPath);
        }
      });

      return layerGroup!;
    } catch (error) {
      // Log
      logger.logError(error);
      return null;
    }
  }

  /** ***************************************************************************************************************************
   * This method creates a GeoView layer using the definition provided in the layerConfig parameter.
   *
   * @param {TypeLayerEntryConfig} layerConfig Information needed to create the GeoView layer.
   *
   * @returns {Promise<BaseLayer | null>} The GeoView layer that has been created.
   */
  protected abstract processOneLayerEntry(layerConfig: TypeBaseLayerEntryConfig): Promise<BaseLayer | null>;

  /** ***************************************************************************************************************************
   * Return feature information for the layer specified.
   *
   * @param {QueryType} queryType  The type of query to perform.
   * @param {string} layerPath The layer path to the layer's configuration.
   * @param {TypeLocation} location An optionsl pixel, coordinate or polygon that will be used by the query.
   *
   * @returns {Promise<TypeFeatureInfoResult>} The feature info table.
   */
  async getFeatureInfo(queryType: QueryType, layerPath: string, location: TypeLocation = null): Promise<TypeArrayOfFeatureInfoEntries> {
    try {
      // Get the layer config
      const layerConfig = this.getLayerConfig(layerPath);

      if (!layerConfig || !layerConfig.source?.featureInfo?.queryable) return [];

      // Log
      logger.logTraceCore('abstract-geoview-layers.getFeatureInfo', queryType, layerPath);
      const logMarkerKey = `${queryType} | ${layerPath}`;
      logger.logMarkerStart(logMarkerKey);

      let promiseGetFeature: Promise<TypeArrayOfFeatureInfoEntries>;
      switch (queryType) {
        case 'all':
          promiseGetFeature = this.getAllFeatureInfo(layerPath);
          break;
        case 'at_pixel':
          promiseGetFeature = this.getFeatureInfoAtPixel(location as Pixel, layerPath);
          break;
        case 'at_coordinate':
          promiseGetFeature = this.getFeatureInfoAtCoordinate(location as Coordinate, layerPath);
          break;
        case 'at_long_lat':
          promiseGetFeature = this.getFeatureInfoAtLongLat(location as Coordinate, layerPath);
          break;
        case 'using_a_bounding_box':
          promiseGetFeature = this.getFeatureInfoUsingBBox(location as Coordinate[], layerPath);
          break;
        case 'using_a_polygon':
          promiseGetFeature = this.getFeatureInfoUsingPolygon(location as Coordinate[], layerPath);
          break;
        default:
          // Default is empty array
          promiseGetFeature = Promise.resolve([]);

          // Log
          logger.logWarning(`Queries using ${queryType} are invalid.`);
          break;
      }

      // Wait for results
      const arrayOfFeatureInfoEntries = await promiseGetFeature;

      // Log
      logger.logMarkerCheck(logMarkerKey, 'to getFeatureInfo', arrayOfFeatureInfoEntries);

      // Return the result
      return arrayOfFeatureInfoEntries;
    } catch (error) {
      // Log
      logger.logError(error);
      return [];
    }
  }

  /** ***************************************************************************************************************************
   * Return feature information for all the features on a layer. Returns an empty array [] when the layer is
   * not queryable.
   *
   * @param {string} layerPath The layer path to the layer's configuration.
   *
   * @returns {Promise<TypeArrayOfFeatureInfoEntries>} The feature info table.
   */

  protected getAllFeatureInfo(layerPath: string): Promise<TypeArrayOfFeatureInfoEntries> {
    // Log
    logger.logWarning('getAllFeatureInfo is not implemented!');
    return Promise.resolve([]);
  }

  /** ***************************************************************************************************************************
   * Return feature information for all the features around the provided Pixel. Returns an empty array [] when the layer is
   * not queryable.
   *
   * @param {Coordinate} location The pixel coordinate that will be used by the query.
   * @param {string} layerPath The layer path to the layer's configuration.
   *
   * @returns {Promise<TypeArrayOfFeatureInfoEntries>} The feature info table.
   */

  protected getFeatureInfoAtPixel(location: Pixel, layerPath: string): Promise<TypeArrayOfFeatureInfoEntries> {
    // Log
    logger.logWarning('getFeatureInfoAtPixel is not implemented!');
    return Promise.resolve([]);
  }

  /** ***************************************************************************************************************************
   * Return feature information for all the features around the provided coordinate. Returns an empty array [] when the layer is
   * not queryable.
   *
   * @param {Coordinate} location The coordinate that will be used by the query.
   * @param {string} layerPath The layer path to the layer's configuration.
   *
   * @returns {Promise<TypeArrayOfFeatureInfoEntries>} The feature info table.
   */

  protected getFeatureInfoAtCoordinate(location: Coordinate, layerPath: string): Promise<TypeArrayOfFeatureInfoEntries> {
    // Log
    logger.logWarning('getFeatureInfoAtCoordinate is not implemented!');
    return Promise.resolve([]);
  }

  /** ***************************************************************************************************************************
   * Return feature information for all the features around the provided longitude latitude. Returns an empty array [] when the
   * layer is not queryable.
   *
   * @param {Coordinate} location The coordinate that will be used by the query.
   * @param {string} layerPath The layer path to the layer's configuration.
   *
   * @returns {Promise<TypeArrayOfFeatureInfoEntries>} The feature info table.
   */

  protected getFeatureInfoAtLongLat(location: Coordinate, layerPath: string): Promise<TypeArrayOfFeatureInfoEntries> {
    // Log
    logger.logWarning('getFeatureInfoAtLongLat is not implemented!');
    return Promise.resolve([]);
  }

  /** ***************************************************************************************************************************
   * Return feature information for all the features in the provided bounding box. Returns an empty array [] when the layer is
   * not queryable.
   *
   * @param {Coordinate} location The coordinate that will be used by the query.
   * @param {string} layerPath The layer path to the layer's configuration.
   *
   * @returns {Promise<TypeArrayOfFeatureInfoEntries>} The feature info table.
   */

  protected getFeatureInfoUsingBBox(location: Coordinate[], layerPath: string): Promise<TypeArrayOfFeatureInfoEntries> {
    // Log
    logger.logWarning('getFeatureInfoUsingBBox is not implemented!');
    return Promise.resolve([]);
  }

  /** ***************************************************************************************************************************
   * Return feature information for all the features in the provided polygon. Returns an empty array [] when the layer is
   * not queryable.
   *
   * @param {Coordinate} location The coordinate that will be used by the query.
   * @param {string} layerPath The layer path to the layer's configuration.
   *
   * @returns {Promise<TypeArrayOfFeatureInfoEntries>} The feature info table.
   */

  protected getFeatureInfoUsingPolygon(location: Coordinate[], layerPath: string): Promise<TypeArrayOfFeatureInfoEntries> {
    // Log
    logger.logWarning('getFeatureInfoUsingPolygon is not implemented!');
    return Promise.resolve([]);
  }

  /** ***************************************************************************************************************************
   * This method register the layer entry to layer sets. Nothing is done if the registration is already done.
   *
   * @param {TypeBaseLayerEntryConfig} layerConfig The layer config to register.
   */
  registerToLayerSets(layerConfig: TypeBaseLayerEntryConfig) {
    const { layerPath } = layerConfig;
    if (!this.registerToLayerSetListenerFunctions[layerPath]) this.registerToLayerSetListenerFunctions[layerPath] = {};

    if (!this.registerToLayerSetListenerFunctions[layerPath].requestLayerInventory) {
      // Listen to events that request a layer inventory and emit a register payload event.
      // This will register all existing layers to a newly created layer set.
      this.registerToLayerSetListenerFunctions[layerPath].requestLayerInventory = (payload) => {
        if (payloadIsRequestLayerInventory(payload)) {
          // Log
          logger.logTraceDetailed('abstract-geoview-layers on requestLayerInventory', this.mapId, payload);

          const { layerSetId } = payload;
          api.event.emit(LayerSetPayload.createLayerRegistrationPayload(this.mapId, layerPath, 'add', layerSetId));
        }
      };

      api.event.on(
        EVENT_NAMES.LAYER_SET.REQUEST_LAYER_INVENTORY,
        this.registerToLayerSetListenerFunctions[layerPath].requestLayerInventory!,
        this.mapId
      );
    }

    if (!this.registerToLayerSetListenerFunctions[layerPath].queryLegend) {
      this.registerToLayerSetListenerFunctions[layerPath].queryLegend = (payload) => {
        if (payloadIsQueryLegend(payload)) {
          // Log
          logger.logTraceDetailed('abstract-geoview-layers on queryLegend', this.mapId, payload);

          this.getLegend(layerPath).then((queryResult) => {
            api.event.emit(GetLegendsPayload.createLegendInfoPayload(this.mapId, layerPath, queryResult));
          });
        }
      };

      api.event.on(
        EVENT_NAMES.GET_LEGENDS.QUERY_LEGEND,
        this.registerToLayerSetListenerFunctions[layerPath].queryLegend!,
        `${this.mapId}/${layerPath}`
      );
    }

    if (!this.registerToLayerSetListenerFunctions[layerPath].queryLayer) {
      if ('featureInfo' in layerConfig.source! && layerConfig.source.featureInfo?.queryable) {
        // Listen to events that request to query a layer and return the resultset to the requester.
        this.registerToLayerSetListenerFunctions[layerPath].queryLayer = async (payload) => {
          if (payloadIsQueryLayer(payload)) {
            // Log
            logger.logTraceDetailed('abstract-geoview-layers on queryLayer', this.mapId, payload);

            const { queryType, location, eventType, disabledLayers } = payload;
            if (disabledLayers[layerPath]) return;

            // Get Feature Info
            const queryResult = await this.getFeatureInfo(queryType, layerPath, location);
            api.event.emit(GetFeatureInfoPayload.createQueryResultPayload(this.mapId, layerPath, queryType, queryResult, eventType));
          }
        };

        api.event.on(EVENT_NAMES.GET_FEATURE_INFO.QUERY_LAYER, this.registerToLayerSetListenerFunctions[layerPath].queryLayer!, this.mapId);
      }
    }

    // Register to layer sets that are already created.
    api.event.emit(LayerSetPayload.createLayerRegistrationPayload(this.mapId, layerPath, 'add'));
  }

  /** ***************************************************************************************************************************
   * This method unregisters the layer from the layer sets.
   *
   * @param {TypeBaseLayerEntryConfig} layerConfig The layer entry to register.
   */
  unregisterFromLayerSets(layerConfig: TypeBaseLayerEntryConfig) {
    const { layerPath } = layerConfig;
    api.event.emit(LayerSetPayload.createLayerRegistrationPayload(this.mapId, layerPath, 'remove'));

    if (this.registerToLayerSetListenerFunctions[layerPath].requestLayerInventory) {
      api.event.off(
        EVENT_NAMES.LAYER_SET.REQUEST_LAYER_INVENTORY,
        this.mapId,
        this.registerToLayerSetListenerFunctions[layerPath].requestLayerInventory
      );
      delete this.registerToLayerSetListenerFunctions[layerPath].requestLayerInventory;
    }

    if (this.registerToLayerSetListenerFunctions[layerPath].queryLegend) {
      api.event.off(
        EVENT_NAMES.GET_LEGENDS.QUERY_LEGEND,
        `${this.mapId}/${layerPath}`,
        this.registerToLayerSetListenerFunctions[layerPath].queryLegend
      );
      delete this.registerToLayerSetListenerFunctions[layerPath].queryLegend;
    }

    if (this.registerToLayerSetListenerFunctions[layerPath].queryLayer) {
      api.event.off(EVENT_NAMES.GET_FEATURE_INFO.QUERY_LAYER, this.mapId, this.registerToLayerSetListenerFunctions[layerPath].queryLayer);
      delete this.registerToLayerSetListenerFunctions[layerPath].queryLayer;
    }
  }

  /** ***************************************************************************************************************************
   * This method create a layer group.
   * @param {TypeLayerEntryConfig} layerConfig The layer configuration.
   * @param {TypeLayerInitialSettings } initialSettings Initial settings to apply to the layer.
   * @returns {LayerGroup} A new layer group.
   */
  protected createLayerGroup(layerConfig: TypeLayerEntryConfig, initialSettings: TypeLayerInitialSettings): LayerGroup {
    const layerGroupOptions: LayerGroupOptions = {
      layers: new Collection(),
      properties: { layerConfig },
    };
    if (initialSettings?.extent !== undefined) layerGroupOptions.extent = initialSettings?.extent;
    if (initialSettings?.maxZoom !== undefined) layerGroupOptions.maxZoom = initialSettings?.maxZoom;
    if (initialSettings?.minZoom !== undefined) layerGroupOptions.minZoom = initialSettings?.minZoom;
    if (initialSettings?.opacity !== undefined) layerGroupOptions.opacity = initialSettings?.opacity;
    if (initialSettings?.visible !== undefined) layerGroupOptions.visible = initialSettings?.visible !== 'no';
<<<<<<< HEAD
=======
    // You dont have to set the layerConfig.loadEndListenerType before setting the layerConfig.olLayer when entryType = 'group'.
>>>>>>> 6b146e32
    layerConfig.olLayer = new LayerGroup(layerGroupOptions);
    return layerConfig.olLayer as LayerGroup;
  }

  /** ***************************************************************************************************************************
   * Get the layer configuration of the specified layer path.
   *
   * @param {string} layerPath The layer path.
   *
   * @returns {TypeLayerEntryConfig | undefined} The layer configuration or undefined if not found.
   */
  getLayerConfig(layerPath: string): TypeLayerEntryConfig | undefined {
    return api.maps?.[this.mapId]?.layer?.registeredLayers?.[layerPath] as TypeLayerEntryConfig;
  }

  /**
   * Asynchronously gets the layer configuration of the specified layerPath.
   * If the layer configuration we're searching for has to be loaded, set mustBeLoaded to true when awaiting on this method.
   * This function waits the timeout period before abandonning (or uses the default timeout when not provided).
   * Note this function uses the 'Async' suffix to differentiate it from 'getLayerConfig'.
   *
   * @param {string} layerPath the layer path to look for
   * @param {string} mustBeLoaded indicate if the layer we're searching for must be found only once loaded
   * @param {string} timeout optionally indicate the timeout after which time to abandon the promise
   * @param {string} checkFrequency optionally indicate the frequency at which to check for the condition on the layer
   * @returns a promise with the TypeLayerEntryConfig or null when layer config was not found
   * @throws an exception when the layer config for the layer path was found, but failed to become in loaded status before the timeout expired
   */
  async getLayerConfigAsync(
    layerPath: string,
    mustBeLoaded: boolean,
    timeout?: number,
    checkFrequency?: number
  ): Promise<TypeLayerEntryConfig> {
    // Redirects
    const layer = this.getLayerConfig(layerPath);

    // If layer was found
    if (layer) {
      // Check if not waiting and returning immediately
      if (!mustBeLoaded) return Promise.resolve(layer);

      try {
        // Waiting for the loaded or error status, possibly throwing exception if timing out
        await this.waitForLoadedOrErrorStatus(layer as TypeBaseLayerEntryConfig, timeout, checkFrequency);
      } catch (error) {
        // Throw
        throw new Error(`Layer ${layerPath} has failed to respond for the layer config.`);
      }

      // At this point, the layer has a status of either 'loaded' or 'error'
      // Check the layer status
      if (layer.layerStatus === 'loaded') return Promise.resolve(layer);
      throw new Error(`Layer ${layerPath} has resolved in an error status for the layer config; failed to load.`);
    }

    // Throw
    throw new Error(`Layer ${layerPath} doesn't exist. Couldn't get its layer config.`);
  }

  /**
   * Returns a Promise that will be resolved once the given layer config is in a loaded or error status.
   * This function waits the timeout period before abandonning (or uses the default timeout when not provided).
   *
   * @param {string} layerConfig the layer config
   * @param {string} timeout optionally indicate the timeout after which time to abandon the promise
   * @param {string} checkFrequency optionally indicate the frequency at which to check for the condition on the layer config
   * @throws an exception when the layer failed to become in loaded or error status before the timeout expired
   */
  async waitForLoadedOrErrorStatus(layerConfig: TypeBaseLayerEntryConfig, timeout?: number, checkFrequency?: number): Promise<void> {
    // Wait for the loaded state
    await whenThisThen(
      () => {
        return this.allLayerStatusAreIn(['loaded', 'error'], [layerConfig]);
      },
      timeout,
      checkFrequency
    );

    // Resolve successfully, otherwise an exception has been thrown already
    return Promise.resolve();
  }

  /** ***************************************************************************************************************************
   * Returns the layer bounds or undefined if not defined in the layer configuration or the metadata. If projectionCode is
   * defined, returns the bounds in the specified projection otherwise use the map projection. The bounds are different from the
   * extent. They are mainly used for display purposes to show the bounding box in which the data resides and to zoom in on the
   * entire layer data. It is not used by openlayer to limit the display of data on the map.
   *
   * @param {string} layerPath The layer path to the layer's configuration.
   * @param {string | number | undefined} projectionCode Optional projection code to use for the returned bounds.
   *
   * @returns {Extent} The layer bounding box.
   */
  getMetadataBounds(layerPath: string, projectionCode: string | number | undefined = undefined): Extent | undefined {
    let bounds: Extent | undefined;
    const processGroupLayerBounds = (listOfLayerEntryConfig: TypeListOfLayerEntryConfig) => {
      listOfLayerEntryConfig.forEach((layerConfig) => {
        if (layerEntryIsGroupLayer(layerConfig)) processGroupLayerBounds(layerConfig.listOfLayerEntryConfig);
        else if (layerConfig.initialSettings?.bounds) {
          if (!bounds)
            bounds = [
              layerConfig.initialSettings.bounds[0],
              layerConfig.initialSettings.bounds[1],
              layerConfig.initialSettings.bounds[2],
              layerConfig.initialSettings.bounds[3],
            ];
          else
            bounds = [
              Math.min(layerConfig.initialSettings.bounds[0], bounds[0]),
              Math.min(layerConfig.initialSettings.bounds[1], bounds[1]),
              Math.max(layerConfig.initialSettings.bounds[2], bounds[2]),
              Math.max(layerConfig.initialSettings.bounds[3], bounds[3]),
            ];
        }
      });
    };
    // ! The following code will need to be modified when the topmost layer of a GeoView
    // ! layer creates dynamicaly a group out of a list of layers.
    const layerConfig: TypeLayerEntryConfig | TypeListOfLayerEntryConfig | undefined = layerPath.includes('/')
      ? this.getLayerConfig(layerPath)
      : this.listOfLayerEntryConfig;
    if (layerConfig) {
      if (Array.isArray(layerConfig)) processGroupLayerBounds(layerConfig);
      else processGroupLayerBounds([layerConfig]);
      if (projectionCode && bounds) return api.projection.transformExtent(bounds, `EPSG:4326`, `EPSG:${projectionCode}`);
    }
    return bounds;
  }

  /** ***************************************************************************************************************************
   * Returns the domaine of the specified field or null if the field has no domain.
   *
   * @param {string} fieldName field name for which we want to get the domaine.
   * @param {TypeLayerEntryConfig} layerConfig layer configuration.
   *
   * @returns {null | codedValueType | rangeDomainType} The domain of the field.
   */

  protected getFieldDomain(fieldName: string, layerConfig: TypeLayerEntryConfig): null | codedValueType | rangeDomainType {
    return null;
  }

  /** ***************************************************************************************************************************
   * Extract the type of the specified field from the metadata. If the type can not be found, return 'string'.
   *
   * @param {string} fieldName field name for which we want to get the type.
   * @param {TypeLayerEntryConfig} layerConfig layer configuration.
   *
   * @returns {'string' | 'date' | 'number'} The type of the field.
   */

  protected getFieldType(fieldName: string, layerConfig: TypeLayerEntryConfig): 'string' | 'date' | 'number' {
    return 'string';
  }

  /** ***************************************************************************************************************************
   * Return the extent of the layer or undefined if it will be visible regardless of extent. The layer extent is an array of
   * numbers representing an extent: [minx, miny, maxx, maxy]. This routine return undefined when the layer path can't be found.
   * The extent is used to clip the data displayed on the map.
   *
   * @param {string} layerPath Layer path to the layer's configuration.
   *
   * @returns {Extent} The layer extent.
   */
  getExtent(layerPath?: string): Extent | undefined {
    layerPath = layerPath || this.layerPathAssociatedToTheGeoviewLayer;
    const olLayer = this.getLayerConfig(layerPath)?.olLayer;
    return olLayer?.getExtent();
  }

  /** ***************************************************************************************************************************
   * set the extent of the layer. Use undefined if it will be visible regardless of extent. The layer extent is an array of
   * numbers representing an extent: [minx, miny, maxx, maxy]. This routine does nothing when the layerPath specified is not
   * found.
   *
   * @param {Extent} layerExtent The extent to assign to the layer.
   * @param {string} layerPath The layer path to the layer's configuration.
   */
  setExtent(layerExtent: Extent, layerPath?: string) {
    layerPath = layerPath || this.layerPathAssociatedToTheGeoviewLayer;
    const olLayer = this.getLayerConfig(layerPath)?.olLayer;
    if (olLayer) olLayer.setExtent(layerExtent);
  }

  /** ***************************************************************************************************************************
   * Return the opacity of the layer (between 0 and 1). This routine return undefined when the layerPath specified is not found.
   *
   * @param {string} layerPath The layer path to the layer's configuration.
   *
   * @returns {number} The opacity of the layer.
   */
  getOpacity(layerPath?: string): number | undefined {
    layerPath = layerPath || this.layerPathAssociatedToTheGeoviewLayer;
    const olLayer = this.getLayerConfig(layerPath)?.olLayer;
    return olLayer?.getOpacity();
  }

  /** ***************************************************************************************************************************
   * Set the opacity of the layer (between 0 and 1). This routine does nothing when the layerPath specified is not found.
   *
   * @param {number} layerOpacity The opacity of the layer.
   * @param {string} layerPath The layer path to the layer's configuration.
   *
   */
  setOpacity(layerOpacity: number, layerPath?: string) {
    layerPath = layerPath || this.layerPathAssociatedToTheGeoviewLayer;
    const olLayer = this.getLayerConfig(layerPath)?.olLayer;
    if (olLayer) olLayer.setOpacity(layerOpacity);
  }

  /** ***************************************************************************************************************************
   * Return the visibility of the layer (true or false). This routine return undefined when the layerPath specified is not found.
   *
   * @param {string} layerPath The layer path to the layer's configuration.
   *
   * @returns {boolean} The visibility of the layer.
   */
  getVisible(layerPath?: string): boolean | undefined {
    layerPath = layerPath || this.layerPathAssociatedToTheGeoviewLayer;
    const olLayer = this.getLayerConfig(layerPath)?.olLayer;
    return olLayer?.getVisible();
  }

  /** ***************************************************************************************************************************
   * Set the visibility of the layer (true or false). This routine does nothing when the layerPath specified is not found.
   *
   * @param {boolean} layerVisibility The visibility of the layer.
   * @param {string} layerPath The layer path to the layer's configuration.
   */
  setVisible(layerVisibility: boolean, layerPath?: string) {
    layerPath = layerPath || this.layerPathAssociatedToTheGeoviewLayer;
    const olLayer = this.getLayerConfig(layerPath)?.olLayer;
    if (olLayer) {
      olLayer.setVisible(layerVisibility);
      olLayer.changed();
    }
  }

  /** ***************************************************************************************************************************
   * Return the min zoom of the layer. This routine return undefined when the layerPath specified is not found.
   *
   * @param {string} layerPath The layer path to the layer's configuration.
   *
   * @returns {boolean} The visibility of the layer.
   */
  getMinZoom(layerPath?: string): number | undefined {
    layerPath = layerPath || this.layerPathAssociatedToTheGeoviewLayer;
    const olLayer = this.getLayerConfig(layerPath)?.olLayer;
    return olLayer?.getMinZoom();
  }

  /** ***************************************************************************************************************************
   * Set the min zoom of the layer. This routine does nothing when the layerPath specified is not found.
   *
   * @param {boolean} layerVisibility The visibility of the layer.
   * @param {string} layerPath The layer path to the layer's configuration.
   */
  setMinZoom(minZoom: number, layerPath?: string) {
    layerPath = layerPath || this.layerPathAssociatedToTheGeoviewLayer;
    const olLayer = this.getLayerConfig(layerPath)?.olLayer;
    if (olLayer) olLayer.setMinZoom(minZoom);
  }

  /** ***************************************************************************************************************************
   * Return the max zoom of the layer. This routine return undefined when the layerPath specified is not found.
   *
   * @param {string} layerPath The layer path to the layer's configuration.
   *
   * @returns {boolean} The visibility of the layer.
   */
  getMaxZoom(layerPath?: string): number | undefined {
    layerPath = layerPath || this.layerPathAssociatedToTheGeoviewLayer;
    const olLayer = this.getLayerConfig(layerPath)?.olLayer;
    return olLayer?.getMaxZoom();
  }

  /** ***************************************************************************************************************************
   * Set the max zoom of the layer. This routine does nothing when the layerPath specified is not found.
   *
   * @param {boolean} layerVisibility The visibility of the layer.
   * @param {string} layerPath The layer path to the layer's configuration.
   */
  setMaxZoom(maxZoom: number, layerPath?: string) {
    layerPath = layerPath || this.layerPathAssociatedToTheGeoviewLayer;
    const olLayer = this.getLayerConfig(layerPath)?.olLayer;
    if (olLayer) olLayer.setMaxZoom(maxZoom);
  }

  /** ***************************************************************************************************************************
   * Return the legend of the layer. This routine returns null when the layerPath specified is not found. If the style property
   * of the layerConfig object is undefined, the legend property of the object returned will be null.
   *
   * @param {string} layerPath The layer path to the layer's configuration.
   *
   * @returns {Promise<TypeLegend | null>} The legend of the layer.
   */
  async getLegend(layerPath?: string): Promise<TypeLegend | null> {
    try {
      layerPath = layerPath || this.layerPathAssociatedToTheGeoviewLayer;
      const layerConfig = this.getLayerConfig(layerPath) as
        | (TypeBaseLayerEntryConfig & {
            style: TypeStyleConfig;
          })
        | undefined;

      if (!layerConfig) {
        const legend: TypeLegend = {
          type: this.type,
          layerPath: `error - layerPath = ${layerPath}`,
          layerName: { en: 'config not found', fr: 'config inexistante' } as TypeLocalizedString,
          styleConfig: null,
          legend: null,
        };
        return legend;
      }

      if (!layerConfig.style) {
        const legend: TypeLegend = {
          type: this.type,
          layerPath,
          layerName: layerConfig.layerName!,
          styleConfig: layerConfig.style,
          legend: null,
        };
        return legend;
      }

      const legend: TypeLegend = {
        type: this.type,
        layerPath,
        layerName: layerConfig?.layerName,
        styleConfig: layerConfig?.style,
        legend: await api.maps[this.mapId].geoviewRenderer.getLegendStyles(layerConfig),
      };
      return legend;
    } catch (error) {
      // Log
      logger.logError(error);
      return null;
    }
  }

  /** ***************************************************************************************************************************
   * Get and format the value of the field with the name passed in parameter. Vector GeoView layers convert dates to milliseconds
   * since the base date. Vector feature dates must be in ISO format.
   *
   * @param {Feature} features The features that hold the field values.
   * @param {string} fieldName The field name.
   * @param {'number' | 'string' | 'date'} fieldType The field type.
   *
   * @returns {string | number | Date} The formatted value of the field.
   */
  protected getFieldValue(feature: Feature, fieldName: string, fieldType: 'number' | 'string' | 'date'): string | number | Date {
    const fieldValue = feature.get(fieldName);
    let returnValue: string | number | Date;
    if (fieldType === 'date') {
      if (typeof fieldValue === 'string') {
        if (!this.serverDateFragmentsOrder)
          this.serverDateFragmentsOrder = api.dateUtilities.getDateFragmentsOrder(api.dateUtilities.deduceDateFormat(fieldValue));
        returnValue = api.dateUtilities.applyInputDateFormat(fieldValue, this.serverDateFragmentsOrder);
      } else {
        // All vector dates are kept internally in UTC.
        returnValue = api.dateUtilities.convertToUTC(`${api.dateUtilities.convertMilisecondsToDate(fieldValue)}Z`);
      }
      const reverseTimeZone = true;
      if (this.externalFragmentsOrder)
        returnValue = api.dateUtilities.applyOutputDateFormat(returnValue, this.externalFragmentsOrder, reverseTimeZone);
      return returnValue;
    }
    return fieldValue;
  }

  /** ***************************************************************************************************************************
   * Convert the feature information to an array of TypeArrayOfFeatureInfoEntries.
   *
   * @param {Feature[]} features The array of features to convert.
   * @param {TypeImageLayerEntryConfig | TypeVectorLayerEntryConfig} layerConfig The layer configuration.
   *
   * @returns {TypeArrayOfFeatureInfoEntries} The Array of feature information.
   */
  protected async formatFeatureInfoResult(
    features: Feature[],
    layerConfig: TypeOgcWmsLayerEntryConfig | TypeEsriDynamicLayerEntryConfig | TypeVectorLayerEntryConfig
  ): Promise<TypeArrayOfFeatureInfoEntries> {
    try {
      if (!features.length) return [];

      const featureInfo = layerConfig?.source?.featureInfo;
      const fieldTypes = featureInfo?.fieldTypes?.split(',') as ('string' | 'number' | 'date')[];
      const outfields = getLocalizedValue(featureInfo?.outfields, this.mapId)?.split(',');
      const aliasFields = getLocalizedValue(featureInfo?.aliasFields, this.mapId)?.split(',');
      const queryResult: TypeArrayOfFeatureInfoEntries = [];
      let featureKeyCounter = 0;
      let fieldKeyCounter = 0;
      const promisedAllCanvasFound: Promise<{ feature: Feature; canvas: HTMLCanvasElement | undefined }>[] = [];
      features.forEach((featureNeedingItsCanvas) => {
        promisedAllCanvasFound.push(
          new Promise<{ feature: Feature; canvas: HTMLCanvasElement | undefined }>((resolveCanvas) => {
            api.maps[this.mapId].geoviewRenderer
              .getFeatureCanvas(featureNeedingItsCanvas, layerConfig as TypeVectorLayerEntryConfig)
              .then((canvas) => {
                resolveCanvas({ feature: featureNeedingItsCanvas, canvas });
              });
          })
        );
      });
      const arrayOfFeatureInfo = await Promise.all(promisedAllCanvasFound);
      arrayOfFeatureInfo.forEach(({ canvas, feature }) => {
        if (canvas) {
          const extent = feature.getGeometry()!.getExtent();

          const featureInfoEntry: TypeFeatureInfoEntry = {
            // feature key for building the data-grid
            featureKey: featureKeyCounter++,
            geoviewLayerType: this.type,
            extent,
            geometry: feature,
            featureIcon: canvas,
            fieldInfo: {},
            nameField: getLocalizedValue(layerConfig?.source?.featureInfo?.nameField, this.mapId) || null,
          };

          const featureFields = (feature as Feature).getKeys();
          featureFields.forEach((fieldName) => {
            if (fieldName !== 'geometry') {
              if (outfields?.includes(fieldName)) {
                const fieldIndex = outfields.indexOf(fieldName);
                featureInfoEntry.fieldInfo[fieldName] = {
                  fieldKey: fieldKeyCounter++,
                  value: this.getFieldValue(feature, fieldName, fieldTypes![fieldIndex]),
                  dataType: fieldTypes![fieldIndex] as 'string' | 'date' | 'number',
                  alias: aliasFields![fieldIndex],
                  domain: this.getFieldDomain(fieldName, layerConfig),
                };
              } else if (!outfields) {
                featureInfoEntry.fieldInfo[fieldName] = {
                  fieldKey: fieldKeyCounter++,
                  value: this.getFieldValue(feature, fieldName, this.getFieldType(fieldName, layerConfig)),
                  dataType: this.getFieldType(fieldName, layerConfig),
                  alias: fieldName,
                  domain: this.getFieldDomain(fieldName, layerConfig),
                };
              }
            }
          });
          queryResult.push(featureInfoEntry);
        }
      });
      return queryResult;
    } catch (error) {
      // Log
      logger.logError(error);
      return [];
    }
  }

  /** ***************************************************************************************************************************
   * Get the layerFilter that is associated to the layer. Returns undefined when the layer config can't be found using the layer
   * path.
   *
   * @param {string} layerPath The layer path to the layer's configuration.
   *
   * @returns {string | undefined} The filter associated to the layer or undefined.
   */
  getLayerFilter(layerPath?: string): string | undefined {
    layerPath = layerPath || this.layerPathAssociatedToTheGeoviewLayer;
    const layerConfig = this.getLayerConfig(layerPath);
    return layerConfig?.olLayer?.get('layerFilter');
  }

  /** ***************************************************************************************************************************
   * Get the layerFilter that is associated to the layer. Returns undefined when the layer config can't be found using the layer
   * path.
   *
   * @param {string} layerPath The layer path to the layer's configuration.
   *
   * @returns {TimeDimension} The temporal dimension associated to the layer or undefined.
   */
  getTemporalDimension(layerPath?: string): TimeDimension {
    layerPath = layerPath || this.layerPathAssociatedToTheGeoviewLayer;
    return this.layerTemporalDimension[layerPath];
  }

  /** ***************************************************************************************************************************
   * Get the bounds of the layer represented in the layerConfig pointed to by the cached layerPath, returns updated bounds
   *
   * @param {Extent | undefined} bounds The current bounding box to be adjusted.
   * @param {never} notUsed This parameter must not be provided. It is there to allow overloading of the method signature.
   *
   * @returns {Extent} The new layer bounding box.
   */
  protected abstract getBounds(bounds: Extent, notUsed?: never): Extent | undefined;

  /** ***************************************************************************************************************************
   * Get the bounds of the layer represented in the layerConfig pointed to by the layerPath, returns updated bounds
   *
   * @param {string} layerPath The Layer path to the layer's configuration.
   * @param {Extent | undefined} bounds The current bounding box to be adjusted.
   *
   * @returns {Extent} The new layer bounding box.
   */
  protected abstract getBounds(layerPath: string, bounds?: Extent): Extent | undefined;

  /** ***************************************************************************************************************************
   * Compute the layer bounds or undefined if the result can not be obtained from the feature extents that compose the layer. If
   * projectionCode is defined, returns the bounds in the specified projection otherwise use the map projection. The bounds are
   * different from the extent. They are mainly used for display purposes to show the bounding box in which the data resides and
   * to zoom in on the entire layer data. It is not used by openlayer to limit the display of data on the map.
   *
   * @param {string} layerPath The Layer path to the layer's configuration.
   * @param {string | number | undefined} projectionCode Optional projection code to use for the returned bounds. Default to
   * current projection.
   *
   * @returns {Extent} The layer bounding box.
   */
  calculateBounds(layerPath?: string): Extent | undefined {
    layerPath = layerPath || this.layerPathAssociatedToTheGeoviewLayer;
    let bounds: Extent | undefined;
    const processGroupLayerBounds = (listOfLayerEntryConfig: TypeListOfLayerEntryConfig) => {
      listOfLayerEntryConfig.forEach((layerConfig) => {
        if (layerEntryIsGroupLayer(layerConfig)) processGroupLayerBounds(layerConfig.listOfLayerEntryConfig);
        else {
          bounds = this.getBounds(layerConfig.layerPath, bounds);
        }
      });
    };

    const initialLayerConfig = this.getLayerConfig(layerPath);
    if (initialLayerConfig) {
      if (Array.isArray(initialLayerConfig)) processGroupLayerBounds(initialLayerConfig);
      else processGroupLayerBounds([initialLayerConfig]);
    }

    return bounds;
  }

  /** ***************************************************************************************************************************
   * Set the layerStatus code of all layers in the listOfLayerEntryConfig.
   *
   * @param {TypeLayerStatus} newStatus The new status to assign to the layers.
   * @param {TypeListOfLayerEntryConfig} listOfLayerEntryConfig The list of layer's configuration.
   * @param {string} errorMessage The error message.
   */
  setAllLayerStatusTo(newStatus: TypeLayerStatus, listOfLayerEntryConfig: TypeListOfLayerEntryConfig, errorMessage?: string) {
    listOfLayerEntryConfig.forEach((layerConfig: TypeLayerEntryConfig) => {
      if (layerEntryIsGroupLayer(layerConfig)) this.setAllLayerStatusTo(newStatus, layerConfig.listOfLayerEntryConfig, errorMessage);
      else {
        const { layerPath } = layerConfig;
        this.setLayerStatus(newStatus, layerPath);
        if (newStatus === 'error') {
          this.layerLoadError.push({
            layer: layerPath,
            consoleMessage: `${errorMessage} for layer ${layerPath} of map ${this.mapId}`,
          });
        }
      }
    });
  }

  /** ***************************************************************************************************************************
   * remove a layer configuration.
   *
   * @param {string} layerPath The layerpath to the node we want to delete.
   */
  removeConfig(layerPath?: string) {
    layerPath = layerPath || this.layerPathAssociatedToTheGeoviewLayer;
    const layerConfigToRemove = this.getLayerConfig(layerPath) as TypeBaseLayerEntryConfig;
    if (layerConfigToRemove.entryType !== 'group') this.unregisterFromLayerSets(layerConfigToRemove);
    delete api.maps[this.mapId].layer.registeredLayers[layerPath];
  }
}<|MERGE_RESOLUTION|>--- conflicted
+++ resolved
@@ -38,6 +38,7 @@
   TypeLayerInitialSettings,
   TypeLayerStatus,
   TypeStyleGeometry,
+  LayerEntryConfigBaseClass,
 } from '@/geo/map/map-schema-types';
 import {
   codedValueType,
@@ -381,12 +382,11 @@
       } as TypeLayerGroupEntryConfig);
       this.listOfLayerEntryConfig = [layerGroup];
       layerGroup.listOfLayerEntryConfig.forEach((layerConfig, i) => {
-        layerGroup.listOfLayerEntryConfig[i].parentLayerConfig = layerGroup;
+        (layerGroup.listOfLayerEntryConfig[i] as TypeBaseLayerEntryConfig).parentLayerConfig = layerGroup;
       });
     }
     this.listOfLayerEntryConfig[0].geoviewLayerConfig.listOfLayerEntryConfig = listOfLayerEntryConfig;
     this.initRegisteredLayers();
-    // this.registerAllLayersToLayerSets();
   }
 
   /** ***************************************************************************************************************************
@@ -737,7 +737,7 @@
       if (!layerGroup) {
         // All children of this level in the tree have the same parent, so we use the first element of the array to retrieve the parent node.
         layerGroup = this.createLayerGroup(
-          listOfLayerEntryConfig[0].parentLayerConfig as TypeLayerEntryConfig,
+          (listOfLayerEntryConfig[0] as TypeBaseLayerEntryConfig).parentLayerConfig as TypeLayerEntryConfig,
           listOfLayerEntryConfig[0].initialSettings!
         );
       }
@@ -1076,10 +1076,7 @@
     if (initialSettings?.minZoom !== undefined) layerGroupOptions.minZoom = initialSettings?.minZoom;
     if (initialSettings?.opacity !== undefined) layerGroupOptions.opacity = initialSettings?.opacity;
     if (initialSettings?.visible !== undefined) layerGroupOptions.visible = initialSettings?.visible !== 'no';
-<<<<<<< HEAD
-=======
     // You dont have to set the layerConfig.loadEndListenerType before setting the layerConfig.olLayer when entryType = 'group'.
->>>>>>> 6b146e32
     layerConfig.olLayer = new LayerGroup(layerGroupOptions);
     return layerConfig.olLayer as LayerGroup;
   }
@@ -1114,30 +1111,28 @@
     timeout?: number,
     checkFrequency?: number
   ): Promise<TypeLayerEntryConfig> {
-    // Redirects
-    const layer = this.getLayerConfig(layerPath);
-
-    // If layer was found
-    if (layer) {
-      // Check if not waiting and returning immediately
-      if (!mustBeLoaded) return Promise.resolve(layer);
-
-      try {
+    try {
+      // Redirects
+      const layerConfig = this.getLayerConfig(layerPath);
+
+      // If layerConfig was found
+      if (layerConfig) {
+        // Check if not waiting and returning immediately
+        if (!mustBeLoaded) return layerConfig;
+
         // Waiting for the loaded or error status, possibly throwing exception if timing out
-        await this.waitForLoadedOrErrorStatus(layer as TypeBaseLayerEntryConfig, timeout, checkFrequency);
-      } catch (error) {
-        // Throw
-        throw new Error(`Layer ${layerPath} has failed to respond for the layer config.`);
+        await this.waitForLoadedOrErrorStatus(layerConfig as TypeBaseLayerEntryConfig, timeout, checkFrequency);
+        // At this point, the layerConfig has a status of either 'loaded' or 'error'
+        // Check the layerConfig status
+        if (layerConfig.layerStatus === 'loaded') return layerConfig;
       }
-
-      // At this point, the layer has a status of either 'loaded' or 'error'
-      // Check the layer status
-      if (layer.layerStatus === 'loaded') return Promise.resolve(layer);
-      throw new Error(`Layer ${layerPath} has resolved in an error status for the layer config; failed to load.`);
-    }
-
-    // Throw
-    throw new Error(`Layer ${layerPath} doesn't exist. Couldn't get its layer config.`);
+      this.setLayerStatus('error', layerPath);
+      // Throw
+      throw new Error(`Layer ${layerPath} doesn't exist. Couldn't get its layer config.`);
+    } catch (error) {
+      this.setLayerStatus('error', layerPath);
+      throw new Error(`Layer ${layerPath} has resolved in an error status for the layerConfig config; failed to load.`);
+    }
   }
 
   /**
@@ -1158,9 +1153,6 @@
       timeout,
       checkFrequency
     );
-
-    // Resolve successfully, otherwise an exception has been thrown already
-    return Promise.resolve();
   }
 
   /** ***************************************************************************************************************************
@@ -1628,6 +1620,7 @@
     listOfLayerEntryConfig.forEach((layerConfig: TypeLayerEntryConfig) => {
       if (layerEntryIsGroupLayer(layerConfig)) this.setAllLayerStatusTo(newStatus, layerConfig.listOfLayerEntryConfig, errorMessage);
       else {
+        if (layerConfig.layerStatus === 'error') return;
         const { layerPath } = layerConfig;
         this.setLayerStatus(newStatus, layerPath);
         if (newStatus === 'error') {
