/* eslint-disable no-param-reassign */
import { EventTypes } from 'ol/Observable';
import { indexOf } from 'lodash';
import i18n from 'i18next';
import { GeoCore, layerConfigIsGeoCore } from './other/geocore';
import { Vector } from './vector/vector';

import { api } from '@/app';
import { EVENT_NAMES } from '@/api/events/event-types';

import { Config } from '@/core/utils/config/config';
<<<<<<< HEAD
import { generateId, showError, replaceParams } from '@/core/utils/utilities';
import { layerConfigPayload, payloadIsALayerConfig, GeoViewLayerPayload, payloadIsRemoveGeoViewLayer } from '@/api/events/payloads';
=======
import { generateId } from '@/core/utils/utilities';
import {
  layerConfigPayload,
  payloadIsALayerConfig,
  GeoViewLayerPayload,
  payloadIsRemoveGeoViewLayer,
  snackbarMessagePayload,
  LayerSetPayload,
} from '@/api/events/payloads';
>>>>>>> 8ac605cc
import { AbstractGeoViewLayer } from './geoview-layers/abstract-geoview-layers';
import {
  TypeBaseLayerEntryConfig,
  TypeGeoviewLayerConfig,
  TypeLayerEntryConfig,
  TypeLayerGroupEntryConfig,
  TypeListOfLayerEntryConfig,
  TypeListOfLocalizedLanguages,
} from '../map/map-schema-types';
import { GeoJSON, layerConfigIsGeoJSON } from './geoview-layers/vector/geojson';
import { GeoPackage, layerConfigIsGeoPackage } from './geoview-layers/vector/geopackage';
import { layerConfigIsWMS, WMS } from './geoview-layers/raster/wms';
import { EsriDynamic, layerConfigIsEsriDynamic } from './geoview-layers/raster/esri-dynamic';
import { EsriFeature, layerConfigIsEsriFeature } from './geoview-layers/vector/esri-feature';
import { ImageStatic, layerConfigIsImageStatic } from './geoview-layers/raster/image-static';
import { layerConfigIsWFS, WFS } from './geoview-layers/vector/wfs';
import { layerConfigIsOgcFeature, OgcFeature } from './geoview-layers/vector/ogc-feature';
import { layerConfigIsXYZTiles, XYZTiles } from './geoview-layers/raster/xyz-tiles';
import { layerConfigIsVectorTiles, VectorTiles } from './geoview-layers/raster/vector-tiles';

/**
 * A class to get the layer from layer type. Layer type can be esriFeature, esriDynamic and ogcWMS
 *
 * @exports
 * @class Layer
 */
export class Layer {
  /** Layers with valid configuration for this map. */
  registeredLayers: { [layerEntryConfigId: string]: TypeLayerEntryConfig } = {};

  // variable used to store all added geoview layers
  geoviewLayers: { [geoviewLayerId: string]: AbstractGeoViewLayer } = {};

  // used to access vector API to create and manage geometries
  vector: Vector | undefined;

  // order to load layers
  layerOrder: string[] = [];

  /** used to reference the map id */
  private mapId: string;

  /**
   * Initialize layer types and listen to add/remove layer events from outside
   *
   * @param {string} mapId a reference to the map
   */
  constructor(mapId: string) {
    this.mapId = mapId;

    this.vector = new Vector(this.mapId);

    // listen to outside events to add layers
    api.event.on(
      EVENT_NAMES.LAYER.EVENT_ADD_LAYER,
      (payload) => {
        if (payloadIsALayerConfig(payload)) {
          const { layerConfig } = payload;

          if (layerConfigIsGeoCore(layerConfig)) {
            const geoCore = new GeoCore(this.mapId);
            geoCore.createLayers(layerConfig).then((arrayOfListOfGeoviewLayerConfig) => {
              arrayOfListOfGeoviewLayerConfig.forEach((listOfGeoviewLayerConfig) => {
                listOfGeoviewLayerConfig.forEach((geoviewLayerConfig) => {
                  this.addGeoviewLayer(geoviewLayerConfig);
                });
              });
            });
          } else if (layerConfigIsGeoJSON(layerConfig)) {
            const geoJSON = new GeoJSON(this.mapId, layerConfig);
            geoJSON.createGeoViewLayers().then(() => {
              this.addToMap(geoJSON);
            });
          } else if (layerConfigIsGeoPackage(layerConfig)) {
            const geoPackage = new GeoPackage(this.mapId, layerConfig);
            geoPackage.createGeoViewLayers().then(() => {
              this.addToMap(geoPackage);
            });
          } else if (layerConfigIsWMS(layerConfig)) {
            const wmsLayer = new WMS(this.mapId, layerConfig);
            wmsLayer.createGeoViewLayers().then(() => {
              this.addToMap(wmsLayer);
            });
          } else if (layerConfigIsEsriDynamic(layerConfig)) {
            const esriDynamic = new EsriDynamic(this.mapId, layerConfig);
            esriDynamic.createGeoViewLayers().then(() => {
              this.addToMap(esriDynamic);
            });
          } else if (layerConfigIsEsriFeature(layerConfig)) {
            const esriFeature = new EsriFeature(this.mapId, layerConfig);
            esriFeature.createGeoViewLayers().then(() => {
              this.addToMap(esriFeature);
            });
          } else if (layerConfigIsImageStatic(layerConfig)) {
            const imageStatic = new ImageStatic(this.mapId, layerConfig);
            imageStatic.createGeoViewLayers().then(() => {
              this.addToMap(imageStatic);
            });
          } else if (layerConfigIsWFS(layerConfig)) {
            const wfsLayer = new WFS(this.mapId, layerConfig);
            wfsLayer.createGeoViewLayers().then(() => {
              this.addToMap(wfsLayer);
            });
          } else if (layerConfigIsOgcFeature(layerConfig)) {
            const ogcFeatureLayer = new OgcFeature(this.mapId, layerConfig);
            ogcFeatureLayer.createGeoViewLayers().then(() => {
              this.addToMap(ogcFeatureLayer);
            });
          } else if (layerConfigIsXYZTiles(layerConfig)) {
            const xyzTiles = new XYZTiles(this.mapId, layerConfig);
            xyzTiles.createGeoViewLayers().then(() => {
              this.addToMap(xyzTiles);
            });
          } else if (layerConfigIsVectorTiles(layerConfig)) {
            const vectorTiles = new VectorTiles(this.mapId, layerConfig);
            vectorTiles.createGeoViewLayers().then(() => {
              this.addToMap(vectorTiles);
            });
          }
        }
      },
      this.mapId
    );

    // listen to outside events to remove layers
    api.event.on(
      EVENT_NAMES.LAYER.EVENT_REMOVE_LAYER,
      (payload) => {
        if (payloadIsRemoveGeoViewLayer(payload)) {
          // remove layer from outside
          this.removeLayersUsingPath(payload.geoviewLayer!.geoviewLayerId);
        }
      },
      this.mapId
    );
  }

  /**
   * Load layers that was passed in with the map config
   *
   * @param {TypeGeoviewLayerConfig[]} geoviewLayerConfigs an optional array containing layers passed within the map config
   */
  loadListOfGeoviewLayer(geoviewLayerConfigs?: TypeGeoviewLayerConfig[]) {
    const validGeoviewLayerConfigs = this.deleteDuplicatGeoviewLayerConfig(geoviewLayerConfigs);

    // set order for layers to appear on the map according to config
    this.layerOrder = [];
    validGeoviewLayerConfigs.forEach((layer) => {
      if (layer.geoviewLayerId) {
        // layer order reversed so highest index is top layer
        this.layerOrder.unshift(layer.geoviewLayerId);
        // layers without id uses sublayer ids
      } else if (layer.listOfLayerEntryConfig !== undefined) {
        layer.listOfLayerEntryConfig.forEach((subLayer) => {
          if (subLayer.layerId) this.layerOrder.unshift(subLayer.layerId);
        });
      }
    });

    if (validGeoviewLayerConfigs.length > 0) {
      validGeoviewLayerConfigs.forEach((geoviewLayerConfig) =>
        api.event.emit(layerConfigPayload(EVENT_NAMES.LAYER.EVENT_ADD_LAYER, this.mapId, geoviewLayerConfig))
      );
    }
  }

  /**
   * Validate the geoview layer configuration array to eliminate duplicate entries and inform the user.
   * @param {TypeGeoviewLayerConfig[]} geoviewLayerConfigs The geoview layer configurations to validate.
   *
   * @returns {TypeGeoviewLayerConfig} The new configuration with duplicate entries eliminated.
   */
  private deleteDuplicatGeoviewLayerConfig(geoviewLayerConfigs?: TypeGeoviewLayerConfig[]): TypeGeoviewLayerConfig[] {
    if (geoviewLayerConfigs && geoviewLayerConfigs.length > 0) {
      const validGeoviewLayerConfigs = geoviewLayerConfigs.filter((geoviewLayerConfigToCreate, configToCreateIndex) => {
        for (let configToTestIndex = 0; configToTestIndex < geoviewLayerConfigs.length; configToTestIndex++)
          if (
            geoviewLayerConfigToCreate.geoviewLayerId === geoviewLayerConfigs[configToTestIndex].geoviewLayerId &&
            // We keep the first instance of the duplicat entry.
            configToCreateIndex > configToTestIndex
          ) {
            this.printDuplicateGeoviewLayerConfigError(geoviewLayerConfigToCreate);
            return false;
          }
        return true;
      });
      return validGeoviewLayerConfigs;
    }
    return [];
  }

  /**
   * Print an error message for the duplicate geoview layer configuration.
   * @param {TypeGeoviewLayerConfig} geoviewLayerConfig The geoview layer configuration in error.
   */
  private printDuplicateGeoviewLayerConfigError(geoviewLayerConfig: TypeGeoviewLayerConfig) {
    const trans = i18n.getFixedT(api.maps[this.mapId].displayLanguage);
    const message = replaceParams([geoviewLayerConfig.geoviewLayerId, this.mapId], trans('validation.layer.usedtwice'));
    showError(this.mapId, message);

    // eslint-disable-next-line no-console
    console.log(`Duplicate use of geoview layer identifier ${geoviewLayerConfig.geoviewLayerId} on map ${this.mapId}`);
  }

  /**
   * Get the layer Path of the layer configuration parameter.
   * @param {TypeLayerEntryConfig} layerEntryConfig The layer configuration for wich we want to get the layer path.
   * @param {string} layerPath Internal parameter used to build the layer path (should not be used by the user).
   *
   * @returns {string} Returns the layer path.
   */
  static getLayerPath(layerEntryConfig: TypeLayerEntryConfig, layerPath?: string): string {
    let pathEnding = layerPath;
    if (pathEnding === undefined)
      pathEnding =
        layerEntryConfig.layerPathEnding === undefined
          ? layerEntryConfig.layerId
          : `${layerEntryConfig.layerId}.${layerEntryConfig.layerPathEnding}`;
    if (layerEntryConfig.geoviewRootLayer === layerEntryConfig.parentLayerConfig)
      return `${layerEntryConfig.geoviewRootLayer!.geoviewLayerId!}/${pathEnding}`;
    return this.getLayerPath(
      layerEntryConfig.parentLayerConfig as TypeLayerGroupEntryConfig,
      `${(layerEntryConfig.parentLayerConfig as TypeLayerGroupEntryConfig).layerId}/${pathEnding}`
    );
  }

  /**
   * Register the layer identifier. Duplicate identifier are not allowed.
   * @param {TypeLayerEntryConfig} layerEntryConfig The layer configuration to register.
   *
   * @returns {boolean} Returns false if the layer configuration can't be registered.
   */
  registerLayerConfig(layerEntryConfig: TypeLayerEntryConfig): boolean {
    const layerPath = Layer.getLayerPath(layerEntryConfig);
    if (this.registeredLayers[layerPath]) return false;
    this.registeredLayers[layerPath] = layerEntryConfig;
    (this.registeredLayers[layerPath] as TypeBaseLayerEntryConfig).layerStatus = 'newInstance';
    return true;
  }

  /**
   * Method used to verify if a layer is registered. Returns true if registered.
   * @param {TypeLayerEntryConfig} layerEntryConfig The layer configuration to test.
   *
   * @returns {boolean} Returns true if the layer configuration is registered.
   */
  isRegistered(layerEntryConfig: TypeLayerEntryConfig): boolean {
    const layerPath = Layer.getLayerPath(layerEntryConfig);
    return this.registeredLayers[layerPath] !== undefined;
  }

  /**
   * Add the layer to the map if valid. If not (is a string) emit an error
   * @param {any} geoviewLayer the layer config
   */
  private addToMap(geoviewLayer: AbstractGeoViewLayer): void {
    // if the returned layer object has something in the layerLoadError, it is because an error was detected
    // do not add the layer to the map
    if (geoviewLayer.layerLoadError.length !== 0) {
      geoviewLayer.layerLoadError.forEach((loadError) => {
        const { layer, consoleMessage } = loadError;
        const trans = i18n.getFixedT(api.maps[this.mapId].displayLanguage);
        const message = replaceParams([layer, this.mapId], trans('validation.layer.loadfailed'));
        showError(this.mapId, message);

        // eslint-disable-next-line no-console
        console.log(consoleMessage);
      });
    }

    if (geoviewLayer.allLayerEntryConfigAreInError())
      // an empty geoview layer is created
      api.event.emit(GeoViewLayerPayload.createGeoviewLayerAddedPayload(`${this.mapId}/${geoviewLayer.geoviewLayerId}`, geoviewLayer));
    else {
      geoviewLayer.gvLayers?.once('prerender' as EventTypes, () => {
        if (geoviewLayer.layerPhase !== 'processed') {
          geoviewLayer.layerPhase = 'processed';
          api.event.emit(GeoViewLayerPayload.createGeoviewLayerAddedPayload(`${this.mapId}/${geoviewLayer.geoviewLayerId}`, geoviewLayer));
        }
      });
      geoviewLayer.gvLayers?.once('change' as EventTypes, () => {
        if (geoviewLayer.layerPhase !== 'processed') {
          geoviewLayer.layerPhase = 'processed';
          api.event.emit(GeoViewLayerPayload.createGeoviewLayerAddedPayload(`${this.mapId}/${geoviewLayer.geoviewLayerId}`, geoviewLayer));
        }
      });
      geoviewLayer.gvLayers!.get('source').on('featuresloadend', () => {
        if (geoviewLayer.getLayerConfig()) {
          api.event.emit(
            LayerSetPayload.createLayerSetChangeLayerStatusPayload(this.mapId, Layer.getLayerPath(geoviewLayer.getLayerConfig()!), 'loaded')
          );
        }
      });
      api.maps[this.mapId].map.addLayer(geoviewLayer.gvLayers!);
    }
  }

  /**
   * Remove a layer from the map using its layer path. The path may point to the root geoview layer
   * or a sub layer.
   *
   * @param {string} partialLayerPath the path of the layer to be removed
   */
  removeLayersUsingPath = (partialLayerPath: string): void => {
    // A layer path is a slash seperated string made of the GeoView layer Id followed by the layer Ids
    const partialLayerPathNodes = partialLayerPath.split('/');

    // initialize these two constant now because we will delete the information use to get their values.
    const indexToDelete = this.registeredLayers[partialLayerPath]
      ? this.registeredLayers[partialLayerPath].parentLayerConfig?.listOfLayerEntryConfig.findIndex(
          (layerEntryConfig) => layerEntryConfig === this.registeredLayers?.[partialLayerPath]
        )
      : undefined;
    const listOfLayerEntryConfigAffected = this.registeredLayers[partialLayerPath]?.parentLayerConfig?.listOfLayerEntryConfig;

    Object.keys(this.registeredLayers).forEach((completeLayerPath) => {
      const completeLayerPathNodes = completeLayerPath.split('/');
      const pathBeginningAreEqual = partialLayerPathNodes.reduce<boolean>((areEqual, partialLayerPathNode, nodeIndex) => {
        return areEqual && partialLayerPathNode === completeLayerPathNodes[nodeIndex];
      }, true);
      if (pathBeginningAreEqual) {
        const layerEntryConfigToRemove = this.registeredLayers[completeLayerPath];
        layerEntryConfigToRemove.gvLayer?.dispose();
        if (layerEntryConfigToRemove.entryType !== 'group')
          this.geoviewLayers[partialLayerPathNodes[0]].unregisterFromLayerSets(layerEntryConfigToRemove as TypeBaseLayerEntryConfig);
        delete this.registeredLayers[completeLayerPath];
      }
    });
    if (listOfLayerEntryConfigAffected) listOfLayerEntryConfigAffected.splice(indexToDelete!, 1);

    if (this.geoviewLayers[partialLayerPath]) {
      this.geoviewLayers[partialLayerPath].gvLayers!.dispose();
      delete this.geoviewLayers[partialLayerPath];
      const { mapFeaturesConfig } = api.maps[this.mapId];
      if (mapFeaturesConfig.map.listOfGeoviewLayerConfig)
        mapFeaturesConfig.map.listOfGeoviewLayerConfig = mapFeaturesConfig.map.listOfGeoviewLayerConfig.filter(
          (geoviewLayerConfig) => geoviewLayerConfig.geoviewLayerId !== partialLayerPath
        );
    }
  };

  /**
   * Add a layer to the map
   *
   * @param {TypeGeoviewLayerConfig} geoviewLayerConfig the geoview layer configuration to add
   * @param {TypeListOfLocalizedLanguages} optionalSuportedLanguages an optional list of supported language
   */
  addGeoviewLayer = (geoviewLayerConfig: TypeGeoviewLayerConfig, optionalSuportedLanguages?: TypeListOfLocalizedLanguages): string => {
    // eslint-disable-next-line no-param-reassign
    geoviewLayerConfig.geoviewLayerId = generateId(geoviewLayerConfig.geoviewLayerId);
    // create a new config object for this map element
    const config = new Config(api.maps[this.mapId].map.getTargetElement());

    const suportedLanguages = optionalSuportedLanguages || config.configValidation.defaultMapFeaturesConfig.suportedLanguages;
    config.configValidation.validateListOfGeoviewLayerConfig(suportedLanguages, [geoviewLayerConfig]);

    if (geoviewLayerConfig.geoviewLayerId in api.maps[this.mapId].layer.geoviewLayers)
      this.printDuplicateGeoviewLayerConfigError(geoviewLayerConfig);
    else {
      api.maps[this.mapId].mapFeaturesConfig.map.listOfGeoviewLayerConfig!.push(geoviewLayerConfig);
      api.maps[this.mapId].setLayerAddedListener4ThisListOfLayer([geoviewLayerConfig]);
      api.event.emit(layerConfigPayload(EVENT_NAMES.LAYER.EVENT_ADD_LAYER, this.mapId, geoviewLayerConfig));
    }

    return geoviewLayerConfig.geoviewLayerId;
  };

  /**
   * Remove a geoview layer from the map
   *
   * @param {TypeGeoviewLayerConfig} geoviewLayer the layer configuration to remove
   */
  removeGeoviewLayer = (geoviewLayer: AbstractGeoViewLayer): string => {
    this.layerOrder.splice(indexOf(api.maps[this.mapId].layer.layerOrder, geoviewLayer.geoviewLayerId), 1);
    api.event.emit(GeoViewLayerPayload.createRemoveGeoviewLayerPayload(this.mapId, geoviewLayer));

    return geoviewLayer.geoviewLayerId;
  };

  /**
   * Search for a layer using it's id and return the layer data
   *
   * @param {string} geoviewLayerId the layer id to look for
   * @returns the found layer data object
   */
  getGeoviewLayerById = (geoviewLayerId: string): AbstractGeoViewLayer | null => {
    return this.geoviewLayers?.[geoviewLayerId] || null;
  };

  /**
   * Function used to order the sublayers based on their position in the config.
   *
   * @param {TypeListOfLayerEntryConfig} listOfLayerConfig List of layer configs to order
   */
  orderSubLayers(listOfLayerConfig: TypeListOfLayerEntryConfig): string[] {
    const layers: string[] = [];
    listOfLayerConfig.forEach((layer) => {
      if (layer.layerId) {
        layers.unshift(layer.layerId);
      } else if (layer.listOfLayerEntryConfig !== undefined) {
        layers.unshift(...this.orderSubLayers(layer.listOfLayerEntryConfig));
      }
    });
    return layers;
  }

  /**
   * Set Z index for layer and it's sublayers
   *
   * @param {AbstractGeoViewLayer} geoviewLayer layer to set Z index for
   */
  setLayerZIndices = (geoviewLayer: AbstractGeoViewLayer) => {
    const zIndex =
      this.layerOrder.indexOf(geoviewLayer.geoviewLayerId) !== -1 ? this.layerOrder.indexOf(geoviewLayer.geoviewLayerId) * 100 : 0;
    geoviewLayer.gvLayers!.setZIndex(zIndex);
    geoviewLayer.listOfLayerEntryConfig.forEach((subLayer) => {
      const subLayerZIndex =
        geoviewLayer.layerOrder.indexOf(subLayer.layerId) !== -1 ? geoviewLayer.layerOrder.indexOf(subLayer.layerId) : 0;
      subLayer.gvLayer?.setZIndex(subLayerZIndex + zIndex);
      const unclusteredLayer =
        api.maps[this.mapId].layer.registeredLayers[`${geoviewLayer.geoviewLayerId}/${subLayer.layerId}-unclustered`];
      if (unclusteredLayer) {
        unclusteredLayer.gvLayer?.setZIndex(subLayerZIndex + zIndex);
      }
    });
  };

  /**
   * Move layer to new spot.
   *
   * @param {string} layerId ID of layer to be moved
   * @param {number} destination index that layer is to move to
   * @param {string} parentLayerId ID of parent layer if layer is a sublayer
   */
  moveLayer = (layerId: string, destination: number, parentLayerId?: string) => {
    const orderOfLayers: string[] = parentLayerId
      ? api.maps[this.mapId].layer.getGeoviewLayerById(parentLayerId)!.layerOrder
      : this.layerOrder;
    orderOfLayers.reverse(); // layer order in legend is reversed from layerOrder
    const location = orderOfLayers.indexOf(layerId);
    const [removed] = orderOfLayers.splice(location, 1);
    orderOfLayers.splice(destination, 0, removed);
    orderOfLayers.reverse();

    if (!parentLayerId) {
      orderOfLayers.forEach((movedLayerId) => {
        const movedLayer = api.maps[this.mapId].layer.getGeoviewLayerById(movedLayerId);
        if (movedLayer) this.setLayerZIndices(movedLayer);
      });
    } else {
      const parentLayer = api.maps[this.mapId].layer.getGeoviewLayerById(parentLayerId);
      if (parentLayer) this.setLayerZIndices(parentLayer);
    }
  };
}<|MERGE_RESOLUTION|>--- conflicted
+++ resolved
@@ -9,20 +9,14 @@
 import { EVENT_NAMES } from '@/api/events/event-types';
 
 import { Config } from '@/core/utils/config/config';
-<<<<<<< HEAD
-import { generateId, showError, replaceParams } from '@/core/utils/utilities';
-import { layerConfigPayload, payloadIsALayerConfig, GeoViewLayerPayload, payloadIsRemoveGeoViewLayer } from '@/api/events/payloads';
-=======
-import { generateId } from '@/core/utils/utilities';
+import { generateId, replaceParams, showError } from '@/core/utils/utilities';
 import {
   layerConfigPayload,
   payloadIsALayerConfig,
   GeoViewLayerPayload,
   payloadIsRemoveGeoViewLayer,
-  snackbarMessagePayload,
   LayerSetPayload,
 } from '@/api/events/payloads';
->>>>>>> 8ac605cc
 import { AbstractGeoViewLayer } from './geoview-layers/abstract-geoview-layers';
 import {
   TypeBaseLayerEntryConfig,
